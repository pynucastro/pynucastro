--- conflicted
+++ resolved
@@ -176,15 +176,8 @@
 from pynucastro.nucdata import Nucleus, get_all_nuclei, get_nuclei_in_range
 from pynucastro.rates import (ApproximateRate, DerivedRate, FFNLibrary,
                               LangankeLibrary, Library, ModifiedRate,
-<<<<<<< HEAD
-                              OdaLibrary, Rate, RateFilter, ReacLibLibrary,
-                              SuzukiLibrary, TabularLibrary, Tfactors,
-                              list_known_rates, load_rate)
-from pynucastro.reduction import drgep, sens_analysis
-=======
                               OdaLibrary, PruetFullerLibrary, Rate, RateFilter,
                               ReacLibLibrary, SuzukiLibrary, TabularLibrary,
                               Tfactors, list_known_rates, load_rate)
-from pynucastro.reduction import drgep, load_network
->>>>>>> 571f96a2
+from pynucastro.reduction import drgep, sens_analysis
 from pynucastro.screening import make_plasma_state, make_screen_factors