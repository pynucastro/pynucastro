"""pynucastro is a python library that allows for the creation and
interactive exploration of nuclear reaction networks for astrophysical
environments.  It has methods for selecting rates from various
sources, approximating rates, solving for nuclear statistical
equilibrium, and exporting networks for simulation codes.

Several different submodules provide the data structures needed to
interpret rates and build networks.

``constants``
-------------

:py:mod:`constants <pynucastro.constants>` provides the physical
constants used throughout pynucastro.

``eos``
-------

:py:mod:`eos <pynucastro.eos>` provides core routines needed to build
an equation of state describing stellar matter.

``networks``
------------

:py:mod:`networks <pynucastro.networks>` provides classes and
functions for organizing collection of rates, including:

* :py:obj:`Composition
  <pynucastro.networks.rate_collection.Composition>` : this is a
  container of :py:obj:`Nucleus <pynucastro.nucdata.nucleus.Nucleus>`
  objects along with associated mass fractions.  This is used for
  evaluating rates when doing interactive exploration with pynucastro.

* :py:obj:`RateCollection
  <pynucastro.networks.rate_collection.RateCollection>` : this is
  a collection of nuclei and the reaction rates that link them
  together.  It serves as the most basic network and provides
  methods to evaluate and visualize the rates and more.

* :py:obj:`Explorer <pynucastro.networks.rate_collection.Explorer>` :
  this an explorer takes a ``RateCollection`` and ``Composition`` and
  produces an interactive visualization that can be explored in
  Jupyter notebooks.

* :py:obj:`NSENetwork <pynucastro.networks.nse_network.NSENetwork>` :
  this extends the ``RateCollection`` to allow for solving for the
  nuclear statistical equilibrium state of a collection of nuclei.

and the network classes intended for outputting the righthand side
of the ODE system for use in python or other applications:

* :py:obj:`PythonNetwork
  <pynucastro.networks.python_network.PythonNetwork>` : this extends
  the ``RateCollection`` to enable output of python code that can be used
  with ODE integrators to solve a network.

* :py:obj:`BaseCxxNetwork
  <pynucastro.networks.base_cxx_network.BaseCxxNetwork>` : this extends
  the ``RateCollection`` to enable output of C++ code.  It is not
  intended to be used directly, but rather serves as the base class for
  the other C++ network types.

* :py:obj:`AmrexAstroCxxNetwork
  <pynucastro.networks.amrexastro_cxx_network.AmrexAstroCxxNetwork>` :
  this extends the ``RateCollection`` to enable output of C++ code
  that can be used to add a network to the hydrodynamics codes Castro
  and MAESTROeX via the `AMReX-Astro Microphysics
  <https://amrex-astro.github.io/Microphysics>`_ repository.

* :py:obj:`SimpleCxxNetwork
  <pynucastro.networks.simple_cxx_network.SimpleCxxNetwork>` : this
  extends the ``RateCollection`` to enable output of basic C++ code that
  can be as the starting point for incorporating a pynucastro network
  into a non-AMReX simulation code.

* :py:obj:`FortranNetwork
  <pynucastro.networks.fortran_network.FortranNetwork>` : this is a
  set of wrappers around ``SimpleCxxNetwork`` that provide a Fortran
  interface.

``neutrino_cooling``
--------------------

:py:mod:`neutrino_cooling <pynucastro.neutrino_cooling>` provides
functions for modeling thermal neutrino losses (photo-, plasma-,
pair-, and Bremsstralung neutrinos).  Included are:

* :py:obj:`NeutrinoCooling
  <pynucastro.neutrino_cooling.neutrino_cooling.NeutrinoCooling>` : a
  simply wrapper class that allows for the visualization of the
  neutrino cooling terms.


``nucdata``
-----------

:py:mod:`nucdata <pynucastro.nucdata>` provides nuclear properties.
While there are a large number of classes here, most interaction
is done through :py:obj:`Nucleus <pynucastro.nucdata.nucleus.Nucleus>`.
The nuclear data is derived from the Atomic Mass Evaluations
2020



``rates``
---------

:py:mod:`rates <pynucastro.rates>` provides classes and functions for interpreting individual
reaction rates.  The main core rate classes are:

* :py:obj:`Rate <pynucastro.rates.rate.Rate>` : the base class for all rates.

* :py:obj:`ReacLibRate <pynucastro.rates.reaclib_rate.ReacLibRate>` : a
  temperature-depended rate from the ReacLib library, including
  methods to visualize and evaluate it.

* :py:obj:`TabularRate <pynucastro.rates.tabular_rate.TabularRate>` :
  a tabulated (temperature and electron density) weak reaction rate),
  with methods to visualize and evaluate it.

* :py:obj:`Tfactors <pynucastro.rates.rate.Tfactors>` : a container
  class that holds common temperature factors.

and collections of rates are a library, described in the following
classes:

* :py:obj:`Library <pynucastro.rates.library.Library>` : a container
  that stores multiple rates and allows for filtering based on a set
  of rules.

* :py:obj:`RateFilter <pynucastro.rates.library.RateFilter>` : a class
  implementing search constraints to look up a desired rate or group
  of rates from a ``Library``.

with some specialized library collections available as:

* :py:obj:`ReacLibLibrary <pynucastro.rates.library.ReacLibLibrary>` :
  read in the entire collection of ReacLib rates.

* :py:obj:`TabularLibrary <pynucastro.rates.library.TabularLibrary>` :
  read in all known tabular reaction rates.

``reduction``
-------------

:py:mod:`reduction <pynucastro.reduction>` provides tools for directed
relation graph with error propagation and sensitivity analysis
reduction of reaction networks.

``screening``
-------------

:py:mod:`screening <pynucastro.screening>` provides electron screening
routines for modifying the reaction rates.

"""

from ._version import version

__version__ = version


import pynucastro.screening
from pynucastro.eos import FermiIntegral
from pynucastro.networks import (AmrexAstroCxxNetwork, BaseCxxNetwork,
                                 Composition, Explorer, FortranNetwork,
                                 NSENetwork, PythonNetwork, RateCollection,
                                 SimpleCxxNetwork, StarKillerCxxNetwork,
                                 SympyRates, network_helper)
from pynucastro.nucdata import Nucleus, get_all_nuclei, get_nuclei_in_range
from pynucastro.rates import (ApproximateRate, DerivedRate, FFNLibrary,
                              LangankeLibrary, Library, ModifiedRate,
                              OdaLibrary, PruetFullerLibrary, Rate, RateFilter,
                              ReacLibLibrary, SuzukiLibrary, TabularLibrary,
<<<<<<< HEAD
                              Tfactors, full_library, load_rate)
=======
                              Tfactors, load_rate)
>>>>>>> c1d40a7b
from pynucastro.reduction import drgep, sens_analysis
from pynucastro.screening import make_plasma_state, make_screen_factors<|MERGE_RESOLUTION|>--- conflicted
+++ resolved
@@ -172,10 +172,6 @@
                               LangankeLibrary, Library, ModifiedRate,
                               OdaLibrary, PruetFullerLibrary, Rate, RateFilter,
                               ReacLibLibrary, SuzukiLibrary, TabularLibrary,
-<<<<<<< HEAD
-                              Tfactors, full_library, load_rate)
-=======
-                              Tfactors, load_rate)
->>>>>>> c1d40a7b
+                              Tfactors, full_library)
 from pynucastro.reduction import drgep, sens_analysis
 from pynucastro.screening import make_plasma_state, make_screen_factors