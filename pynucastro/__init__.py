--- conflicted
+++ resolved
@@ -176,14 +176,8 @@
 from pynucastro.nucdata import Nucleus, get_all_nuclei, get_nuclei_in_range
 from pynucastro.rates import (ApproximateRate, DerivedRate, FFNLibrary,
                               LangankeLibrary, Library, ModifiedRate,
-<<<<<<< HEAD
                               OdaLibrary, PruetFullerLibrary, Rate, RateFilter,
                               ReacLibLibrary, SuzukiLibrary, TabularLibrary,
                               Tfactors, list_known_rates, load_rate)
-=======
-                              OdaLibrary, Rate, RateFilter, ReacLibLibrary,
-                              SuzukiLibrary, TabularLibrary, Tfactors,
-                              list_known_rates, load_rate)
 from pynucastro.reduction import drgep, load_network
->>>>>>> 91586bc1
 from pynucastro.screening import make_plasma_state, make_screen_factors