--- conflicted
+++ resolved
@@ -30,7 +30,6 @@
 
     first_A = True
     n_conds = np.prod(n)
-<<<<<<< HEAD
 
     # Precalculate data structures used in common over conditions
     n_map, r_map = pfa.get_maps(net)
@@ -61,23 +60,6 @@
                         first_A = False
                     else:
                         A_red = np.maximum(A, A_red)
-=======
-    for i in range(n_conds):
-        if i % N_proc == rank:
-            rho, T, comp = conds[i]
-            rvals = net.evaluate_rates(rho=rho, T=T, composition=comp)
-            if(not(i % (n_conds//10))):
-                print("Proc %i on condition %i of %i" % (rank, i, n_conds))
-                sys.stdout.flush()
-
-            # grab adjacency matrix through PFA calculation on 2-neighbor paths
-            A = calc_adj_matrix(net, rvals, tol)
-            if first_A:
-                A_red = np.copy(A)
-                first_A = False
-            else:
-                A_red = np.maximum(A, A_red)
->>>>>>> ab4f48ef
 
     # Reduce adj matrix over processes
     A_final = np.zeros(A.shape)
