"""Classes and methods for implementing DRGEP reduction."""

import numpy as np

from pynucastro.mpi_utils import mpi_importer, mpi_numpy_decomp
from pynucastro.nucdata import Nucleus
<<<<<<< HEAD
from pynucastro.reduction.reduction_utils import mpi_importer, to_list
=======
>>>>>>> 0bd93b11

MPI = mpi_importer()


def to_list(x, n=1):
    """Convert a sequence or non-iterable to a list. In the
    non-iterable case, the supplied object will be repeated *n* times
    (default 1).

    Parameters
    ----------
    x : Iterable or float or int
        The object we want to convert to a list
    n : int
        The number of times to repeat x (if x is not an iterable)

    Returns
    -------
    list

    """

    try:
        return list(x)
    except TypeError:
        return [x] * n


def calc_interaction_matrix(net, rvals):
    """Calculate direct interaction coefficients.  This returns an N x N
    matrix, where N is the number of nuclei in ``net``.

    Parameters
    ----------
    net : RateCollection
        The network we are reducing (can be a subclass of ``RateCollection``)
    rvals : dict(Rate)
        A dictionary of reaction rate values, including all
        density, temperature, and composition dependencies.  This
        is typically the result of
        :py:func:`evaluate_rates <pynucastro.networks.rate_collection.RateCollection.evaluate_rates>`

    Returns
    -------
    numpy.ndarray

    """

    N_species = len(net.unique_nuclei)

    # create index mapping
    j_map = {}
    for idx, n in enumerate(net.unique_nuclei):
        j_map[n] = idx

    # Calculate coefficients for A
    p_A = np.zeros(N_species, dtype=np.float64)
    c_A = np.zeros(N_species, dtype=np.float64)

    # A along rows, B along columns
    p_AB = np.zeros((N_species, N_species))
    c_AB = np.zeros((N_species, N_species))

    for i in range(N_species):

        n = net.unique_nuclei[i]

        for r in net.nuclei_produced[n]:

            rval = r.products.count(n) * rvals[r]
            p_A[i] += rval

            bs = set(r.products) | set(r.reactants)
            for b in bs:
                p_AB[i, j_map[b]] += rval

        for r in net.nuclei_consumed[n]:

            rval = r.reactants.count(n) * rvals[r]
            c_A[i] += rval

            bs = set(r.products) | set(r.reactants)
            for b in bs:
                c_AB[i, j_map[b]] += rval

    denom = np.maximum(p_A, c_A)[:, np.newaxis]

    # Calculate direct interaction coefficients
    r_AB = np.abs(p_AB - c_AB) / denom

    return r_AB


def get_adj_nuc(net):
    """Get set of adjacent nuclei for each nucleus in the net.

    Parameters
    ----------
    net : RateCollection
        The network we are reducing (can be a subclass of ``RateCollection``)

    Returns
    -------
    dict(Nucleus)

    """

    adj_nuc = {}

    for n in net.unique_nuclei:

        bs = set()

        for r in net.nuclei_produced[n]:
            bs |= set(r.products) | set(r.reactants)
        for r in net.nuclei_consumed[n]:
            bs |= set(r.products) | set(r.reactants)

        adj_nuc[n] = bs

    return adj_nuc


def drgep_dijkstras(net, r_AB, target, adj_nuc):
    """Implement modified Dijkstra's algorithm to find paths that
    maximize the overall interaction coefficient between the target
    and each other nucleus in the net.

    Parameters
    ----------
    net : RateCollection
        The network we are reducing (can be a subclass of ``RateCollection``)
    r_AB : numpy.ndarray
        The interaction coefficient matrix
    target : Nucleus
        The nucleus on which we are running the graph search
    adj_nuc : dict(Nucleus)
        A dictionary giving the set of nuclei that are connected
        to the key nucleus.

    Returns
    -------
    numpy.ndarray

    """

    # Number of species
    nspec = len(net.unique_nuclei)

    # Create data structures
    j_map = {}

    inf = float('inf')

    dist = np.zeros(nspec, dtype=np.float64)
    R_TB = np.zeros(nspec, dtype=np.float64)

    for idx, n in enumerate(net.unique_nuclei):
        j_map[n] = idx
        dist[idx] = -inf
        R_TB[idx] = -inf

    dist[j_map[target]] = 1.0
    R_TB[j_map[target]] = inf

    imax = np.argmax(dist)

    # Main loop
    while dist[imax] > -inf:

        r_TA = dist[imax]
        R_TB[imax] = r_TA
        n = net.unique_nuclei[imax]
        bs = adj_nuc[n]

        for b in bs:
            jb = j_map[b]
            if R_TB[jb] > -inf:
                continue
            dist[jb] = max(dist[jb], r_TA * r_AB[imax, jb])

        dist[imax] = -inf
        imax = np.argmax(dist)

    return R_TB


def _drgep_kernel(net, R_TB, rvals, targets, tols, adj_nuc):

    r_AB = calc_interaction_matrix(net, rvals)

    for target, tol in zip(targets, tols):

        R_TB_i = drgep_dijkstras(net, r_AB, target, adj_nuc)
        np.maximum(R_TB, R_TB_i, out=R_TB, where=R_TB_i >= tol)


def _drgep(net, conds, targets, tols):

    #-----------------------------------
    # Calculate interaction coefficients
    #-----------------------------------

    R_TB = np.zeros(len(net.unique_nuclei), dtype=np.float64)
    adj_nuc = get_adj_nuc(net)

    for comp, rho, T in conds:
        rvals = net.evaluate_rates(rho=rho, T=T, composition=comp)
        _drgep_kernel(net, R_TB, rvals, targets, tols, adj_nuc)

    return R_TB


def _drgep_mpi(net, conds, targets, tols):

    #----------
    # Init. MPI
    #----------

    comm = MPI.COMM_WORLD
    MPI_N = comm.Get_size()
    MPI_rank = comm.Get_rank()

    #-----------------------------------------------
    # Calculate interaction coefficients in parallel
    #-----------------------------------------------

    R_TB_loc = np.zeros(len(net.unique_nuclei), dtype=np.float64)
    adj_nuc = get_adj_nuc(net)

    for i in range(MPI_rank, len(conds), MPI_N):
        comp, rho, T = conds[i]
        rvals = net.evaluate_rates(rho=rho, T=T, composition=comp)
        _drgep_kernel(net, R_TB_loc, rvals, targets, tols, adj_nuc)

    R_TB = np.zeros_like(R_TB_loc)
    comm.Allreduce([R_TB_loc, MPI.DOUBLE], [R_TB, MPI.DOUBLE], op=MPI.MAX)

    return R_TB


def drgep(net, conds, targets, tols, returnobj='net', use_mpi=False):
    """Apply the Directed Relation Graph with Error Propagation
    (DRGEP) reduction method to a network.  This implementation is
    based on the description in :cite:t:`pepiot-desjardins:2008` and
    :cite:t:`niemeyer:2011`.

    Parameters
    ----------
    net : RateCollection
        The network to reduce (can be a subclass of ``RateCollection``)
    conds : Iterable
        The set of thermodynamic conditions to reduce over. This is a
        sequence of tuples: (``Composition``, density, temperature)
    targets : Iterable(Nucleus) or Iterable(str)
        A collection of target nuclei (or a single target nucleus) to
        run the graph search algorithm from.
    tols : Iterable(float) or float
        Tolerance(s) or cutoff threshold(s) to use for paths from each
        of the target nuclei.  Nuclei whose interaction coefficients
        do not meet the specified tolerance will have their
        interaction coefficients set to 0.0.  If supplied as a single
        number then that value is used for all targets.
    returnobj : str
        The type of object to return.  Valid options are:

        * 'net' : a reduced network (default)

        * 'nuclei' : unique nuclei with nonzero interaction coefficients,
          ordered so the interaction coefficients are descending

        * 'coeff' : the interaction coefficients as a numpy.ndarray,
          with entries corresponding to nuclei in ``net.unique_nuclei``).
    use_mpi : bool
        Do we divide up the set of conditions across MPI processes?

    Returns
    -------
    result : RateCollection or List(Nucleus) or numpy.ndarray
        The return type depends on the value of ``returnobj``

    """

    #------------------
    # Process arguments
    #------------------

    if returnobj not in {'net', 'nuclei', 'coeff'}:
        raise ValueError(f"Invalid 'returnobj' argument: '{returnobj}'.")
    targets = Nucleus.cast_list(targets)
    tols = to_list(tols, len(targets))

    #-------------------------------------------------------
    # Determine operation mode and launch appropriate helper
    #-------------------------------------------------------

    if use_mpi:
        R_TB = _drgep_mpi(net, conds, targets, tols)
    else:
        R_TB = _drgep(net, conds, targets, tols)

    #------------------------
    # Return requested object
    #------------------------

    if returnobj == 'net':
        nuclei = [net.unique_nuclei[i] for i in range(len(net.unique_nuclei))
                  if R_TB[i] > 0.0]
        return net.linking_nuclei(nuclei)
    if returnobj == 'nuclei':
        idx = sorted(range(len(R_TB)), key=lambda i: R_TB[i], reverse=True)
        return [net.unique_nuclei[i] for i in idx if R_TB[i] > 0.0]
    if returnobj == 'coeff':
        return R_TB
    # returnobj was checked at the start of the function
    assert False<|MERGE_RESOLUTION|>--- conflicted
+++ resolved
@@ -4,10 +4,6 @@
 
 from pynucastro.mpi_utils import mpi_importer, mpi_numpy_decomp
 from pynucastro.nucdata import Nucleus
-<<<<<<< HEAD
-from pynucastro.reduction.reduction_utils import mpi_importer, to_list
-=======
->>>>>>> 0bd93b11
 
 MPI = mpi_importer()
 
