--- conflicted
+++ resolved
@@ -545,11 +545,6 @@
 
 class ReacLibLibrary(Library):
 
-<<<<<<< HEAD
-    def __init__(self, libfile='20180319default2', rates=None, read_library=True):
-        assert libfile == '20180319default2' and rates is None and read_library, "Only the 20180319default2 default ReacLib snapshot is accepted"
-=======
     def __init__(self, libfile='reaclib_default2_20220329', rates=None, read_library=True):
         assert libfile == 'reaclib_default2_20220329'  and rates is None and read_library, "Only the reaclib_default2_20220329 default ReacLib snapshot is accepted"
->>>>>>> ed7a1c91
         Library.__init__(self, libfile=libfile, rates=rates, read_library=read_library)