--- conflicted
+++ resolved
@@ -255,64 +255,6 @@
             raise LookupError(f"rate identifier {rid!r} does not match a rate in this library.") from None
 
     def get_rate_by_name(self, name):
-<<<<<<< HEAD
-        """Return a rate specified by a name list A(x,y)B"""
-
-        # first try to interpret name as A(x,y)B
-        rate_str = re.compile(r"([A-Za-z0-9]+)\(([A-Za-z0-9]*),([A-Za-z0-9]*)\)([A-Za-z0-9]+)", re.IGNORECASE)
-        nucs = rate_str.search(name)
-        try:
-            _r = [nucs.group(1), nucs.group(2)]
-            _p = [nucs.group(3), nucs.group(4)]
-        except AttributeError:
-            return None
-
-        # now try to make nuclei objects.
-        reactants = []
-        for nuc in _r:
-            if nuc == "":
-                continue
-            try:
-                n = Nucleus(nuc)
-                reactants.append(n)
-            except ValueError:
-                # we need to interpret some things specially
-                if nuc.lower() in ["e", "nu", "_", "g", "gamma"]:
-                    # first electrons and neutrins, and nothing
-                    continue
-                elif nuc.lower() == "aa":
-                    reactants.append(Nucleus("he4"))
-                    reactants.append(Nucleus("he4"))
-                else:
-                    raise
-
-        products = []
-        for nuc in _p:
-            if nuc == "":
-                continue
-            try:
-                n = Nucleus(nuc)
-                products.append(n)
-            except ValueError:
-                # we need to interpret some things specially
-                if nuc.lower() in ["e", "nu", "_", "g", "gamma"]:
-                    # first electrons and neutrinos, gammas, and nothing
-                    continue
-                elif nuc.lower() == "aa":
-                    products.append(Nucleus("he4"))
-                    products.append(Nucleus("he4"))
-                else:
-                    raise
-
-        rf = RateFilter(reactants=reactants, products=products)
-        _lib = self.filter(rf)
-        if _lib is None:
-            return None
-        _r = _lib.get_rates()
-        if (len(_r)) == 1:
-            return _r[0]
-        return _r
-=======
         """Given a string representing a rate in the form 'A(x,y)B'
         (or a list of strings for multiple rates) return the Rate
         objects that match from the Library.  If there are multiple
@@ -339,7 +281,6 @@
         if (len(rates_out)) == 1:
             return rates_out[0]
         return rates_out
->>>>>>> c001111d
 
     def get_nuclei(self):
         """get the list of unique nuclei"""
