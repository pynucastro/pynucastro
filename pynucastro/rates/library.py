--- conflicted
+++ resolved
@@ -6,11 +6,7 @@
 from pynucastro.nucdata import Nucleus, UnsupportedNucleus
 from pynucastro.rates.rate import (DerivedRate, Rate, RateFileError,
                                    ReacLibRate, TabularRate, _find_rate_file,
-<<<<<<< HEAD
-                                   load_rate, get_rates_dir)
-=======
                                    get_rates_dir, load_rate)
->>>>>>> 94591b00
 
 
 def list_known_rates():
@@ -372,11 +368,7 @@
 
         If with_reverse is True, then include reverse rates. Otherwise
         include only forward rates.
-<<<<<<< HEAD
-        
-=======
-
->>>>>>> 94591b00
+
         If print_warning is True, then print out a warning if one of the input nuclei is not linked.
         """
 
