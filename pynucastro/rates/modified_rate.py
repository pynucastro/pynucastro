--- conflicted
+++ resolved
@@ -92,34 +92,8 @@
             if len(nucz) == 3:
                 self.ion_screen.append(nucz[2])
 
-<<<<<<< HEAD
-    def eval(self, T, *, rho=None, comp=None):
-=======
-        # if the rate is a reverse rate (defined as Q < 0), then we
-        # might actually want to compute the screening based on the
-        # reactants of the forward rate that was used in the detailed
-        # balance.  Rate.symmetric_screen is what should be used in
-        # the screening in this case
-        self.symmetric_screen = []
-        if self.Q < 0:
-            if self.update_screening:
-                _prod = self.products
-            else:
-                _prod = self.original_rate.products
-            nucz = [q for q in _prod if q.Z != 0]
-            if len(nucz) > 1:
-                nucz.sort(key=lambda x: x.Z)
-                self.symmetric_screen = []
-                self.symmetric_screen.append(nucz[0])
-                self.symmetric_screen.append(nucz[1])
-                if len(nucz) == 3:
-                    self.symmetric_screen.append(nucz[2])
-        else:
-            self.symmetric_screen = self.ion_screen
-
     def eval(self, T, *, rho=None, comp=None,
-             screen_func=None, symmetric_screening=False):
->>>>>>> 4b2e0e7f
+             screen_func=None):
         """Evaluate the modified rate.  This simply calls the
         evaluation of the underlying original rate.
 
@@ -136,9 +110,6 @@
         screen_func : Callable
             one of the screening functions from :py:mod:`pynucastro.screening`
             -- if provided, then the rate will include screening correction.
-        symmetric_screening : bool
-            Do we use the screening factor based on the products if
-            this is a reverse rate (Q < 0)?
 
         Returns
         -------
@@ -146,8 +117,7 @@
 
         """
 
-        return self.original_rate.eval(T, rho=rho, comp=comp, screen_func=screen_func,
-                                       symmetric_screening=symmetric_screening)
+        return self.original_rate.eval(T, rho=rho, comp=comp, screen_func=screen_func)
 
     def function_string_py(self):
         """Return a string containing the python function that
