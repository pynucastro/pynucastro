"""The core routines needed to read and interpret nuclear reaction rates"""

from pynucastro.nucdata import UnsupportedNucleus

<<<<<<< HEAD
from .approximate_rates import ApproximateRate, create_double_neutron_capture
=======
from .approximate_rates import ApproximateRate
from .derived_rate import DerivedRate
from .files import RateFileError, _find_rate_file
>>>>>>> 1c4c652c
from .known_duplicates import find_duplicate_rates, is_allowed_dupe
from .library import (LangankeLibrary, Library, RateFilter, ReacLibLibrary,
                      SuzukiLibrary, TabularLibrary, list_known_rates)
from .rate import Rate, RatePair, Tfactors
from .reaclib_rate import ReacLibRate, SingleSet
from .tabular_rate import TableIndex, TableInterpolator, TabularRate


def load_rate(rfile=None):
    """Try to load a rate of any type.

    :raises: :class:`.RateFileError`, :class:`.UnsupportedNucleus`
    """

    try:
        rate = TabularRate(rfile=rfile)
    except (RateFileError, UnsupportedNucleus):
        rate = ReacLibRate(rfile=rfile)

    return rate<|MERGE_RESOLUTION|>--- conflicted
+++ resolved
@@ -2,13 +2,9 @@
 
 from pynucastro.nucdata import UnsupportedNucleus
 
-<<<<<<< HEAD
 from .approximate_rates import ApproximateRate, create_double_neutron_capture
-=======
-from .approximate_rates import ApproximateRate
 from .derived_rate import DerivedRate
 from .files import RateFileError, _find_rate_file
->>>>>>> 1c4c652c
 from .known_duplicates import find_duplicate_rates, is_allowed_dupe
 from .library import (LangankeLibrary, Library, RateFilter, ReacLibLibrary,
                       SuzukiLibrary, TabularLibrary, list_known_rates)
