"""The core routines needed to read and interpret nuclear reaction rates"""

__all__ = ["rate", "library"]

<<<<<<< HEAD
from .rate import Tfactors, Rate, RatePair, _find_rate_file, DerivedRate
=======
from .rate import Tfactors, Rate, RatePair, ApproximateRate, _find_rate_file
>>>>>>> d262b91f
from .library import Library, ReacLibLibrary, RateFilter, list_known_rates<|MERGE_RESOLUTION|>--- conflicted
+++ resolved
@@ -2,9 +2,5 @@
 
 __all__ = ["rate", "library"]
 
-<<<<<<< HEAD
-from .rate import Tfactors, Rate, RatePair, _find_rate_file, DerivedRate
-=======
-from .rate import Tfactors, Rate, RatePair, ApproximateRate, _find_rate_file
->>>>>>> d262b91f
+from .rate import Tfactors, Rate, RatePair, ApproximateRate, _find_rate_file, DerivedRate
 from .library import Library, ReacLibLibrary, RateFilter, list_known_rates