--- conflicted
+++ resolved
@@ -2,9 +2,5 @@
 
 __all__ = ["rate", "library"]
 
-<<<<<<< HEAD
-from .rate import Tfactors, Library, Rate, RateFilter, UnsupportedNucleus, Nucleus, DummyNucleus, list_known_rates
-=======
 from .rate import Tfactors, Rate, TabularRate, ReacLibRate, RatePair, ApproximateRate, _find_rate_file, DerivedRate, load_rate
-from .library import Library, ReacLibLibrary, RateFilter, list_known_rates
->>>>>>> c4e6b1a1
+from .library import Library, ReacLibLibrary, RateFilter, list_known_rates