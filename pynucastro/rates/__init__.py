--- conflicted
+++ resolved
@@ -9,12 +9,8 @@
 from .library import (FFNLibrary, LangankeLibrary, Library, RateFilter,
                       ReacLibLibrary, SuzukiLibrary, TabularLibrary,
                       list_known_rates)
-<<<<<<< HEAD
 from .modified_rate import ModifiedRate
-from .rate import Rate, RatePair, Tfactors
-=======
 from .rate import BaryonConservationError, Rate, RatePair, Tfactors
->>>>>>> 2beea744
 from .reaclib_rate import ReacLibRate, SingleSet
 from .tabular_rate import TableIndex, TableInterpolator, TabularRate
 
