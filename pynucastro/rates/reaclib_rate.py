import io
from pathlib import Path

import matplotlib.pyplot as plt
import numpy as np

from pynucastro.nucdata import Nucleus
from pynucastro.rates.files import RateFileError, _find_rate_file
from pynucastro.rates.rate import Rate, RateSource, Tfactors


class SingleSet:
    """A single ReacLib set for a reaction in the form:

    λ = exp[ a_0 + sum_{i=1}^5  a_i T_9**(2i-5)/3  + a_6 log T_9]

    A single rate in Reaclib can be composed of multiple sets.

    Parameters
    ----------
    a : list, numpy.ndarray
        the coefficients of the exponential fit
    labelprops : str
         a collection of flags that classify a ReacLib rate

    """

    def __init__(self, a, labelprops):
        self.a = a
        self.labelprops = labelprops
        self.label = None
        self.resonant = None
        self.weak = None
        self.reverse = None

        self._update_label_properties()

    def _update_label_properties(self):
        """Set label and flags indicating Set is resonant, weak, or
            reverse.

        """
        assert isinstance(self.labelprops, str)
        assert len(self.labelprops) == 6

        self.label = self.labelprops[0:4]
        self.resonant = self.labelprops[4] == 'r'
        self.weak = self.labelprops[4] == 'w'
        self.reverse = self.labelprops[5] == 'v'

    def __eq__(self, other):
        x = True

        for ai, aj in zip(self.a, other.a):
            x = x and (ai == aj)

        x = x and (self.label == other.label)
        x = x and (self.resonant == other.resonant)
        x = x and (self.weak == other.weak)
        x = x and (self.reverse == other.reverse)
        return x

    def f(self):
        """Return a function for ``rate(tf)`` where ``tf`` is a
        :py:class:`Tfactors <pynucastro.rates.rate.Tfactors>` object

        Returns
        -------
        Callable

        """
        return lambda tf: float(np.exp(self.a[0] +
                                       self.a[1]*tf.T9i +
                                       self.a[2]*tf.T913i +
                                       self.a[3]*tf.T913 +
                                       self.a[4]*tf.T9 +
                                       self.a[5]*tf.T953 +
                                       self.a[6]*tf.lnT9))

    def dfdT(self):
        """Return a function for the temperature derivative of the
        set, ``dratedT(tf)``, where ``tf`` is a :py:class:`Tfactors
        <pynucastro.rates.rate.Tfactors>` object

        """

        # we have lambda = exp(f(T_9))
        # so dlambda/dT9 = lambda * df/dT9
        # and dlambda/dT = dlambda/dT9 / 1.e9

        return lambda tf: self.f()(tf) * (-self.a[1] * tf.T9i * tf.T9i +
                                          -(1./3.) * self.a[2] * tf.T913i * tf.T9i +
                                          (1./3.) * self.a[3] * tf.T913i * tf.T913i +
                                          self.a[4] +
                                          (5./3.) * self.a[5] * tf.T913 * tf.T913 +
                                          self.a[6] * tf.T9i) / 1.e9

    def set_string_py(self, *, prefix="set", plus_equal=False):
        """Generate the python code needed to evaluate the set.

        Parameters
        ----------
        prefix : str
            variable name used to store the set
        plus_equal : bool
            do we add to the existing set? or create a new
            variable and initialize it to this set?

        Returns
        -------
        str

        """
        if plus_equal:
            string = f"{prefix} += np.exp( "
        else:
            string = f"{prefix} = np.exp( "
        string += f" {self.a[0]}"
        if not self.a[1] == 0.0:
            string += f" + {self.a[1]}*tf.T9i"
        if not self.a[2] == 0.0:
            string += f" + {self.a[2]}*tf.T913i"
        if not self.a[3] == 0.0:
            string += f" + {self.a[3]}*tf.T913"
        if not (self.a[4] == 0.0 and self.a[5] == 0.0 and self.a[6] == 0.0):
            indent = len(prefix)*" "
            string += f"\n{indent}         "
        if not self.a[4] == 0.0:
            string += f" + {self.a[4]}*tf.T9"
        if not self.a[5] == 0.0:
            string += f" + {self.a[5]}*tf.T953"
        if not self.a[6] == 0.0:
            string += f" + {self.a[6]}*tf.lnT9"
        string += ")"
        return string

    def set_string_cxx(self, *, prefix="set", plus_equal=False,
                       with_exp=True):
        """
        Generate the C++ code needed to evaluate the set.

        Parameters
        ----------
        prefix : str
            variable name used to store the set
        plus_equal : bool
            do we add to the existing set? or create a new
            variable and initialize it to this set?
        with_exp : bool
            to we compute the set (``True``) or the log of the
            set (``False``).  The later is useful if we also
            are computing the derivative.

        Returns
        -------
        str

        """
        if plus_equal:
            string = f"{prefix} += "
        else:
            string = f"{prefix} = "
        if with_exp:
            string += "std::exp( "
        string += f" {self.a[0]}"
        if not self.a[1] == 0.0:
            string += f" + {self.a[1]} * tfactors.T9i"
        if not self.a[2] == 0.0:
            string += f" + {self.a[2]} * tfactors.T913i"
        if not self.a[3] == 0.0:
            string += f" + {self.a[3]} * tfactors.T913"
        if not (self.a[4] == 0.0 and self.a[5] == 0.0 and self.a[6] == 0.0):
            indent = len(prefix)*" "
            string += f"\n{indent}         "
        if not self.a[4] == 0.0:
            string += f" + {self.a[4]} * tfactors.T9"
        if not self.a[5] == 0.0:
            string += f" + {self.a[5]} * tfactors.T953"
        if not self.a[6] == 0.0:
            string += f" + {self.a[6]} * tfactors.lnT9"
        if with_exp:
            string += ");"
        else:
            string += ";"
        if all(q == 0.0 for q in self.a[1:]):
            string += "\namrex::ignore_unused(tfactors);"
        return string

    def dln_set_string_dT9_cxx(self, *, prefix="dset_dT",
                               plus_equal=False):
        """Generate the C++ code to evaluate d/dT9 ln(set).

        Parameters
        ----------
        prefix : str
            variable name used to store the set
        plus_equal : bool
            do we add to the existing set? or create a new
            variable and initialize it to this set?

        Returns
        -------
        str

        """
        if plus_equal:
            string = f"{prefix} += "
        else:
            string = f"{prefix} = "

        if all(q == 0.0 for q in self.a[1:]):
            string += "0.0;"
            return string

        if not self.a[1] == 0.0:
            string += f" {-self.a[1]} * tfactors.T9i * tfactors.T9i"
        if not self.a[2] == 0.0:
            string += f" + -(1.0/3.0) * {self.a[2]} * tfactors.T943i"
        if not self.a[3] == 0.0:
            string += f" + (1.0/3.0) * {self.a[3]} * tfactors.T923i"
        if not (self.a[4] == 0.0 and self.a[5] == 0.0 and self.a[6] == 0.0):
            indent = len(prefix)*" "
            string += f"\n{indent}         "
        if not self.a[4] == 0.0:
            string += f" + {self.a[4]}"
        if not self.a[5] == 0.0:
            string += f" + (5.0/3.0) * {self.a[5]} * tfactors.T923"
        if not self.a[6] == 0.0:
            string += f" + {self.a[6]} * tfactors.T9i"
        string += ";"
        return string


class ReacLibRate(Rate):
    """A single reaction rate.  Currently, this is a ReacLib rate, which
    can be composed of multiple sets, or a tabulated electron capture
    rate.

    :raises: :class:`.RateFileError`, :class:`.UnsupportedNucleus`
    """
    def __init__(self, rfile=None, chapter=None, original_source=None,
                 reactants=None, products=None, sets=None, labelprops=None, Q=None):
        """ rfile can be either a string specifying the path to a rate file or
        an io.StringIO object from which to read rate information. """
        # pylint: disable=super-init-not-called

        self.rfile_path = None
        self.rfile = None
        self.source = None

        if isinstance(rfile, (str, Path)):
            rfile = Path(rfile)
            self.rfile_path = _find_rate_file(rfile)
            self.rfile = rfile.name

        self.chapter = chapter    # the Reaclib chapter for this reaction
        self.original_source = original_source   # the contents of the original rate file
        self.fname = None

        if reactants:
            self.reactants = Nucleus.cast_list(reactants)
        else:
            self.reactants = []

        if products:
            self.products = Nucleus.cast_list(products)
        else:
            self.products = []

        if sets:
            self.sets = sets
        else:
            self.sets = []

        # a modified rate is one where we manually changed some of its
        # properties

        self.modified = False

        self.labelprops = labelprops

        self.approx = self.labelprops == "approx"

        self.derived = self.labelprops == "derived"

        self.label = None
        self.resonant = None
        self.weak = None
        self.weak_type = None
        self.reverse = None

        self.removed = None

        self.Q = Q

        self.tabular = False

        self.use_identical_particle_factor = True

        self.rate_eval_needs_rho = False
        self.rate_eval_needs_comp = False

        # some subclasses might define a stoichmetry as a dict{Nucleus}
        # that gives the numbers for the dY/dt equations
        self.stoichiometry = None

        if isinstance(rfile, Path):
            # read in the file, parse the different sets and store them as
            # SingleSet objects in sets[]
            f = self.rfile_path.open()
        elif isinstance(rfile, io.StringIO):
            # Set f to the io.StringIO object
            f = rfile
        else:
            f = None

        if f:
            self._read_from_file(f)
            f.close()
        else:
            self._set_label_properties()

        self._set_rhs_properties()
        self._set_screening()
        self._set_print_representation()

    def _set_print_representation(self):
        """ compose the string representations of this Rate. """

        super()._set_print_representation()

        # This is used to determine which rates to detect as the same reaction
        # from multiple sources in a Library file, so it should not be unique
        # to a given source, e.g. wc12, but only unique to the reaction.
        reactants_str = '_'.join([repr(nuc) for nuc in self.reactants])
        products_str = '_'.join([repr(nuc) for nuc in self.products])
        self.fname = f'{reactants_str}__{products_str}'

        if self.weak:
            self.fname += f'__weak__{self.weak_type}'
        if self.modified:
            self.fname += "__modified"
        if self.approx:
            self.fname += "__approx"
        if self.derived:
            self.fname += "__derived"
        if self.removed:
            self.fname += "__removed"

    def __hash__(self):
        return hash(self.__repr__())

    def __eq__(self, other):
        """ Determine whether two Rate objects are equal.
        They are equal if they contain identical reactants and products and
        if they contain the same SingleSet sets and if their chapters are equal."""

        if not isinstance(other, ReacLibRate):
            return False

        x = (self.chapter == other.chapter) and (self.products == other.products) and \
                (self.reactants == other.reactants)
        if not x:
            return x
        x = len(self.sets) == len(other.sets)
        if not x:
            return x

        for si in self.sets:
            scomp = False
            for sj in other.sets:
                if si == sj:
                    scomp = True
                    break
            x = x and scomp

        return x

    def __add__(self, other):
        """Combine the sets of two Rate objects if they describe the same
           reaction. Must be Reaclib rates."""
        assert self.reactants == other.reactants
        assert self.products == other.products
        assert self.chapter == other.chapter
        assert isinstance(self.chapter, int)
        assert self.label == other.label
        assert self.weak == other.weak
        assert self.weak_type == other.weak_type
        assert self.reverse == other.reverse

        if self.resonant != other.resonant:
            self._labelprops_combine_resonance()
        new_rate = ReacLibRate(chapter=self.chapter,
                               original_source='\n'.join([self.original_source,
                                                          other.original_source]),
                               reactants=self.reactants,
                               products=self.products,
                               sets=self.sets + other.sets,
                               labelprops=self.labelprops,
                               Q=self.Q)
        return new_rate

    def _set_label_properties(self, labelprops=None):
        """ Calls _update_resonance_combined and then
            _update_label_properties. """
        if labelprops:
            self.labelprops = labelprops

        # Update labelprops based on the Sets in this Rate
        # to set the resonance_combined flag properly
        self._update_resonance_combined()
        self._update_label_properties()

    def _update_resonance_combined(self):
        """ Checks the Sets in this Rate and updates the
            resonance_combined flag as well as
            self.labelprops[4] """
        sres = [s.resonant for s in self.sets]
        if True in sres and False in sres:
            self._labelprops_combine_resonance()

    def _labelprops_combine_resonance(self):
        """ Update self.labelprops[4] = 'c'"""
        llp = list(self.labelprops)
        llp[4] = 'c'
        self.labelprops = ''.join(llp)

    def _update_label_properties(self):
        """ Set label and flags indicating Rate is resonant,
            weak, or reverse. """
        assert isinstance(self.labelprops, str)
        if self.labelprops == "approx":
            self.label = "approx"
            self.resonant = False
            self.weak = False
            self.weak_type = None
            self.reverse = False
        elif self.labelprops == "derived":
            self.label = "derived"
            self.resonant = False  # Derived may be resonant in some cases
            self.weak = False
            self.weak_type = None
            self.reverse = False
        else:
            assert len(self.labelprops) == 6
            self.label = self.labelprops[0:4]
            self.resonant = self.labelprops[4] == 'r'
            self.weak = self.labelprops[4] == 'w'
            if self.weak:
                if self.label.strip() == 'ec' or self.label.strip() == 'bec':
                    self.weak_type = 'electron_capture'
                else:
                    self.weak_type = self.label.strip().replace('+', '_pos_').replace('-', '_neg_')
            else:
                self.weak_type = None
            self.reverse = self.labelprops[5] == 'v'
            self.source = RateSource.source(self.label)

    def _read_from_file(self, f):
        """ given a file object, read rate data from the file. """
        lines = f.readlines()
        f.close()

        self.original_source = "".join(lines)

        # first line is the chapter
        self.chapter = lines[0].strip()
        self.chapter = int(self.chapter)

        # remove any blank lines
        set_lines = [line for line in lines[1:] if not line.strip() == ""]

        # the rest is the sets
        first = 1
        while len(set_lines) > 0:
            # check for a new chapter id in case of Reaclib v2 format
            check_chapter = set_lines[0].strip()
            try:
                # see if there is a chapter number preceding the set
                check_chapter = int(check_chapter)
                # check that the chapter number is the same as the first
                # set in this rate file
                if check_chapter != self.chapter:
                    raise RateFileError(f'read chapter {check_chapter}, expected chapter {self.chapter} for this rate set.')
                # get rid of chapter number so we can read a rate set
                set_lines.pop(0)
            except (TypeError, ValueError):
                # there was no chapter number, proceed reading a set
                pass

            # sets are 3 lines long
            s1 = set_lines.pop(0)
            s2 = set_lines.pop(0)
            s3 = set_lines.pop(0)

            # first line of a set has up to 6 nuclei, then the label,
            # and finally the Q value

            # get rid of first 5 spaces
            s1 = s1[5:]

            # next follows 6 fields of 5 characters containing nuclei
            # the 6 fields are padded with spaces
            f = []
            for i in range(6):
                ni = s1[:5]
                s1 = s1[5:]
                ni = ni.strip()
                if ni:
                    f.append(ni)

            # next come 8 spaces, so get rid of them
            s1 = s1[8:]

            # next is a 4-character set label and 2 character flags
            labelprops = s1[:6]
            s1 = s1[6:]

            # next come 3 spaces
            s1 = s1[3:]

            # next comes a 12 character Q value followed by 10 spaces
            Q = float(s1.strip())

            if first:
                self.Q = Q

                # what's left are the nuclei -- their interpretation
                # depends on the chapter

                chapter_dict = {
                    1: ((1,), (2,)),  # e1 -> e2
                    2: ((1,), (2, 3)),  # e1 -> e2 + e3
                    3: ((1,), (2, 3, 4)),  # e1 -> e2 + e3 + e4
                    4: ((1, 2), (3,)),  # e1 + e2 -> e3
                    5: ((1, 2), (3, 4)),  # e1 + e2 -> e3 + e4
                    6: ((1, 2), (3, 4, 5)),  # e1 + e2 -> e3 + e4 + e5
                    7: ((1, 2), (3, 4, 5, 6)),  # e1 + e2 -> e3 + e4 + e5 + e6
                    8: ((1, 2, 3), (4,)),  # e1 + e2 + e3 -> e4
                    9: ((1, 2, 3), (4, 5)),  # e1 + e2 + e3 -> e4 + e5
                    10: ((1, 2, 3, 4), (5, 6)),  # e1 + e2 + e3 + e4 -> e5 + e6
                    11: ((1,), (2, 3, 4, 5))  # e1 -> e2 + e3 + e4 + e5
                }

                try:
                    r, p = chapter_dict[self.chapter]
                    self.reactants += [Nucleus.from_cache(f[i-1]) for i in r]
                    self.products += [Nucleus.from_cache(f[j-1]) for j in p]

                    # support historical format, where chapter 8 also handles what are
                    # now chapter 9 rates
                    if self.chapter == 8 and len(f) == 5:
                        self.products.append(Nucleus.from_cache(f[4]))

                except KeyError as exc:
                    raise RateFileError(f'Chapter {self.chapter} could not be identified in {self.original_source}') from exc

                first = 0

            # the second line contains the first 4 coefficients
            # the third lines contains the final 3
            # we can't just use split() here, since the fields run into one another
            n = 13  # length of the field
            a = [s2[i:i+n] for i in range(0, len(s2), n)]
            a += [s3[i:i+n] for i in range(0, len(s3), n)]

            a = [float(e) for e in a if not e.strip() == ""]
            self.sets.append(SingleSet(a, labelprops=labelprops))
            self._set_label_properties(labelprops)

    def write_to_file(self, f):
        """ Given a file object, write rate data to the file. """

        if self.original_source is None:
            raise NotImplementedError(
                f"Original source is not stored for this rate ({self})."
                " At present, we cannot reconstruct the rate representation without"
                " storing the original source."
            )

        print(self.original_source, file=f)

    def get_rate_id(self):
        """ Get an identifying string for this rate.
        Don't include resonance state since we combine resonant and
        non-resonant versions of reactions. """

        srev = ''
        if self.reverse:
            srev = 'reverse'

        sweak = ''
        if self.weak:
            sweak = 'weak'

        ssrc = 'reaclib'

        return f'{self.rid} <{self.label.strip()}_{ssrc}_{sweak}_{srev}>'

    def function_string_py(self):
        """Return a string containing the python function that
        computes the rate

        Returns
        -------
        str

        """

        fstring = ""
        fstring += "@numba.njit()\n"
        fstring += f"def {self.fname}(rate_eval, tf):\n"
        fstring += f"    # {self.rid}\n"
        fstring += "    rate = 0.0\n\n"

        for s in self.sets:
            fstring += f"    # {s.labelprops[0:5]}\n"
            set_string = s.set_string_py(prefix="rate", plus_equal=True)
            for t in set_string.split("\n"):
                fstring += "    " + t + "\n"

        fstring += "\n"
        fstring += f"    rate_eval.{self.fname} = rate\n\n"
        return fstring

    def function_string_cxx(self, dtype="double", specifiers="inline",
                            leave_open=False, extra_args=None):
        """Return a string containing the C++ function that computes
        the rate

        Parameters
        ----------
        dtype : str
            The C++ datatype to use for all declarations
        specifiers : str
            C++ specifiers to add before each function declaration
            (i.e. "inline")
        leave_open : bool
            If ``true``, then we leave the function unclosed (no "}"
            at the end).  This can allow additional functions to add
            to this output.
        extra_args : list, tuple
            A list of strings representing additional arguments that
            should be appended to the argument list when defining the
            function interface.

        Returns
        -------
        str

        """

        if extra_args is None:
            extra_args = ()

        args = ["const tf_t& tfactors", f"{dtype}& rate", f"{dtype}& drate_dT", *extra_args]
        fstring = ""
        fstring += "template <int do_T_derivatives>\n"
        fstring += f"{specifiers}\n"
        fstring += f"void rate_{self.cname()}({', '.join(args)}) {{\n\n"
        fstring += f"    // {self.rid}\n\n"
        fstring += "    rate = 0.0;\n"
        fstring += "    drate_dT = 0.0;\n\n"
        fstring += f"    {dtype} ln_set_rate{{0.0}};\n"
        fstring += f"    {dtype} dln_set_rate_dT9{{0.0}};\n"
        fstring += f"    {dtype} set_rate{{0.0}};\n\n"

        for s in self.sets:
            fstring += f"    // {s.labelprops[0:5]}\n"
            set_string = s.set_string_cxx(prefix="ln_set_rate", plus_equal=False, with_exp=False)
            for t in set_string.split("\n"):
                fstring += "    " + t + "\n"
            fstring += "\n"

            fstring += "    if constexpr (do_T_derivatives) {\n"
            dln_set_string_dT9 = s.dln_set_string_dT9_cxx(prefix="dln_set_rate_dT9", plus_equal=False)
            for t in dln_set_string_dT9.split("\n"):
                fstring += "        " + t + "\n"
            fstring += "    }\n"
            fstring += "\n"

            fstring += "    // avoid underflows by zeroing rates in [0.0, 1.e-100]\n"
            fstring += "    ln_set_rate = std::max(ln_set_rate, -230.0);\n"
            fstring += "    set_rate = std::exp(ln_set_rate);\n"

            fstring += "    rate += set_rate;\n"

            fstring += "    if constexpr (do_T_derivatives) {\n"
            fstring += "        drate_dT += set_rate * dln_set_rate_dT9 / 1.0e9;\n"
            fstring += "    }\n\n"

        if not leave_open:
            fstring += "}\n\n"

        return fstring

    def eval(self, T, *, rho=None, comp=None):
<<<<<<< HEAD
        """Evauate the reaction rate for temperature T
=======
        """Evaluate the reaction rate for temperature T
>>>>>>> 5ffcfe5c

        Parameters
        ----------
        T : float
            the temperature to evaluate the rate at
        rho : float
            the density to evaluate the rate at (not needed for ReacLib
            rates).
        comp : float
            the composition (of type
            :py:class:`Composition <pynucastro.networks.rate_collection.Composition>`)
            to evaluate the rate with (not needed for ReacLib rates).

        Returns
        -------
        float

        """

        tf = Tfactors(T)
        r = 0.0
        for s in self.sets:
            f = s.f()
            r += f(tf)

        return r

    def eval_deriv(self, T, *, rho=None, comp=None):
        """Evaluate the derivative of reaction rate with respect to T """
        _ = rho  # unused by this subclass
        _ = comp  # unused by this subclass

        tf = Tfactors(T)
        drdT = 0.0
        for s in self.sets:
            dfdT = s.dfdT()
            drdT += dfdT(tf)

        return drdT

    def get_rate_exponent(self, T0):
        """
        for a rate written as a power law, r = r_0 (T/T0)**nu, return
        nu corresponding to T0
        """

        # nu = dln r /dln T, so we need dr/dT
        r1 = self.eval(T0)
        dT = 1.e-8*T0
        r2 = self.eval(T0 + dT)

        drdT = (r2 - r1)/dT
        return (T0/r1)*drdT

    def plot(self, Tmin=1.e8, Tmax=1.6e9, rhoYmin=3.9e8, rhoYmax=2.e9,
             figsize=(10, 10)):
        """plot the rate's temperature sensitivity vs temperature

        :param float Tmin:    minimum temperature for plot
        :param float Tmax:    maximum temperature for plot
        :param float rhoYmin: minimum electron density to plot (e-capture rates only)
        :param float rhoYmax: maximum electron density to plot (e-capture rates only)
        :param tuple figsize: figure size specification for matplotlib

        :return: a matplotlib figure object
        :rtype: matplotlib.figure.Figure

        """
        _ = (rhoYmin, rhoYmax)  # unused by this subclass

        fig, ax = plt.subplots(figsize=figsize)

        temps = np.logspace(np.log10(Tmin), np.log10(Tmax), 100)
        r = np.zeros_like(temps)

        for n, T in enumerate(temps):
            r[n] = self.eval(T)

        ax.loglog(temps, r)
        ax.set_xlabel(r"$T$")

        if self.dens_exp == 0:
            ax.set_ylabel(r"$\tau$")
        elif self.dens_exp == 1:
            ax.set_ylabel(r"$N_A <\sigma v>$")
        elif self.dens_exp == 2:
            ax.set_ylabel(r"$N_A^2 <n_a n_b n_c v>$")

        ax.set_title(fr"{self.pretty_string}")

        return fig<|MERGE_RESOLUTION|>--- conflicted
+++ resolved
@@ -695,11 +695,7 @@
         return fstring
 
     def eval(self, T, *, rho=None, comp=None):
-<<<<<<< HEAD
-        """Evauate the reaction rate for temperature T
-=======
         """Evaluate the reaction rate for temperature T
->>>>>>> 5ffcfe5c
 
         Parameters
         ----------
