--- conflicted
+++ resolved
@@ -277,23 +277,6 @@
             # the binding energy table doesn't know about this nucleus
             self.nucbind = None
 
-<<<<<<< HEAD
-=======
-    def set_partition_function(self, p_collection, set_data='frdm', use_high_temperatures=True):
-        """
-        This function associates to every nucleus a PartitionFunction object.
-        """
-        assert isinstance(p_collection, PartitionFunctionCollection)
-
-        p_collection.set_data_selector(set_data)
-        p_collection.use_high_temperatures(use_high_temperatures)
-        self._partition_function = p_collection.get_partition_function(self)
-
-    def get_partition_function(self):
-        """return the partition function for the Nucleus"""
-        return self._partition_function
-
->>>>>>> 858c3569
     def __repr__(self):
         return self.raw
 
@@ -863,16 +846,6 @@
 
         self.tabular_data_table = np.array(t_data2d)
 
-<<<<<<< HEAD
-=======
-    def set_partition_function(self, p_collection, set_data='frdm', use_high_temperatures=True):
-        """The class Nucleus.set_partition_functions(pCollection, set_data, use_high_temperature)
-           defines the partition function for the reactants and products"""
-
-        for nuc in self.reactants + self.products:
-            nuc.set_partition_function(p_collection, set_data, use_high_temperatures)
-
->>>>>>> 858c3569
     def eval(self, T, rhoY = None):
         """ evauate the reaction rate for temperature T """
 
