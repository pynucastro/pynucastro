--- conflicted
+++ resolved
@@ -46,11 +46,7 @@
 ('lnT9', numba.float64)
 ]
 
-<<<<<<< HEAD
 @jitclass(Tfactor_spec)
-=======
-@numba.experimental.jitclass(Tfactor_spec)
->>>>>>> 8ee003d5
 class Tfactors(object):
     """ precompute temperature factors for speed """
 
