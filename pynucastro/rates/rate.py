--- conflicted
+++ resolved
@@ -169,161 +169,6 @@
         return string
 
 
-<<<<<<< HEAD
-class UnsupportedNucleus(BaseException):
-    def __init__(self):
-        return
-
-
-class Nucleus:
-    """
-    a nucleus that participates in a reaction -- we store it in a
-    class to hold its properties, define a sorting, and give it a
-    pretty printing string.
-
-    :var Z:               atomic number
-    :var N:               neutron number
-    :var A:               atomic mass
-    :var nucbind:         nuclear binding energy (MeV / nucleon)
-    :var short_spec_name: nucleus abbrevation (e.g. "he4")
-    :var caps_name:       capitalized short species name (e.g. "He4")
-    :var el:              element name (e.g. "he")
-    :var pretty:          LaTeX formatted version of the nucleus name
-
-    """
-    def __init__(self, name, dummy=False):
-        name = name.lower()
-        self.raw = name
-
-        # a dummy nucleus is one that we can use where a nucleus is needed
-        # but it is not considered to be part of the network
-        self.dummy = dummy
-
-        # element symbol and atomic weight
-        if name == "p":
-            self.el = "h"
-            self.A = 1
-            self.short_spec_name = "h1"
-            self.caps_name = "H1"
-        elif name == "d":
-            self.el = "h"
-            self.A = 2
-            self.short_spec_name = "h2"
-            self.caps_name = "H2"
-        elif name == "t":
-            self.el = "h"
-            self.A = 3
-            self.short_spec_name = "h3"
-            self.caps_name = "H3"
-        elif name == "a":
-            #this is a convenience, enabling the use of a commonly-used alias:
-            #    He4 --> \alpha --> "a" , e.g. c12(a,g)o16
-            self.el ="he"
-            self.A = 4
-            self.short_spec_name = "he4"
-            self.raw = "he4"
-            self.caps_name = "He4"
-        elif name == "n":
-            self.el = "n"
-            self.A = 1
-            self.Z = 0
-            self.N = 1
-            self.short_spec_name = "n"
-            self.spec_name = "neutron"
-            self.pretty = fr"\mathrm{{{self.el}}}"
-            self.caps_name = "N"
-        else:
-            e = re.match(r"([a-zA-Z]*)(\d*)", name)
-            self.el = e.group(1).title()  # chemical symbol
-            assert(self.el)
-            try:
-                self.A = int(e.group(2))
-            except:
-                if (name.strip() == 'al-6' or
-                    name.strip() == 'al*6'):
-                    raise UnsupportedNucleus()
-                else:
-                    raise
-            assert(self.A >= 0)
-            self.short_spec_name = name
-            self.caps_name = name.capitalize()
-
-        # use lowercase element abbreviation regardless the case of the input
-        self.el = self.el.lower()
-
-        # set a partition function object to every nucleus
-        self._partition_function = None
-
-        # atomic number comes from periodic table
-        if name != "n":
-            try:
-                i = PeriodicTable.lookup_abbreviation(self.el)
-            except UnidentifiedElement:
-                print(f'Could not identify element: {self.el}')
-                raise
-            except:
-                raise
-            else:
-                self.Z = i.Z
-                assert(type(self.Z) == int)
-                assert(self.Z >= 0)
-                self.N = self.A - self.Z
-                assert(type(self.N) == int)
-                assert(self.N >= 0)
-
-                # long name
-                self.spec_name = f'{i.name}-{self.A}'
-
-                # latex formatted style
-                self.pretty = fr"{{}}^{{{self.A}}}\mathrm{{{self.el.capitalize()}}}"
-
-        try:
-            self.nucbind = _binding_table.get_nuclide(n=self.N, z=self.Z).nucbind
-        except NotImplementedError:
-            # the binding energy table doesn't know about this nucleus
-            self.nucbind = None
-
-    def set_partition_function(self, p_collection, set_data='frdm', use_high_temperatures=True):
-        """
-        This function associates to every nucleus a PartitionFunction object.
-        """
-        assert type(p_collection) == PartitionFunctionCollection
-
-        p_collection.set_data_selector(set_data)
-        p_collection.use_high_temperatures(use_high_temperatures)
-        self._partition_function = p_collection.get_partition_function(self)
-
-    def get_partition_function(self):
-        """return the partition function for the Nucleus"""
-        return self._partition_function
-
-    def __repr__(self):
-        return self.raw
-
-    def __hash__(self):
-        return hash((self.Z, self.A))
-
-    def c(self):
-        """return the name capitalized"""
-        return self.caps_name
-
-    def __eq__(self, other):
-        if isinstance(other, Nucleus):
-            return self.el == other.el and \
-               self.Z == other.Z and self.A == other.A
-        elif isinstance(other, tuple):
-            return (self.Z, self.A) == other
-        else:
-            return NotImplemented
-
-    def __lt__(self, other):
-        if not self.Z == other.Z:
-            return self.Z < other.Z
-        else:
-            return self.A < other.A
-
-=======
->>>>>>> 83aa4ded
 class Rate:
     """A single reaction rate.  Currently, this can be a
     Reaclib rate, which can be composed of multiple sets, or a tabulated
@@ -979,38 +824,20 @@
             except ValueError:
                 print("Divide by zero encountered in log10\nChange the scale of T or rhoY")
 
-<<<<<<< HEAD
             im = ax.imshow(pivot_table, cmap='magma')
             fig.colorbar(im, ax=ax)
 
-            ax.set_xlabel("$\log(T)$ [K]")
-            ax.set_ylabel("$\log(\\rho Y_e)$ [g/cm$^3$]")
-            ax.set_title(fr"{self.pretty_string}"+
-=======
-            _, ax = plt.subplots(figsize=(10, 10))
-
-            im = ax.imshow(pivot_table, cmap='jet')
-            plt.colorbar(im)
-
-            plt.xlabel("$T$ [K]")
-            plt.ylabel("$\\rho Y$ [g/cm$^3$]")
+            ax.set_xlabel(r"$\log(T)$ [K]")
+            ax.set_ylabel(r"$\log(\\rho Y_e)$ [g/cm$^3$]")
             ax.set_title(fr"{self.pretty_string}" +
->>>>>>> 83aa4ded
                          "\n"+"electron-capture/beta-decay rate in log10(1/s)")
             ax.set_yticks(range(len(rows)))
             ylabels = [f"{np.log10(q):4.2f}" for q in rows]
             ax.set_yticklabels(ylabels)
             ax.set_xticks(range(len(cols)))
-<<<<<<< HEAD
             xlabels = [f"{np.log10(q):4.2f}" for q in cols]
             ax.set_xticklabels(xlabels, rotation=90, ha="right", rotation_mode="anchor")
             ax.invert_yaxis()
-=======
-            ax.set_xticklabels(cols)
-            plt.setp(ax.get_xticklabels(), rotation=90, ha="right", rotation_mode="anchor")
-            plt.gca().invert_yaxis()
-            plt.show()
->>>>>>> 83aa4ded
 
         else:
             temps = np.logspace(np.log10(Tmin), np.log10(Tmax), 100)
@@ -1031,11 +858,7 @@
 
             ax.set_title(fr"{self.pretty_string}")
 
-<<<<<<< HEAD
         return fig
-=======
-            plt.title(fr"{self.pretty_string}")
-            plt.show()
 
 
 class RatePair:
@@ -1062,5 +885,4 @@
         return True
 
     def __eq__(self, other):
-        return self.forward == other.forward and self.reverse == other.reverse
->>>>>>> 83aa4ded
+        return self.forward == other.forward and self.reverse == other.reverse