"""
Classes and methods to interface with files storing rate data.
"""

import os
import re
import io
import numpy as np
import matplotlib.pyplot as plt
import collections
import numba

try:
    from numba.experimental import jitclass
except ImportError:
    from numba import jitclass

from pynucastro.nucdata import UnidentifiedElement, PeriodicTable


def list_known_rates():
    """ list the rates found in the library """

    lib_path = f"{os.path.dirname(__file__)}/../library/"

    for _, _, filenames in os.walk(lib_path):
        for f in filenames:
            # skip over files that are not rate files
            if f.endswith(".md") or f.endswith(".dat") or f.endswith(".py") or f.endswith(".ipynb"):
                continue
            try:
                lib = Library(f)
            except:
                continue
            else:
                print(f"{f:32} : ")
                for r in lib.get_rates():
                    print(f"                                 : {r}")

Tfactor_spec = [
('T9', numba.float64),
('T9i', numba.float64),
('T913', numba.float64),
('T913i', numba.float64),
('T953', numba.float64),
('lnT9', numba.float64)
]

@jitclass(Tfactor_spec)
class Tfactors:
    """ precompute temperature factors for speed """

    def __init__(self, T):
        """ return the Tfactors object.  Here, T is temperature in Kelvin """
        self.T9 = T/1.e9
        self.T9i = 1.0/self.T9
        self.T913i = self.T9i**(1./3.)
        self.T913 = self.T9**(1./3.)
        self.T953 = self.T9**(5./3.)
        self.lnT9 = np.log(self.T9)


class SingleSet:
    """ a set in Reaclib is one piece of a rate, in the form

        lambda = exp[ a_0 + sum_{i=1}^5  a_i T_9**(2i-5)/3  + a_6 log T_9]

        A single rate in Reaclib can be composed of multiple sets
    """

    def __init__(self, a, labelprops=None):
        """here a is iterable (e.g., list or numpy array), storing the
           coefficients, a0, ..., a6

        """
        self.a = a
        self.labelprops = labelprops
        self._update_label_properties()

    def _update_label_properties(self):
        """ Set label and flags indicating Set is resonant,
            weak, or reverse. """
        assert(type(self.labelprops) == str)
        try:
            assert(len(self.labelprops) == 6)
        except:
            raise
        else:
            self.label = self.labelprops[0:4]
            self.resonant = self.labelprops[4] == 'r'
            self.weak = self.labelprops[4] == 'w'
            self.reverse = self.labelprops[5] == 'v'

    def __eq__(self, other):
        """ Determine whether two SingleSet objects are equal to each other. """
        x = True

        for ai, aj in zip(self.a, other.a):
            x = x and (ai == aj)

        x = x and (self.label == other.label)
        x = x and (self.resonant == other.resonant)
        x = x and (self.weak == other.weak)
        x = x and (self.reverse == other.reverse)
        return x

    def f(self):
        """
        return a function for this set -- note: Tf here is a Tfactors
        object
        """
        return lambda tf: np.exp(self.a[0] +
                                 self.a[1]*tf.T9i +
                                 self.a[2]*tf.T913i +
                                 self.a[3]*tf.T913 +
                                 self.a[4]*tf.T9 +
                                 self.a[5]*tf.T953 +
                                 self.a[6]*tf.lnT9)

    def set_string(self, prefix="set", plus_equal=False):
        """
        return a string containing the python code for this set
        """
        if plus_equal:
            string = f"{prefix} += np.exp( "
        else:
            string = f"{prefix} = np.exp( "
        string += f" {self.a[0]}"
        if not self.a[1] == 0.0:
            string += f" + {self.a[1]}*tf.T9i"
        if not self.a[2] == 0.0:
            string += f" + {self.a[2]}*tf.T913i"
        if not self.a[3] == 0.0:
            string += f" + {self.a[3]}*tf.T913"
        if not (self.a[4] == 0.0 and self.a[5] == 0.0 and self.a[6] == 0.0):
            string += "\n{}         ".format(len(prefix)*" ")
        if not self.a[4] == 0.0:
            string += f" + {self.a[4]}*tf.T9"
        if not self.a[5] == 0.0:
            string += f" + {self.a[5]}*tf.T953"
        if not self.a[6] == 0.0:
            string += f" + {self.a[6]}*tf.lnT9"
        string += ")"
        return string


class UnsupportedNucleus(BaseException):
    def __init__(self):
        return


class Nucleus:
    """
    a nucleus that participates in a reaction -- we store it in a
    class to hold its properties, define a sorting, and give it a
    pretty printing string

    """
    def __init__(self, name, dummy=False):
        name = name.lower()
        self.raw = name

        # a dummy nucleus is one that we can use where a nucleus is needed
        # but it is not considered to be part of the network
        self.dummy = dummy

        # element symbol and atomic weight
        if name == "p":
            self.el = "h"
            self.A = 1
            self.short_spec_name = "h1"
            self.caps_name = "H1"
        elif name == "d":
            self.el = "h"
            self.A = 2
            self.short_spec_name = "h2"
            self.caps_name = "H2"
        elif name == "t":
            self.el = "h"
            self.A = 3
            self.short_spec_name = "h3"
            self.caps_name = "H3"
        elif name == "a":
            #this is a convenience, enabling the use of a commonly-used alias:
            #    He4 --> \alpha --> "a" , e.g. c12(a,g)o16
            self.el ="he"
            self.A = 4
            self.short_spec_name = "he4"
            self.raw = "he4"
            self.caps_name = "He4"
        elif name == "n":
            self.el = "n"
            self.A = 1
            self.Z = 0
            self.N = 1
            self.short_spec_name = "n"
            self.spec_name = "neutron"
            self.pretty = fr"\mathrm{{{self.el}}}"
            self.caps_name = "N"
        else:
            e = re.match(r"([a-zA-Z]*)(\d*)", name)
            self.el = e.group(1).title()  # chemical symbol
            assert(self.el)
            try:
                self.A = int(e.group(2))
            except:
                if (name.strip() == 'al-6' or
                    name.strip() == 'al*6'):
                    raise UnsupportedNucleus()
                else:
                    raise
            assert(self.A >= 0)
            self.short_spec_name = name
            self.caps_name = name.capitalize()

        # use lowercase element abbreviation regardless the case of the input
        self.el = self.el.lower()

        # atomic number comes from periodic table
        if name != "n":
            try:
                i = PeriodicTable.lookup_abbreviation(self.el)
            except UnidentifiedElement:
                print(f'Could not identify element: {self.el}')
                raise
            except:
                raise
            else:
                self.Z = i.Z
                assert(type(self.Z) == int)
                assert(self.Z >= 0)
                self.N = self.A - self.Z
                assert(type(self.N) == int)
                assert(self.N >= 0)

                # long name
                self.spec_name = f'{i.name}-{self.A}'

                # latex formatted style
                self.pretty = fr"{{}}^{{{self.A}}}\mathrm{{{self.el.capitalize()}}}"

    def __repr__(self):
        return self.raw

    def __hash__(self):
        return hash((self.Z, self.A))

    def c(self):
        return self.caps_name

    def __eq__(self, other):
        if isinstance(other, Nucleus):
            return self.el == other.el and \
               self.Z == other.Z and self.A == other.A
        elif isinstance(other, tuple):
            return (self.Z, self.A) == other
        else:
            return NotImplemented

    def __lt__(self, other):
        if not self.Z == other.Z:
            return self.Z < other.Z
        else:
            return self.A < other.A


class Library:
    """
    A Library is a Rate container that reads a single file
    containing one or many Reaclib rates, possibly containing multiple
    sets per rate.

    The Library class also implements searching based on rules
    specified by RateFilter objects.
    """

    pynucastro_dir = os.path.dirname(os.path.dirname(os.path.realpath(__file__)))
    pynucastro_rates_dir = os.path.join(pynucastro_dir,
                                        'library')
    pynucastro_tabular_dir = os.path.join(pynucastro_rates_dir,
                                          'tabular')

    def __init__(self, libfile=None, rates=None, read_library=True):
        self._library_file = libfile
        if rates:
            self._rates = None
            if isinstance(rates, Rate):
                rates = [rates]
            assert (isinstance(rates, dict) or isinstance(rates, list)), "ERROR: rates in Library constructor must be a Rate object, list of Rate objects, or dictionary of Rate objects keyed by Rate.get_rate_id()"
            if isinstance(rates, dict):
                self._rates = rates
            elif isinstance(rates, list):
                self._add_from_rate_list(rates)
        else:
            self._rates = collections.OrderedDict()
        self._library_source_lines = []

        if self._library_file and read_library:
            self._library_file = self._find_rate_file(self._library_file)
            self._read_library_file()

    def heaviest(self):
        """ Return the heaviest nuclide in this library. """
        nuc = None
        for id, r in self._rates.items():
            rnuc = r.heaviest()
            if nuc:
                if rnuc.A > nuc.A or (rnuc.A == nuc.A and rnuc.Z < nuc.Z):
                    nuc = rnuc
            else:
                nuc = rnuc
        return nuc

    def lightest(self):
        """ Return the lightest nuclide in this library. """
        nuc = None
        for id, r in self._rates.items():
            rnuc = r.lightest()
            if nuc:
                if rnuc.A < nuc.A or (rnuc.A == nuc.A and rnuc.Z > nuc.Z):
                    nuc = rnuc
            else:
                nuc = rnuc
        return nuc

    def _add_from_rate_list(self, ratelist):
        """ Add to the rate dictionary from the supplied list of Rate objects. """
        if not self._rates:
            self._rates = collections.OrderedDict()
        for r in ratelist:
            id = r.get_rate_id()
            assert (not id in self._rates), "ERROR: supplied a Rate object already in the Library."
            self._rates[id] = r

    @classmethod
    def _find_rate_file(self, ratename):
        """locate the Reaclib or tabular rate or library file given its name.  Return
        None if the file cannot be located, otherwise return its path."""

        # check to see if the rate file is in the working dir or
        # is already the full path
        x = ratename
        if os.path.isfile(x):
            return os.path.realpath(x)

        # check to see if the rate file is in pynucastro/library
        x = os.path.join(self.pynucastro_rates_dir, ratename)
        if os.path.isfile(x):
            return os.path.realpath(x)

        # check to see if the rate file is in pynucastro/library/tabular
        x = os.path.join(self.pynucastro_tabular_dir, ratename)
        if os.path.isfile(x):
            return os.path.realpath(x)

        # notify user we can't find the file
        raise Exception('File {} not found in the working directory, {}, or {}'.format(
            ratename, self.pynucastro_rates_dir, self.pynucastro_tabular_dir))

    def _read_library_file(self):
        # loop through library file, read lines
        try:
            flib = open(self._library_file)
        except:
            print(f'Could not open file {self._library_file}')
            raise
        for line in flib:
            ls = line.rstrip('\n')
            if ls.strip():
                self._library_source_lines.append(ls)
        flib.close()

        # identify distinct rates from library lines
        current_chapter = None
        while True:
            if len(self._library_source_lines) == 0:
                break

            # Check to see if there is a chapter ID, if not then use current_chapter
            # (for Reaclib v1 formatted library files)
            line = self._library_source_lines[0].strip()
            chapter = None
            if line == 't' or line == 'T':
                chapter = 't'
                self._library_source_lines.pop(0)
            else:
                try:
                    chapter = int(line)
                except:
                    # we can't interpret line as a chapter so use current_chapter
                    try:
                        assert(current_chapter)
                    except:
                        print(f'ERROR: malformed library file {self._library_file}, cannot identify chapter.')
                        raise
                    else:
                        chapter = current_chapter
                else:
                    self._library_source_lines.pop(0)
            current_chapter = chapter

            rlines = None
            if chapter == 't':
                rlines = [self._library_source_lines.pop(0) for i in range(5)]
            elif type(chapter) == int:
                rlines = [self._library_source_lines.pop(0) for i in range(3)]
            if rlines:
                sio = io.StringIO('\n'.join([f'{chapter}'] +
                                            rlines))
                #print(sio.getvalue())
                try:
                    r = Rate(sio, rfile_path=self._library_file)
                except UnsupportedNucleus:
                    pass
                except:
                    raise
                else:
                    id = r.get_rate_id()
                    if id in self._rates:
                        self._rates[id] = self._rates[id] + r
                    else:
                        self._rates[id] = r

    def __repr__(self):
        """ Return a string containing the rates IDs in this library. """
        rstrings = []
        tmp_rates = [v for k, v in self._rates.items()]
        for r in sorted(tmp_rates):
            rstrings.append(f'{r}    ({r.get_rate_id()}')
        return '\n'.join(rstrings)

    def __add__(self, other):
        """ Add two libraries to get a library containing rates from both. """
        new_rates = self._rates
        for id, r in other._rates.items():
            try:
                assert id not in new_rates
            except:
                if r != new_rates[id]:
                    print(f'ERROR: rate {r} defined differently in libraries {self._library_file} and {other._library_file}\n')
                    raise
            else:
                new_rates[id] = r
        new_library = Library(libfile=f'{self._library_file} + {other._library_file}',
                              rates=new_rates,
                              read_library=False)
        return new_library

    def get_num_rates(self):
        """Return the number of rates known to the library"""
        return len(self._rates)

    def get_rates(self):
        """ Return a list of the rates in this library. """
        rlist = [r for id, r in self._rates.items()]
        return rlist

    def get_rate(self, id):
        """ Return a rate matching the id provided. """
        try:
            return self._rates[id]
        except:
            print("ERROR: rate identifier does not match a rate in this library.")
            raise

    def linking_nuclei(self, nuclist, with_reverse=True):
        """
        Return a Library object containing the rates linking the
        nuclei provided in the list of Nucleus objects or nucleus abbreviations 'nuclist'.

        If with_reverse is True, then include reverse rates. Otherwise
        include only forward rates.
        """

        if type(nuclist) == Nucleus or type(nuclist) == str:
            nuclist = [nuclist]
        else:
            try:
                nuclist = list(nuclist)
            except:
                raise

        nucleus_list = []
        for nuc in nuclist:
            if type(nuc) == Nucleus:
                nucleus_list.append(nuc)
            else:
                try:
                    anuc = Nucleus(nuc)
                except:
                    raise
                else:
                    nucleus_list.append(anuc)

        # Get the set of rates for which any Nucleus in nucleus_list
        # appears as either reactant or product.
        rate_filters = []
        for nuc in nucleus_list:
            rate_filters.append(RateFilter(reactants=nuc, exact=False))
            rate_filters.append(RateFilter(products=nuc, exact=False))
        triage_library = self.filter(rate_filters)

        # Discard any of this set of rates for which nuclei appear not
        # in nucleus_list
        filtered_rates = []
        for r in triage_library.get_rates():
            include = True
            for nuc in r.reactants:
                if nuc not in nucleus_list:
                    include = False
                    break
            for nuc in r.products:
                if nuc not in nucleus_list:
                    include = False
                    break
            if not with_reverse and r.reverse:
                include = False
            if include:
                filtered_rates.append(r)

        # Return library containing the filtered rates
        return Library(rates=filtered_rates)

    def filter(self, filter_spec):
        """
        filter_specs should be an iterable of RateFilter objects or a
        single RateFilter object. Library.filter yields all rates
        matching any RateFilter in filter_specs.  If RateFilter.exact,
        then return rates with exactly the reactants or products
        passed in as arguments.
        """
        if type(filter_spec) == RateFilter:
            filter_specifications = [filter_spec]
        else:
            try:
                iter(filter_spec)
            except:
                raise
            else:
                filter_specifications = filter_spec
        matching_rates = collections.OrderedDict()
        for id, r in self._rates.items():
            for f in filter_specifications:
                if f.matches(r):
                    matching_rates[id] = r
                    break
        if matching_rates:
            return Library(libfile=self._library_file,
                           rates=matching_rates,
                           read_library=False)
        else:
            return None

    def validate(self, other_library, forward_only=True):
        """perform various checks on the library, comparing to other_library,
        to ensure that we are not missing important rates.  The idea
        is that self should be a reduced library where we filtered out
        a few rates and then we want to compare to the larger
        other_library to see if we missed something important.

        """

<<<<<<< HEAD
        current_rates = self.get_rates()
=======
        current_rates = sorted(self.get_rates())
>>>>>>> 79ad1d36

        # check the forward rates to see if any of the products are
        # not consumed by other forward rates

        passed_validation = True

        for rate in current_rates:
            if rate.reverse:
                continue
            for p in rate.products:
                found = False
                for orate in current_rates:
                    if orate == rate:
                        continue
                    if orate.reverse:
                        continue
                    if p in orate.reactants:
                        found = True
                        break
                if not found:
                    passed_validation = False
                    print(f"validation: {p} produced in {rate} never consumed.")

        # now check if we are missing any rates from other_library with the exact same reactants

        for rate in current_rates:
            if forward_only and rate.reverse:
                continue

            # create a rate filter with these exact reactants
            rf = RateFilter(reactants=rate.reactants)
            all_rates_library = other_library.filter(rf)

<<<<<<< HEAD
            for other_rate in all_rates_library.get_rates():
                # check to see if other_rate is already in current_rates
                found = False
                for crate in current_rates:
                    if other_rate == crate:
                        found = True
                        break
=======
            for other_rate in sorted(all_rates_library.get_rates()):
                # check to see if other_rate is already in current_rates
                found = True
                if other_rate not in current_rates:
                    found = False

>>>>>>> 79ad1d36
                if not found:
                    print(f"validation: missing {other_rate} as alternative to {rate}.")


        return passed_validation

class RateFilter:
    """RateFilter filters out a specified rate or set of rates

    A RateFilter stores selection rules specifying a rate or group of
    rates to assist in searching for rates stored in a Library.
    """

    def __init__(self, reactants=None, products=None, exact=True,
                 reverse=None, min_reactants=None, max_reactants=None,
                 min_products=None, max_products=None, filter_function=None):
        """Create a new RateFilter with the given selection rules

        Keyword Arguments:
            reactants -- Description of the reactants as one of:
                1. a list of Nucleus objects
                2. a list of string descriptions of reactant nuclides
                   these strings must be parsable by Nucleus
                3. a single reactant Nucleus
                4. a single string description of the reactant nuclide
            products  -- Description of the products in same form as above
            exact     -- boolean,
                         if True, products or reactants must match exactly [default]
                         if False, then all products or reactants must be found
                         in a comparison rate, but the comparison may contain
                         additional products or reactants
            reverse   -- boolean,
                         if True, only match reverse-derived rates
                         if False, only match directly-derived rates
                         if None, you don't care, match both [default]
            min_reactants -- int, match Rates that have at least this many reactants
            min_products  -- int, match Rates that have at least this many products
            max_reactants -- int, match Rates that have no more than this many reactants
            max_products  -- int, match Rates that have no more than this many products
            filter_function -- callable (Rate -> bool),
                               a callable that can take a single rate as an argument
                               may be used to specify additional criteria, returning
                               True if the rate meets all of them, False otherwise

        Examples:
            Create a filter that finds all proton capture and proton-burning reactions
            in a Library instance my_library::
                >>> pcap_filter = RateFilter(reactants='p', exact=False)
                >>> pcap_library = my_library.filter(pcap_filter)
            or you can use Nucleus::
                >>> pcap_filter = RateFilter(reactants=Nucleus('p'), exact=False)
                >>> pcap_library = my_library.filter(pcap_filter)

            Create a filter that finds C12 (a,g) O16
            Notes:
                + photons/gammas are not treated as nuclides, so they cannot be
                a reactant or product
                + this rate is in the ReacLib library used here as
                O16 --> He4 C12 -- you need to know how your library treats rates::
                    >>> cago_filter = RateFilter(reactants='o16', products=['c12', 'a'])
                    >>> cago_library = my_library.filter(cago_filter)
        """
        self.reactants = []
        self.products = []
        self.exact = exact
        self.reverse = reverse
        self.min_reactants = min_reactants
        self.min_products = min_products
        self.max_reactants = max_reactants
        self.max_products = max_products
        self.filter_function = filter_function

        if reactants:
            if type(reactants) == Nucleus or type(reactants) == str:
                reactants = [reactants]
            self.reactants = [self._cast_nucleus(r) for r in reactants]
        if products:
            if type(products) == Nucleus or type(products) == str:
                products = [products]
            self.products = [self._cast_nucleus(r) for r in products]

    @staticmethod
    def _cast_nucleus(r):
        """ Make sure r is of type Nucleus. """
        if not type(r) == Nucleus:
            try:
                rnuc = Nucleus(r)
            except:
                raise
            else:
                return rnuc
        else:
            return r

    @staticmethod
    def _contents_equal(a, b):
        """
        Return True if the contents of a and b exactly match, ignoring ordering.
        If either a or b is None, return True only if both a and b are None.
        """
        if a and b:
            return collections.Counter(a) == collections.Counter(b)
        else:
            return (not a) and (not b)

    @staticmethod
    def _compare_nuclides(test, reference, exact=True):
        """
        test and reference should be iterables of Nucleus objects.
        If an exact match is desired, test and reference should exactly match, ignoring ordering.
        Otherwise, return True only if every element of test appears at least one time in reference.
        """
        matches = True
        if exact:
            matches = RateFilter._contents_equal(test, reference)
        else:
            for nuc in test:
                if not (nuc in reference):
                    matches = False
                    break
        return matches

    def matches(self, r):
        """ Given a Rate r, see if it matches this RateFilter. """
        matches_reactants = True
        matches_products = True
        matches_reverse = True
        matches_min_reactants = True
        matches_min_products = True
        matches_max_reactants = True
        matches_max_products = True
        matches_filter_function = True
        if self.reactants:
            matches_reactants = self._compare_nuclides(self.reactants, r.reactants, self.exact)
        if self.products:
            matches_products = self._compare_nuclides(self.products, r.products, self.exact)
        if type(self.reverse) == type(True):
            matches_reverse = self.reverse == r.reverse
        if type(self.min_reactants) == int:
            matches_min_reactants = len(r.reactants) >= self.min_reactants
        if type(self.min_products) == int:
            matches_min_products = len(r.products) >= self.min_products
        if type(self.max_reactants) == int:
            matches_max_reactants = len(r.reactants) <= self.max_reactants
        if type(self.max_products) == int:
            matches_max_products = len(r.products) <= self.max_products
        if self.filter_function is not None:
            matches_filter_function = self.filter_function(r)
        return (matches_reactants and matches_products and matches_reverse and
                matches_min_reactants and matches_max_reactants and
                matches_min_products and matches_max_products and
                matches_filter_function)

    def invert(self):
        """ Return a RateFilter matching the inverse rate. """
        newfilter = RateFilter(reactants=self.products,
                               products=self.reactants,
                               exact=self.exact,
                               reverse=self.reverse,
                               min_reactants=self.min_products,
                               max_reactants=self.max_products,
                               min_products=self.min_reactants,
                               max_products=self.max_reactants)
        return newfilter


class Rate:
    """ a single Reaclib rate, which can be composed of multiple sets """
    def __init__(self, rfile=None, rfile_path=None, chapter=None, original_source=None,
                 reactants=None, products=None, sets=None, labelprops=None, Q=None):
        """ rfile can be either a string specifying the path to a rate file or
        an io.StringIO object from which to read rate information. """

        self.rfile_path = rfile_path
        self.rfile = None

        if type(rfile) == str:
            self.rfile_path = Library._find_rate_file(rfile)
            self.rfile = os.path.basename(rfile)

        self.chapter = chapter    # the Reaclib chapter for this reaction
        self.original_source = original_source   # the contents of the original rate file
        self.fname = None

        if reactants:
            self.reactants = reactants
        else:
            self.reactants = []

        if products:
            self.products = products
        else:
            self.products = []

        if sets:
            self.sets = sets
        else:
            self.sets = []

        self.labelprops = labelprops

        self.Q = Q

        if type(rfile) == str:
            # read in the file, parse the different sets and store them as
            # SingleSet objects in sets[]
            f = open(self.rfile_path)
        elif type(rfile) == io.StringIO:
            # Set f to the io.StringIO object
            f = rfile
        else:
            f = None

        if f:
            self._read_from_file(f)
            f.close()
        else:
            self._set_label_properties()

        self._set_rhs_properties()
        self._set_screening()
        self._set_print_representation()

        if self.tabular:
            self.get_tabular_rate()

    def __repr__(self):
        return self.string

    def __hash__(self):
        return hash(self.__repr__())

    def __eq__(self, other):
        """ Determine whether two Rate objects are equal.
        They are equal if they contain identical reactants and products and
        if they contain the same SingleSet sets and if their chapters are equal."""
        x = True

        x = x and (self.chapter == other.chapter)
        x = x and (self.reactants == other.reactants)
        x = x and (self.products == other.products)
        x = x and (len(self.sets) == len(other.sets))

        for si in self.sets:
            scomp = False
            for sj in other.sets:
                if si == sj:
                    scomp = True
                    break
            x = x and scomp

        return x

    def __lt__(self, other):
        """sort such that lightest reactants come first"""

        self_sorted = sorted(self.reactants, key=lambda x: x.A)
        other_sorted = sorted(other.reactants, key=lambda x: x.A)
        if self_sorted[-1].A == other_sorted[-1].A:
            try:
                return self_sorted[-2].A < other_sorted[-2].A
            except IndexError:
                return True
        return self_sorted[-1].A < other_sorted[-1].A

    def __add__(self, other):
        """Combine the sets of two Rate objects if they describe the same
           reaction. Must be Reaclib rates."""
        assert(self.reactants == other.reactants)
        assert(self.products == other.products)
        assert(self.chapter == other.chapter)
        assert(type(self.chapter) == int)
        assert(self.label == other.label)
        assert(self.weak == other.weak)
        assert(self.weak_type == other.weak_type)
        assert(self.tabular == other.tabular)
        assert(self.reverse == other.reverse)

        if self.resonant != other.resonant:
            self._labelprops_combine_resonance()
        new_rate = Rate(chapter=self.chapter,
                        original_source='\n'.join([self.original_source,
                                                   other.original_source]),
                        reactants=self.reactants,
                        products=self.products,
                        sets=self.sets + other.sets,
                        labelprops=self.labelprops,
                        Q=self.Q)
        return new_rate

    def _set_label_properties(self, labelprops=None):
        """ Calls _update_resonance_combined and then
            _update_label_properties. """
        if labelprops:
            self.labelprops = labelprops

        # Update labelprops based on the Sets in this Rate
        # to set the resonance_combined flag properly
        self._update_resonance_combined()
        self._update_label_properties()

    def _update_resonance_combined(self):
        """ Checks the Sets in this Rate and updates the
            resonance_combined flag as well as
            self.labelprops[4] """
        sres = [s.resonant for s in self.sets]
        if True in sres and False in sres:
            self._labelprops_combine_resonance()
        else:
            self.resonance_combined = False

    def _labelprops_combine_resonance(self):
        """ Update self.labelprops[4] = 'c'.
            Also set the resonance_combined flag. """
        llp = list(self.labelprops)
        llp[4] = 'c'
        self.labelprops = ''.join(llp)
        self.resonance_combined = True

    def _update_label_properties(self):
        """ Set label and flags indicating Rate is resonant,
            weak, or reverse. """
        assert(type(self.labelprops) == str)
        try:
            assert(len(self.labelprops) == 6)
        except:
            assert(self.labelprops == 'tabular')
            self.label = 'tabular'
            self.resonant = False
            self.resonance_combined = False
            self.weak = False # The tabular rate might or might not be weak
            self.weak_type = None
            self.reverse = False
            self.tabular = True
        else:
            self.label = self.labelprops[0:4]
            self.resonant = self.labelprops[4] == 'r'
            self.weak = self.labelprops[4] == 'w'
            if self.weak:
                if self.label.strip() == 'ec' or self.label.strip() == 'bec':
                    self.weak_type = 'electron_capture'
                else:
                    self.weak_type = self.label.strip().replace('+','_pos_').replace('-','_neg_')
            else:
                self.weak_type = None
            self.reverse = self.labelprops[5] == 'v'
            self.tabular = False

    def _read_from_file(self, f):
        """ given a file object, read rate data from the file. """
        lines = f.readlines()
        f.close()

        self.original_source = "".join(lines)

        # first line is the chapter
        self.chapter = lines[0].strip()
        # catch table prescription
        if self.chapter != "t":
            self.chapter = int(self.chapter)

        # remove any blank lines
        set_lines = [l for l in lines[1:] if not l.strip() == ""]

        if self.chapter == "t":
            # e1 -> e2, Tabulated
            s1 = set_lines.pop(0)
            s2 = set_lines.pop(0)
            s3 = set_lines.pop(0)
            s4 = set_lines.pop(0)
            s5 = set_lines.pop(0)
            f = s1.split()
            try:
                self.reactants.append(Nucleus(f[0]))
                self.products.append(Nucleus(f[1]))
            except:
                print(f'Nucleus objects not be identified in {self.original_source}')
                raise

            self.table_file = s2.strip()
            self.table_header_lines = int(s3.strip())
            self.table_rhoy_lines = int(s4.strip())
            self.table_temp_lines = int(s5.strip())
            self.table_num_vars = 6 # Hard-coded number of variables in tables for now.
            self.table_index_name = f'j_{self.reactants[0]}_{self.products[0]}'
            self.labelprops = 'tabular'
            self._set_label_properties()

        else:
            # the rest is the sets
            first = 1
            while len(set_lines) > 0:
                # check for a new chapter id in case of Reaclib v2 format
                check_chapter = set_lines[0].strip()
                try:
                    # see if there is a chapter number preceding the set
                    check_chapter = int(check_chapter)
                except:
                    # there was no chapter number, proceed reading a set
                    pass
                else:
                    # there was a chapter number so check that the chapter number
                    # is the same as the first set in this rate file
                    try:
                        assert(check_chapter == self.chapter)
                    except:
                        print(f'ERROR: read chapter {check_chapter}, expected chapter {self.chapter} for this rate set.')
                        raise
                    else:
                        # get rid of chapter number so we can read a rate set
                        set_lines.pop(0)

                # sets are 3 lines long
                s1 = set_lines.pop(0)
                s2 = set_lines.pop(0)
                s3 = set_lines.pop(0)

                # first line of a set has up to 6 nuclei, then the label,
                # and finally the Q value

                # get rid of first 5 spaces
                s1 = s1[5:]

                # next follows 6 fields of 5 characters containing nuclei
                # the 6 fields are padded with spaces
                f = []
                for i in range(6):
                    ni = s1[:5]
                    s1 = s1[5:]
                    ni = ni.strip()
                    if ni:
                        f.append(ni)

                # next come 8 spaces, so get rid of them
                s1 = s1[8:]

                # next is a 4-character set label and 2 character flags
                labelprops = s1[:6]
                s1 = s1[6:]

                # next come 3 spaces
                s1 = s1[3:]

                # next comes a 12 character Q value followed by 10 spaces
                Q = s1.strip()

                if first:
                    self.Q = Q

                    try:
                        # what's left are the nuclei -- their interpretation
                        # depends on the chapter
                        if self.chapter == 1:
                            # e1 -> e2
                            self.reactants.append(Nucleus(f[0]))
                            self.products.append(Nucleus(f[1]))

                        elif self.chapter == 2:
                            # e1 -> e2 + e3
                            self.reactants.append(Nucleus(f[0]))
                            self.products += [Nucleus(f[1]), Nucleus(f[2])]

                        elif self.chapter == 3:
                            # e1 -> e2 + e3 + e4
                            self.reactants.append(Nucleus(f[0]))
                            self.products += [Nucleus(f[1]), Nucleus(f[2]), Nucleus(f[3])]

                        elif self.chapter == 4:
                            # e1 + e2 -> e3
                            self.reactants += [Nucleus(f[0]), Nucleus(f[1])]
                            self.products.append(Nucleus(f[2]))

                        elif self.chapter == 5:
                            # e1 + e2 -> e3 + e4
                            self.reactants += [Nucleus(f[0]), Nucleus(f[1])]
                            self.products += [Nucleus(f[2]), Nucleus(f[3])]

                        elif self.chapter == 6:
                            # e1 + e2 -> e3 + e4 + e5
                            self.reactants += [Nucleus(f[0]), Nucleus(f[1])]
                            self.products += [Nucleus(f[2]), Nucleus(f[3]), Nucleus(f[4])]

                        elif self.chapter == 7:
                            # e1 + e2 -> e3 + e4 + e5 + e6
                            self.reactants += [Nucleus(f[0]), Nucleus(f[1])]
                            self.products += [Nucleus(f[2]), Nucleus(f[3]),
                                              Nucleus(f[4]), Nucleus(f[5])]

                        elif self.chapter == 8:
                            # e1 + e2 + e3 -> e4
                            self.reactants += [Nucleus(f[0]), Nucleus(f[1]), Nucleus(f[2])]
                            self.products.append(Nucleus(f[3]))

                        elif self.chapter == 9:
                            # e1 + e2 + e3 -> e4 + e5
                            self.reactants += [Nucleus(f[0]), Nucleus(f[1]), Nucleus(f[2])]
                            self.products += [Nucleus(f[3]), Nucleus(f[4])]

                        elif self.chapter == 10:
                            # e1 + e2 + e3 + e4 -> e5 + e6
                            self.reactants += [Nucleus(f[0]), Nucleus(f[1]),
                                               Nucleus(f[2]), Nucleus(f[3])]
                            self.products += [Nucleus(f[4]), Nucleus(f[5])]

                        elif self.chapter == 11:
                            # e1 -> e2 + e3 + e4 + e5
                            self.reactants.append(Nucleus(f[0]))
                            self.products += [Nucleus(f[1]), Nucleus(f[2]),
                                              Nucleus(f[3]), Nucleus(f[4])]
                        else:
                            print(f'Chapter could not be identified in {self.original_source}')
                            assert(type(self.chapter) == int and self.chapter <= 11)
                    except:
                        # print('Error parsing Rate from {}'.format(self.original_source))
                        raise

                    first = 0

                # the second line contains the first 4 coefficients
                # the third lines contains the final 3
                # we can't just use split() here, since the fields run into one another
                n = 13  # length of the field
                a = [s2[i:i+n] for i in range(0, len(s2), n)]
                a += [s3[i:i+n] for i in range(0, len(s3), n)]

                a = [float(e) for e in a if not e.strip() == ""]
                self.sets.append(SingleSet(a, labelprops=labelprops))
                self._set_label_properties(labelprops)

    def _set_rhs_properties(self):
        """ compute statistical prefactor and density exponent from the reactants. """
        self.prefactor = 1.0  # this is 1/2 for rates like a + a (double counting)
        self.inv_prefactor = 1
        for r in set(self.reactants):
            self.inv_prefactor = self.inv_prefactor * np.math.factorial(self.reactants.count(r))
        self.prefactor = self.prefactor/float(self.inv_prefactor)
        self.dens_exp = len(self.reactants)-1
        if (self.weak_type == 'electron_capture' and not self.tabular):
            self.dens_exp = self.dens_exp + 1

    def _set_screening(self):
        """ determine if this rate is eligible for screening and the nuclei to use. """
        # Tells if this rate is eligible for screening
        # using screenz.f90 provided by StarKiller Microphysics.
        # If not eligible for screening, set to None
        # If eligible for screening, then
        # Rate.ion_screen is a 2-element (3 for 3-alpha) list of Nucleus objects for screening
        self.ion_screen = []
        nucz = [q for q in self.reactants if q.Z != 0]
        if len(nucz) > 1:
            nucz.sort(key=lambda x: x.Z)
            self.ion_screen = []
            self.ion_screen.append(nucz[0])
            self.ion_screen.append(nucz[1])
            if len(nucz) == 3:
                self.ion_screen.append(nucz[2])

    def _set_print_representation(self):
        """ compose the string representations of this Rate. """
        self.string = ""
        self.pretty_string = r"$"

        # put p, n, and alpha second
        treactants = []
        for n in self.reactants:
            if n.raw not in ["p", "he4", "n"]:
                treactants.insert(0, n)
            else:
                treactants.append(n)

        for n, r in enumerate(treactants):
            self.string += f"{r}"
            self.pretty_string += fr"{r.pretty}"
            if not n == len(self.reactants)-1:
                self.string += " + "
                self.pretty_string += r" + "

        self.string += " --> "
        self.pretty_string += r" \rightarrow "

        for n, p in enumerate(self.products):
            self.string += f"{p}"
            self.pretty_string += fr"{p.pretty}"
            if not n == len(self.products)-1:
                self.string += " + "
                self.pretty_string += r" + "

        self.pretty_string += r"$"

        if not self.fname:
            # This is used to determine which rates to detect as the same reaction
            # from multiple sources in a Library file, so it should not be unique
            # to a given source, e.g. wc12, but only unique to the reaction.
            reactants_str = '_'.join([repr(nuc) for nuc in self.reactants])
            products_str = '_'.join([repr(nuc) for nuc in self.products])
            self.fname = f'{reactants_str}__{products_str}'
            if self.weak:
                self.fname = self.fname + f'__weak__{self.weak_type}'

    def get_rate_id(self):
        """ Get an identifying string for this rate.
        Don't include resonance state since we combine resonant and
        non-resonant versions of reactions. """

        srev = ''
        if self.reverse:
            srev = 'reverse'

        sweak = ''
        if self.weak:
            sweak = 'weak'

        ssrc = 'reaclib'
        if self.tabular:
            ssrc = 'tabular'

        return '{} <{}_{}_{}_{}>'.format(self.__repr__(), self.label.strip(),
                                         ssrc, sweak, srev)

    def heaviest(self):
        """
        Return the heaviest nuclide in this Rate.

        If two nuclei are tied in mass number, return the one with the
        lowest atomic number.
        """
        nuc = self.reactants[0]
        for n in self.reactants + self.products:
            if n.A > nuc.A or (n.A == nuc.A and n.Z < nuc.Z):
                nuc = n
        return nuc

    def lightest(self):
        """
        Return the lightest nuclide in this Rate.

        If two nuclei are tied in mass number, return the one with the
        highest atomic number.
        """
        nuc = self.reactants[0]
        for n in self.reactants + self.products:
            if n.A < nuc.A or (n.A == nuc.A and n.Z > nuc.Z):
                nuc = n
        return nuc

    def get_tabular_rate(self):
        """read the rate data from .dat file """

        # find .dat file and read it
        self.table_path = Library._find_rate_file(self.table_file)
        tabular_file = open(self.table_path)
        t_data = tabular_file.readlines()
        tabular_file.close()

        # delete header lines
        del t_data[0:self.table_header_lines]

        # change the list ["1.23 3.45 5.67\n"] into the list ["1.23","3.45","5.67"]
        t_data2d = []
        for i in range(len(t_data)):
            t_data2d.append(re.split(r"[ ]",t_data[i].strip('\n')))

        # delete all the "" in each element of data1
        for i in range(len(t_data2d)):
            while '' in t_data2d[i]:
                t_data2d[i].remove('')

        while [] in t_data2d:
            t_data2d.remove([])

        self.tabular_data_table = np.array(t_data2d)

    def eval(self, T, rhoY = None):
        """ evauate the reaction rate for temperature T """

        if self.tabular:
            data = self.tabular_data_table.astype(np.float)
            # find the nearest value of T and rhoY in the data table
            T_nearest = (data[:,1])[np.abs((data[:,1]) - T).argmin()]
            rhoY_nearest = (data[:,0])[np.abs((data[:,0]) - rhoY).argmin()]
            inde = np.where((data[:,1]==T_nearest)&(data[:,0]==rhoY_nearest))[0][0]
            r = data[inde][5]

        else:
            tf = Tfactors(T)
            r = 0.0
            for s in self.sets:
                f = s.f()
                r += f(tf)

        return r

    def get_rate_exponent(self, T0):
        """
        for a rate written as a power law, r = r_0 (T/T0)**nu, return
        nu corresponding to T0
        """

        # nu = dln r /dln T, so we need dr/dT
        r1 = self.eval(T0)
        dT = 1.e-8*T0
        r2 = self.eval(T0 + dT)

        drdT = (r2 - r1)/dT
        return (T0/r1)*drdT

    def plot(self, Tmin=1.e8, Tmax=1.6e9, rhoYmin=3.9e8, rhoYmax=2.e9):
        """plot the rate's temperature sensitivity vs temperature"""

        if self.tabular:
            data = self.tabular_data_table.astype(np.float) # convert from str to float

            inde1 = data[:,1]<=Tmax
            inde2 = data[:,1]>=Tmin
            inde3 = data[:,0]<=rhoYmax
            inde4 = data[:,0]>=rhoYmin
            data_heatmap = data[inde1&inde2&inde3&inde4].copy()

            rows, row_pos = np.unique(data_heatmap[:, 0], return_inverse=True)
            cols, col_pos = np.unique(data_heatmap[:, 1], return_inverse=True)
            pivot_table = np.zeros((len(rows), len(cols)), dtype=data_heatmap.dtype)
            try:
                pivot_table[row_pos, col_pos] = np.log10(data_heatmap[:, 5])
            except ValueError:
                plot("Divide by zero encountered in log10\nChange the scale of T or rhoY")

            fig, ax = plt.subplots(figsize=(10,10))
            im = ax.imshow(pivot_table, cmap='jet')
            plt.colorbar(im)

            plt.xlabel("$T$ [K]")
            plt.ylabel("$\\rho Y$ [g/cm$^3$]")
            ax.set_title(fr"{self.pretty_string}"+
                         "\n"+"electron-capture/beta-decay rate in log10(1/s)")
            ax.set_yticks(range(len(rows)))
            ax.set_yticklabels(rows)
            ax.set_xticks(range(len(cols)))
            ax.set_xticklabels(cols)
            plt.setp(ax.get_xticklabels(), rotation=90, ha="right",rotation_mode="anchor")
            plt.gca().invert_yaxis()
            plt.show()

        else:
            temps = np.logspace(np.log10(Tmin), np.log10(Tmax), 100)
            r = np.zeros_like(temps)

            for n, T in enumerate(temps):
                r[n] = self.eval(T)

            plt.loglog(temps, r)
            plt.xlabel(r"$T$")

            if self.dens_exp == 0:
                plt.ylabel(r"\tau")
            elif self.dens_exp == 1:
                plt.ylabel(r"$N_A <\sigma v>$")
            elif self.dens_exp == 2:
                plt.ylabel(r"$N_A^2 <n_a n_b n_c v>$")

            plt.title(fr"{self.pretty_string}")
            plt.show()
<|MERGE_RESOLUTION|>--- conflicted
+++ resolved
@@ -560,11 +560,7 @@
 
         """
 
-<<<<<<< HEAD
-        current_rates = self.get_rates()
-=======
         current_rates = sorted(self.get_rates())
->>>>>>> 79ad1d36
 
         # check the forward rates to see if any of the products are
         # not consumed by other forward rates
@@ -598,22 +594,12 @@
             rf = RateFilter(reactants=rate.reactants)
             all_rates_library = other_library.filter(rf)
 
-<<<<<<< HEAD
-            for other_rate in all_rates_library.get_rates():
-                # check to see if other_rate is already in current_rates
-                found = False
-                for crate in current_rates:
-                    if other_rate == crate:
-                        found = True
-                        break
-=======
             for other_rate in sorted(all_rates_library.get_rates()):
                 # check to see if other_rate is already in current_rates
                 found = True
                 if other_rate not in current_rates:
                     found = False
 
->>>>>>> 79ad1d36
                 if not found:
                     print(f"validation: missing {other_rate} as alternative to {rate}.")
 
