--- conflicted
+++ resolved
@@ -101,8 +101,6 @@
         # some subclasses might define a stoichmetry as a dict{Nucleus}
         # that gives the numbers for the dY/dt equations
         self.stoichiometry = stoichiometry
-<<<<<<< HEAD
-=======
 
         # ensure that baryon number is conserved
         test = (
@@ -112,7 +110,6 @@
 
         if not test:
             raise BaryonConservationError("baryon number not conserved")
->>>>>>> 2beea744
 
         self._set_rhs_properties()
         self._set_screening()
