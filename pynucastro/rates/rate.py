"""
Classes and methods to interface with files storing rate data.
"""

import os
import re
import io
import numpy as np
import matplotlib.pyplot as plt
import numba

try:
    from numba.experimental import jitclass
except ImportError:
    from numba import jitclass

<<<<<<< HEAD
from pynucastro.nucdata import UnidentifiedElement, PeriodicTable, PartitionFunctionCollection, SpinTable
=======
from pynucastro.nucdata import UnidentifiedElement, PeriodicTable, PartitionFunctionCollection, BindingTable
>>>>>>> 9bc9320c

_pynucastro_dir = os.path.dirname(os.path.dirname(os.path.realpath(__file__)))
_pynucastro_rates_dir = os.path.join(_pynucastro_dir, 'library')
_pynucastro_tabular_dir = os.path.join(_pynucastro_rates_dir, 'tabular')

<<<<<<< HEAD
_spin_table = SpinTable(set_double_gs=False)
=======
# read the binding energy table once and store it at the module-level

_binding_table = BindingTable()
>>>>>>> 9bc9320c

def _find_rate_file(ratename):
    """locate the Reaclib or tabular rate or library file given its name.  Return
    None if the file cannot be located, otherwise return its path."""

    # check to see if the rate file is in the working dir or
    # is already the full path
    x = ratename
    if os.path.isfile(x):
        return os.path.realpath(x)

    # check to see if the rate file is in pynucastro/library
    x = os.path.join(_pynucastro_rates_dir, ratename)
    if os.path.isfile(x):
        return os.path.realpath(x)

    # check to see if the rate file is in pynucastro/library/tabular
    x = os.path.join(_pynucastro_tabular_dir, ratename)
    if os.path.isfile(x):
        return os.path.realpath(x)

    # notify user we can't find the file
    raise Exception(f'File {ratename} not found in the working directory, {_pynucastro_rates_dir}, or {_pynucastro_tabular_dir}')



Tfactor_spec = [
('T9', numba.float64),
('T9i', numba.float64),
('T913', numba.float64),
('T913i', numba.float64),
('T953', numba.float64),
('lnT9', numba.float64)
]

@jitclass(Tfactor_spec)
class Tfactors:
    """ precompute temperature factors for speed """

    def __init__(self, T):
        """ return the Tfactors object.  Here, T is temperature in Kelvin """
        self.T9 = T/1.e9
        self.T9i = 1.0/self.T9
        self.T913i = self.T9i**(1./3.)
        self.T913 = self.T9**(1./3.)
        self.T953 = self.T9**(5./3.)
        self.lnT9 = np.log(self.T9)


class SingleSet:
    """ a set in Reaclib is one piece of a rate, in the form

        lambda = exp[ a_0 + sum_{i=1}^5  a_i T_9**(2i-5)/3  + a_6 log T_9]

        A single rate in Reaclib can be composed of multiple sets
    """

    def __init__(self, a, labelprops=None):
        """here a is iterable (e.g., list or numpy array), storing the
           coefficients, a0, ..., a6

        """
        self.a = a
        self.labelprops = labelprops
        self._update_label_properties()

    def _update_label_properties(self):
        """ Set label and flags indicating Set is resonant,
            weak, or reverse. """
        assert(type(self.labelprops) == str)
        try:
            assert(len(self.labelprops) == 6)
        except:
            raise
        else:
            self.label = self.labelprops[0:4]
            self.resonant = self.labelprops[4] == 'r'
            self.weak = self.labelprops[4] == 'w'
            self.reverse = self.labelprops[5] == 'v'

    def __eq__(self, other):
        """ Determine whether two SingleSet objects are equal to each other. """
        x = True

        for ai, aj in zip(self.a, other.a):
            x = x and (ai == aj)

        x = x and (self.label == other.label)
        x = x and (self.resonant == other.resonant)
        x = x and (self.weak == other.weak)
        x = x and (self.reverse == other.reverse)
        return x

    def f(self):
        """
        return a function for this set -- note: Tf here is a Tfactors
        object
        """
        return lambda tf: np.exp(self.a[0] +
                                 self.a[1]*tf.T9i +
                                 self.a[2]*tf.T913i +
                                 self.a[3]*tf.T913 +
                                 self.a[4]*tf.T9 +
                                 self.a[5]*tf.T953 +
                                 self.a[6]*tf.lnT9)

    def set_string(self, prefix="set", plus_equal=False):
        """
        return a string containing the python code for this set
        """
        if plus_equal:
            string = f"{prefix} += np.exp( "
        else:
            string = f"{prefix} = np.exp( "
        string += f" {self.a[0]}"
        if not self.a[1] == 0.0:
            string += f" + {self.a[1]}*tf.T9i"
        if not self.a[2] == 0.0:
            string += f" + {self.a[2]}*tf.T913i"
        if not self.a[3] == 0.0:
            string += f" + {self.a[3]}*tf.T913"
        if not (self.a[4] == 0.0 and self.a[5] == 0.0 and self.a[6] == 0.0):
            string += "\n{}         ".format(len(prefix)*" ")
        if not self.a[4] == 0.0:
            string += f" + {self.a[4]}*tf.T9"
        if not self.a[5] == 0.0:
            string += f" + {self.a[5]}*tf.T953"
        if not self.a[6] == 0.0:
            string += f" + {self.a[6]}*tf.lnT9"
        string += ")"
        return string


class UnsupportedNucleus(BaseException):
    def __init__(self):
        return


class Nucleus:
    """
    a nucleus that participates in a reaction -- we store it in a
    class to hold its properties, define a sorting, and give it a
    pretty printing string.

    :var Z:               atomic number
    :var N:               neutron number
    :var A:               atomic mass
    :var nucbind:         nuclear binding energy (MeV / nucleon)
    :var short_spec_name: nucleus abbrevation (e.g. "he4")
    :var caps_name:       capitalized short species name (e.g. "He4")
    :var el:              element name (e.g. "he")
    :var pretty:          LaTeX formatted version of the nucleus name

    """
    def __init__(self, name, dummy=False):
        name = name.lower()
        self.raw = name

        # a dummy nucleus is one that we can use where a nucleus is needed
        # but it is not considered to be part of the network
        self.dummy = dummy

        # element symbol and atomic weight
        if name == "p":
            self.el = "h"
            self.A = 1
            self.short_spec_name = "h1"
            self.caps_name = "H1"
        elif name == "d":
            self.el = "h"
            self.A = 2
            self.short_spec_name = "h2"
            self.caps_name = "H2"
        elif name == "t":
            self.el = "h"
            self.A = 3
            self.short_spec_name = "h3"
            self.caps_name = "H3"
        elif name == "a":
            #this is a convenience, enabling the use of a commonly-used alias:
            #    He4 --> \alpha --> "a" , e.g. c12(a,g)o16
            self.el ="he"
            self.A = 4
            self.short_spec_name = "he4"
            self.raw = "he4"
            self.caps_name = "He4"
        elif name == "n":
            self.el = "n"
            self.A = 1
            self.Z = 0
            self.N = 1
            self.short_spec_name = "n"
            self.spec_name = "neutron"
            self.pretty = fr"\mathrm{{{self.el}}}"
            self.caps_name = "N"
        else:
            e = re.match(r"([a-zA-Z]*)(\d*)", name)
            self.el = e.group(1).title()  # chemical symbol
            assert(self.el)
            try:
                self.A = int(e.group(2))
            except:
                if (name.strip() == 'al-6' or
                    name.strip() == 'al*6'):
                    raise UnsupportedNucleus()
                else:
                    raise
            assert(self.A >= 0)
            self.short_spec_name = name
            self.caps_name = name.capitalize()

        # set the number of spin states
        try:
            self.spin_states = _spin_table.get_spin_nuclide(self.short_spec_name).spin_states
        except NotImplementedError:
            self.spin_states = None

        # use lowercase element abbreviation regardless the case of the input
        self.el = self.el.lower()

        # set a partition function object to every nucleus
        self._partition_function = None

        # atomic number comes from periodic table
        if name != "n":
            try:
                i = PeriodicTable.lookup_abbreviation(self.el)
            except UnidentifiedElement:
                print(f'Could not identify element: {self.el}')
                raise
            except:
                raise
            else:
                self.Z = i.Z
                assert(type(self.Z) == int)
                assert(self.Z >= 0)
                self.N = self.A - self.Z
                assert(type(self.N) == int)
                assert(self.N >= 0)

                # long name
                self.spec_name = f'{i.name}-{self.A}'

                # latex formatted style
                self.pretty = fr"{{}}^{{{self.A}}}\mathrm{{{self.el.capitalize()}}}"

        try:
            self.nucbind = _binding_table.get_nuclide(n=self.N, z=self.Z).nucbind
        except NotImplementedError:
            # the binding energy table doesn't know about this nucleus
            self.nucbind = None

    def set_partition_function(self, p_collection, set_data='frdm', use_high_temperatures=True):
        """
        This function associates to every nucleus a PartitionFunction object.
        """
        assert type(p_collection) == PartitionFunctionCollection

        p_collection.set_data_selector(set_data)
        p_collection.use_high_temperatures(use_high_temperatures)
        self._partition_function = p_collection.get_partition_function(self)

    def get_partition_function(self):
        """return the partition function for the Nucleus"""
        return self._partition_function

    def __repr__(self):
        return self.raw

    def __hash__(self):
        return hash((self.Z, self.A))

    def c(self):
        """return the name capitalized"""
        return self.caps_name

    def __eq__(self, other):
        if isinstance(other, Nucleus):
            return self.el == other.el and \
               self.Z == other.Z and self.A == other.A
        elif isinstance(other, tuple):
            return (self.Z, self.A) == other
        else:
            return NotImplemented

    def __lt__(self, other):
        if not self.Z == other.Z:
            return self.Z < other.Z
        else:
            return self.A < other.A

class Rate:
    """ a single Reaclib rate, which can be composed of multiple sets """
    def __init__(self, rfile=None, rfile_path=None, chapter=None, original_source=None,
                 reactants=None, products=None, sets=None, labelprops=None, Q=None):
        """ rfile can be either a string specifying the path to a rate file or
        an io.StringIO object from which to read rate information. """

        self.rfile_path = rfile_path
        self.rfile = None

        if type(rfile) == str:
            self.rfile_path = _find_rate_file(rfile)
            self.rfile = os.path.basename(rfile)

        self.chapter = chapter    # the Reaclib chapter for this reaction
        self.original_source = original_source   # the contents of the original rate file
        self.fname = None

        if reactants:
            self.reactants = reactants
        else:
            self.reactants = []

        if products:
            self.products = products
        else:
            self.products = []

        if sets:
            self.sets = sets
        else:
            self.sets = []

        self.labelprops = labelprops

        self.Q = Q

        if type(rfile) == str:
            # read in the file, parse the different sets and store them as
            # SingleSet objects in sets[]
            f = open(self.rfile_path)
        elif type(rfile) == io.StringIO:
            # Set f to the io.StringIO object
            f = rfile
        else:
            f = None

        if f:
            self._read_from_file(f)
            f.close()
        else:
            self._set_label_properties()

        self._set_rhs_properties()
        self._set_screening()
        self._set_print_representation()

        if self.tabular:
            self.get_tabular_rate()

    def __repr__(self):
        return self.string

    def __hash__(self):
        return hash(self.__repr__())

    def __eq__(self, other):
        """ Determine whether two Rate objects are equal.
        They are equal if they contain identical reactants and products and
        if they contain the same SingleSet sets and if their chapters are equal."""
        x = True

        x = x and (self.chapter == other.chapter)
        x = x and (self.reactants == other.reactants)
        x = x and (self.products == other.products)
        x = x and (len(self.sets) == len(other.sets))

        for si in self.sets:
            scomp = False
            for sj in other.sets:
                if si == sj:
                    scomp = True
                    break
            x = x and scomp

        return x

    def __lt__(self, other):
        """sort such that lightest reactants come first, and then look at products"""

        # this sort will make two nuclei with the same A be in order of Z
        # (assuming there are no nuclei with A > 999
        # we want to compare based on the heaviest first, so we reverse

        self_react_sorted = sorted(self.reactants, key=lambda x: 1000*x.A + x.Z, reverse=True)
        other_react_sorted = sorted(other.reactants, key=lambda x: 1000*x.A + x.Z, reverse=True)

        if self_react_sorted != other_react_sorted:
            # reactants are different, so now we can check them
            for srn, orn in zip(self_react_sorted, other_react_sorted):
                if not srn == orn:
                    return srn < orn
        else:
            # reactants are the same, so consider products
            self_prod_sorted = sorted(self.products, key=lambda x: 1000*x.A + x.Z, reverse=True)
            other_prod_sorted = sorted(other.products, key=lambda x: 1000*x.A + x.Z, reverse=True)

            for spn, opn in zip(self_prod_sorted, other_prod_sorted):
                if not spn == opn:
                    return spn < opn

        # if we made it here, then the rates are the same
        return True

    def __add__(self, other):
        """Combine the sets of two Rate objects if they describe the same
           reaction. Must be Reaclib rates."""
        assert(self.reactants == other.reactants)
        assert(self.products == other.products)
        assert(self.chapter == other.chapter)
        assert(type(self.chapter) == int)
        assert(self.label == other.label)
        assert(self.weak == other.weak)
        assert(self.weak_type == other.weak_type)
        assert(self.tabular == other.tabular)
        assert(self.reverse == other.reverse)

        if self.resonant != other.resonant:
            self._labelprops_combine_resonance()
        new_rate = Rate(chapter=self.chapter,
                        original_source='\n'.join([self.original_source,
                                                   other.original_source]),
                        reactants=self.reactants,
                        products=self.products,
                        sets=self.sets + other.sets,
                        labelprops=self.labelprops,
                        Q=self.Q)
        return new_rate

    def _set_label_properties(self, labelprops=None):
        """ Calls _update_resonance_combined and then
            _update_label_properties. """
        if labelprops:
            self.labelprops = labelprops

        # Update labelprops based on the Sets in this Rate
        # to set the resonance_combined flag properly
        self._update_resonance_combined()
        self._update_label_properties()

    def _update_resonance_combined(self):
        """ Checks the Sets in this Rate and updates the
            resonance_combined flag as well as
            self.labelprops[4] """
        sres = [s.resonant for s in self.sets]
        if True in sres and False in sres:
            self._labelprops_combine_resonance()
        else:
            self.resonance_combined = False

    def _labelprops_combine_resonance(self):
        """ Update self.labelprops[4] = 'c'.
            Also set the resonance_combined flag. """
        llp = list(self.labelprops)
        llp[4] = 'c'
        self.labelprops = ''.join(llp)
        self.resonance_combined = True

    def _update_label_properties(self):
        """ Set label and flags indicating Rate is resonant,
            weak, or reverse. """
        assert(type(self.labelprops) == str)
        try:
            assert(len(self.labelprops) == 6)
        except:
            assert(self.labelprops == 'tabular')
            self.label = 'tabular'
            self.resonant = False
            self.resonance_combined = False
            self.weak = False # The tabular rate might or might not be weak
            self.weak_type = None
            self.reverse = False
            self.tabular = True
        else:
            self.label = self.labelprops[0:4]
            self.resonant = self.labelprops[4] == 'r'
            self.weak = self.labelprops[4] == 'w'
            if self.weak:
                if self.label.strip() == 'ec' or self.label.strip() == 'bec':
                    self.weak_type = 'electron_capture'
                else:
                    self.weak_type = self.label.strip().replace('+','_pos_').replace('-','_neg_')
            else:
                self.weak_type = None
            self.reverse = self.labelprops[5] == 'v'
            self.tabular = False

    def _read_from_file(self, f):
        """ given a file object, read rate data from the file. """
        lines = f.readlines()
        f.close()

        self.original_source = "".join(lines)

        # first line is the chapter
        self.chapter = lines[0].strip()
        # catch table prescription
        if self.chapter != "t":
            self.chapter = int(self.chapter)

        # remove any blank lines
        set_lines = [l for l in lines[1:] if not l.strip() == ""]

        if self.chapter == "t":
            # e1 -> e2, Tabulated
            s1 = set_lines.pop(0)
            s2 = set_lines.pop(0)
            s3 = set_lines.pop(0)
            s4 = set_lines.pop(0)
            s5 = set_lines.pop(0)
            f = s1.split()
            try:
                self.reactants.append(Nucleus(f[0]))
                self.products.append(Nucleus(f[1]))
            except:
                print(f'Nucleus objects not be identified in {self.original_source}')
                raise

            self.table_file = s2.strip()
            self.table_header_lines = int(s3.strip())
            self.table_rhoy_lines = int(s4.strip())
            self.table_temp_lines = int(s5.strip())
            self.table_num_vars = 6 # Hard-coded number of variables in tables for now.
            self.table_index_name = f'j_{self.reactants[0]}_{self.products[0]}'
            self.labelprops = 'tabular'
            self._set_label_properties()

        else:
            # the rest is the sets
            first = 1
            while len(set_lines) > 0:
                # check for a new chapter id in case of Reaclib v2 format
                check_chapter = set_lines[0].strip()
                try:
                    # see if there is a chapter number preceding the set
                    check_chapter = int(check_chapter)
                except:
                    # there was no chapter number, proceed reading a set
                    pass
                else:
                    # there was a chapter number so check that the chapter number
                    # is the same as the first set in this rate file
                    try:
                        assert(check_chapter == self.chapter)
                    except:
                        print(f'ERROR: read chapter {check_chapter}, expected chapter {self.chapter} for this rate set.')
                        raise
                    else:
                        # get rid of chapter number so we can read a rate set
                        set_lines.pop(0)

                # sets are 3 lines long
                s1 = set_lines.pop(0)
                s2 = set_lines.pop(0)
                s3 = set_lines.pop(0)

                # first line of a set has up to 6 nuclei, then the label,
                # and finally the Q value

                # get rid of first 5 spaces
                s1 = s1[5:]

                # next follows 6 fields of 5 characters containing nuclei
                # the 6 fields are padded with spaces
                f = []
                for i in range(6):
                    ni = s1[:5]
                    s1 = s1[5:]
                    ni = ni.strip()
                    if ni:
                        f.append(ni)

                # next come 8 spaces, so get rid of them
                s1 = s1[8:]

                # next is a 4-character set label and 2 character flags
                labelprops = s1[:6]
                s1 = s1[6:]

                # next come 3 spaces
                s1 = s1[3:]

                # next comes a 12 character Q value followed by 10 spaces
                Q = float(s1.strip())

                if first:
                    self.Q = Q

                    try:
                        # what's left are the nuclei -- their interpretation
                        # depends on the chapter
                        if self.chapter == 1:
                            # e1 -> e2
                            self.reactants.append(Nucleus(f[0]))
                            self.products.append(Nucleus(f[1]))

                        elif self.chapter == 2:
                            # e1 -> e2 + e3
                            self.reactants.append(Nucleus(f[0]))
                            self.products += [Nucleus(f[1]), Nucleus(f[2])]

                        elif self.chapter == 3:
                            # e1 -> e2 + e3 + e4
                            self.reactants.append(Nucleus(f[0]))
                            self.products += [Nucleus(f[1]), Nucleus(f[2]), Nucleus(f[3])]

                        elif self.chapter == 4:
                            # e1 + e2 -> e3
                            self.reactants += [Nucleus(f[0]), Nucleus(f[1])]
                            self.products.append(Nucleus(f[2]))

                        elif self.chapter == 5:
                            # e1 + e2 -> e3 + e4
                            self.reactants += [Nucleus(f[0]), Nucleus(f[1])]
                            self.products += [Nucleus(f[2]), Nucleus(f[3])]

                        elif self.chapter == 6:
                            # e1 + e2 -> e3 + e4 + e5
                            self.reactants += [Nucleus(f[0]), Nucleus(f[1])]
                            self.products += [Nucleus(f[2]), Nucleus(f[3]), Nucleus(f[4])]

                        elif self.chapter == 7:
                            # e1 + e2 -> e3 + e4 + e5 + e6
                            self.reactants += [Nucleus(f[0]), Nucleus(f[1])]
                            self.products += [Nucleus(f[2]), Nucleus(f[3]),
                                              Nucleus(f[4]), Nucleus(f[5])]

                        elif self.chapter == 8:
                            # e1 + e2 + e3 -> e4
                            self.reactants += [Nucleus(f[0]), Nucleus(f[1]), Nucleus(f[2])]
                            self.products.append(Nucleus(f[3]))

                        elif self.chapter == 9:
                            # e1 + e2 + e3 -> e4 + e5
                            self.reactants += [Nucleus(f[0]), Nucleus(f[1]), Nucleus(f[2])]
                            self.products += [Nucleus(f[3]), Nucleus(f[4])]

                        elif self.chapter == 10:
                            # e1 + e2 + e3 + e4 -> e5 + e6
                            self.reactants += [Nucleus(f[0]), Nucleus(f[1]),
                                               Nucleus(f[2]), Nucleus(f[3])]
                            self.products += [Nucleus(f[4]), Nucleus(f[5])]

                        elif self.chapter == 11:
                            # e1 -> e2 + e3 + e4 + e5
                            self.reactants.append(Nucleus(f[0]))
                            self.products += [Nucleus(f[1]), Nucleus(f[2]),
                                              Nucleus(f[3]), Nucleus(f[4])]
                        else:
                            print(f'Chapter could not be identified in {self.original_source}')
                            assert(type(self.chapter) == int and self.chapter <= 11)
                    except:
                        # print('Error parsing Rate from {}'.format(self.original_source))
                        raise

                    first = 0

                # the second line contains the first 4 coefficients
                # the third lines contains the final 3
                # we can't just use split() here, since the fields run into one another
                n = 13  # length of the field
                a = [s2[i:i+n] for i in range(0, len(s2), n)]
                a += [s3[i:i+n] for i in range(0, len(s3), n)]

                a = [float(e) for e in a if not e.strip() == ""]
                self.sets.append(SingleSet(a, labelprops=labelprops))
                self._set_label_properties(labelprops)

    def _set_rhs_properties(self):
        """ compute statistical prefactor and density exponent from the reactants. """
        self.prefactor = 1.0  # this is 1/2 for rates like a + a (double counting)
        self.inv_prefactor = 1
        for r in set(self.reactants):
            self.inv_prefactor = self.inv_prefactor * np.math.factorial(self.reactants.count(r))
        self.prefactor = self.prefactor/float(self.inv_prefactor)
        self.dens_exp = len(self.reactants)-1
        if (self.weak_type == 'electron_capture' and not self.tabular):
            self.dens_exp = self.dens_exp + 1

    def _set_screening(self):
        """ determine if this rate is eligible for screening and the nuclei to use. """
        # Tells if this rate is eligible for screening
        # using screenz.f90 provided by StarKiller Microphysics.
        # If not eligible for screening, set to None
        # If eligible for screening, then
        # Rate.ion_screen is a 2-element (3 for 3-alpha) list of Nucleus objects for screening
        self.ion_screen = []
        nucz = [q for q in self.reactants if q.Z != 0]
        if len(nucz) > 1:
            nucz.sort(key=lambda x: x.Z)
            self.ion_screen = []
            self.ion_screen.append(nucz[0])
            self.ion_screen.append(nucz[1])
            if len(nucz) == 3:
                self.ion_screen.append(nucz[2])

        # if the rate is a reverse rate, via detailed balance, then we
        # might actually want to compute the screening based on the
        # reactants of the forward rate that was used in the detailed
        # balance.  Rate.symmetric_screen is what should be used in
        # the screening in this case
        self.symmetric_screen = []
        if self.reverse:
            nucz = [q for q in self.products if q.Z != 0]
            if len(nucz) > 1:
                nucz.sort(key=lambda x: x.Z)
                self.symmetric_screen = []
                self.symmetric_screen.append(nucz[0])
                self.symmetric_screen.append(nucz[1])
                if len(nucz) == 3:
                    self.symmetric_screen.append(nucz[2])
        else:
            self.symmetric_screen = self.ion_screen

    def _set_print_representation(self):
        """ compose the string representations of this Rate. """
        self.string = ""
        self.pretty_string = r"$"

        # put p, n, and alpha second
        treactants = []
        for n in self.reactants:
            if n.raw not in ["p", "he4", "n"]:
                treactants.insert(0, n)
            else:
                treactants.append(n)

        for n, r in enumerate(treactants):
            self.string += f"{r}"
            self.pretty_string += fr"{r.pretty}"
            if not n == len(self.reactants)-1:
                self.string += " + "
                self.pretty_string += r" + "

        self.string += " --> "
        self.pretty_string += r" \rightarrow "

        for n, p in enumerate(self.products):
            self.string += f"{p}"
            self.pretty_string += fr"{p.pretty}"
            if not n == len(self.products)-1:
                self.string += " + "
                self.pretty_string += r" + "

        self.pretty_string += r"$"

        if not self.fname:
            # This is used to determine which rates to detect as the same reaction
            # from multiple sources in a Library file, so it should not be unique
            # to a given source, e.g. wc12, but only unique to the reaction.
            reactants_str = '_'.join([repr(nuc) for nuc in self.reactants])
            products_str = '_'.join([repr(nuc) for nuc in self.products])
            self.fname = f'{reactants_str}__{products_str}'
            if self.weak:
                self.fname = self.fname + f'__weak__{self.weak_type}'

    def get_rate_id(self):
        """ Get an identifying string for this rate.
        Don't include resonance state since we combine resonant and
        non-resonant versions of reactions. """

        srev = ''
        if self.reverse:
            srev = 'reverse'

        sweak = ''
        if self.weak:
            sweak = 'weak'

        ssrc = 'reaclib'
        if self.tabular:
            ssrc = 'tabular'

        return '{} <{}_{}_{}_{}>'.format(self.__repr__(), self.label.strip(),
                                         ssrc, sweak, srev)

    def heaviest(self):
        """
        Return the heaviest nuclide in this Rate.

        If two nuclei are tied in mass number, return the one with the
        lowest atomic number.
        """
        nuc = self.reactants[0]
        for n in self.reactants + self.products:
            if n.A > nuc.A or (n.A == nuc.A and n.Z < nuc.Z):
                nuc = n
        return nuc

    def lightest(self):
        """
        Return the lightest nuclide in this Rate.

        If two nuclei are tied in mass number, return the one with the
        highest atomic number.
        """
        nuc = self.reactants[0]
        for n in self.reactants + self.products:
            if n.A < nuc.A or (n.A == nuc.A and n.Z > nuc.Z):
                nuc = n
        return nuc

    def get_tabular_rate(self):
        """read the rate data from .dat file """

        # find .dat file and read it
        self.table_path = _find_rate_file(self.table_file)
        tabular_file = open(self.table_path)
        t_data = tabular_file.readlines()
        tabular_file.close()

        # delete header lines
        del t_data[0:self.table_header_lines]

        # change the list ["1.23 3.45 5.67\n"] into the list ["1.23","3.45","5.67"]
        t_data2d = []
        for i in range(len(t_data)):
            t_data2d.append(re.split(r"[ ]",t_data[i].strip('\n')))

        # delete all the "" in each element of data1
        for i in range(len(t_data2d)):
            while '' in t_data2d[i]:
                t_data2d[i].remove('')

        while [] in t_data2d:
            t_data2d.remove([])

        self.tabular_data_table = np.array(t_data2d)

    def set_partition_function(self, p_collection, set_data='frdm', use_high_temperatures=True):
        """The class Nucleus.set_partition_functions(pCollection, set_data, use_high_temperature)
           defines the partition function for the reactants and products"""

        for nuc in (self.reactants + self.products):
            nuc.set_partition_function(p_collection, set_data, use_high_temperatures)

    def eval(self, T, rhoY = None):
        """ evauate the reaction rate for temperature T """

        if self.tabular:
            data = self.tabular_data_table.astype(np.float)
            # find the nearest value of T and rhoY in the data table
            T_nearest = (data[:,1])[np.abs((data[:,1]) - T).argmin()]
            rhoY_nearest = (data[:,0])[np.abs((data[:,0]) - rhoY).argmin()]
            inde = np.where((data[:,1]==T_nearest)&(data[:,0]==rhoY_nearest))[0][0]
            r = data[inde][5]

        else:
            tf = Tfactors(T)
            r = 0.0
            for s in self.sets:
                f = s.f()
                r += f(tf)

        return r

    def get_rate_exponent(self, T0):
        """
        for a rate written as a power law, r = r_0 (T/T0)**nu, return
        nu corresponding to T0
        """

        # nu = dln r /dln T, so we need dr/dT
        r1 = self.eval(T0)
        dT = 1.e-8*T0
        r2 = self.eval(T0 + dT)

        drdT = (r2 - r1)/dT
        return (T0/r1)*drdT

    def plot(self, Tmin=1.e8, Tmax=1.6e9, rhoYmin=3.9e8, rhoYmax=2.e9):
        """plot the rate's temperature sensitivity vs temperature"""

        if self.tabular:
            data = self.tabular_data_table.astype(np.float) # convert from str to float

            inde1 = data[:,1]<=Tmax
            inde2 = data[:,1]>=Tmin
            inde3 = data[:,0]<=rhoYmax
            inde4 = data[:,0]>=rhoYmin
            data_heatmap = data[inde1&inde2&inde3&inde4].copy()

            rows, row_pos = np.unique(data_heatmap[:, 0], return_inverse=True)
            cols, col_pos = np.unique(data_heatmap[:, 1], return_inverse=True)
            pivot_table = np.zeros((len(rows), len(cols)), dtype=data_heatmap.dtype)
            try:
                pivot_table[row_pos, col_pos] = np.log10(data_heatmap[:, 5])
            except ValueError:
                print("Divide by zero encountered in log10\nChange the scale of T or rhoY")

            fig, ax = plt.subplots(figsize=(10,10))
            im = ax.imshow(pivot_table, cmap='jet')
            plt.colorbar(im)

            plt.xlabel("$T$ [K]")
            plt.ylabel("$\\rho Y$ [g/cm$^3$]")
            ax.set_title(fr"{self.pretty_string}"+
                         "\n"+"electron-capture/beta-decay rate in log10(1/s)")
            ax.set_yticks(range(len(rows)))
            ax.set_yticklabels(rows)
            ax.set_xticks(range(len(cols)))
            ax.set_xticklabels(cols)
            plt.setp(ax.get_xticklabels(), rotation=90, ha="right",rotation_mode="anchor")
            plt.gca().invert_yaxis()
            plt.show()

        else:
            temps = np.logspace(np.log10(Tmin), np.log10(Tmax), 100)
            r = np.zeros_like(temps)

            for n, T in enumerate(temps):
                r[n] = self.eval(T)

            plt.loglog(temps, r)
            plt.xlabel(r"$T$")

            if self.dens_exp == 0:
                plt.ylabel(r"\tau")
            elif self.dens_exp == 1:
                plt.ylabel(r"$N_A <\sigma v>$")
            elif self.dens_exp == 2:
                plt.ylabel(r"$N_A^2 <n_a n_b n_c v>$")

            plt.title(fr"{self.pretty_string}")
            plt.show()<|MERGE_RESOLUTION|>--- conflicted
+++ resolved
@@ -14,23 +14,18 @@
 except ImportError:
     from numba import jitclass
 
-<<<<<<< HEAD
-from pynucastro.nucdata import UnidentifiedElement, PeriodicTable, PartitionFunctionCollection, SpinTable
-=======
-from pynucastro.nucdata import UnidentifiedElement, PeriodicTable, PartitionFunctionCollection, BindingTable
->>>>>>> 9bc9320c
+from pynucastro.nucdata import UnidentifiedElement, PeriodicTable, PartitionFunctionCollection, BindingTable, SpinTable
 
 _pynucastro_dir = os.path.dirname(os.path.dirname(os.path.realpath(__file__)))
 _pynucastro_rates_dir = os.path.join(_pynucastro_dir, 'library')
 _pynucastro_tabular_dir = os.path.join(_pynucastro_rates_dir, 'tabular')
 
-<<<<<<< HEAD
+
+#read the spin table once and store it at the module-level
 _spin_table = SpinTable(set_double_gs=False)
-=======
+
 # read the binding energy table once and store it at the module-level
-
 _binding_table = BindingTable()
->>>>>>> 9bc9320c
 
 def _find_rate_file(ratename):
     """locate the Reaclib or tabular rate or library file given its name.  Return
