--- conflicted
+++ resolved
@@ -1542,18 +1542,11 @@
 
         data = self.tabular_data_table
         # find the nearest value of T and rhoY in the data table
-<<<<<<< HEAD
         rhoy_index = self._get_logrhoy_idx(np.log10(rhoY))
         t_index = self._get_logT_idx(np.log10(T))
         idx = self._rhoy_T_to_idx(rhoy_index, t_index)
 
         r = data[idx][TableIndex.RATE.value]
-=======
-        T_nearest = (data[:, TableIndex.T.value])[np.abs(10.0**(data[:, TableIndex.T.value]) - T).argmin()]
-        rhoY_nearest = (data[:, TableIndex.RHOY.value])[np.abs(10.0**(data[:, TableIndex.RHOY.value]) - rhoY).argmin()]
-        inde = np.where((data[:, TableIndex.T.value] == T_nearest) & (data[:, TableIndex.RHOY.value] == rhoY_nearest))[0][0]
-        r = data[inde][TableIndex.RATE.value]
->>>>>>> bd6993dc
         return 10.0**r
 
     def get_nu_loss(self, T, rhoY):
@@ -1562,18 +1555,10 @@
         nu_loss = None
         data = self.tabular_data_table
         # find the nearest value of T and rhoY in the data table
-<<<<<<< HEAD
         rhoy_index = self._get_logrhoy_idx(np.log10(rhoY))
         t_index = self._get_logT_idx(np.log10(T))
         idx = self._rhoy_T_to_idx(rhoy_index, t_index)
         nu_loss = data[idx][TableIndex.NU.value]
-=======
-        T_nearest = (data[:, TableIndex.T.value])[np.abs((data[:, TableIndex.T.value]) - T).argmin()]
-        rhoY_nearest = (data[:, TableIndex.RHOY.value])[np.abs((data[:, TableIndex.RHOY.value]) - rhoY).argmin()]
-        inde = np.where((data[:, TableIndex.T.value] == T_nearest) & (data[:, TableIndex.RHOY.value] == rhoY_nearest))[0][0]
-        nu_loss = data[inde][TableIndex.NU.value]
->>>>>>> bd6993dc
-
         return nu_loss
 
     def plot(self, Tmin=1.e8, Tmax=1.6e9, rhoYmin=3.9e8, rhoYmax=2.e9, color_field='rate',
