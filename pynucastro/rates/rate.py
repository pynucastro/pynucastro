"""
Classes and methods to interface with files storing rate data.
"""

import os
import re
import io
import collections

import numpy as np
import matplotlib.pyplot as plt
import numba

try:
    from numba.experimental import jitclass
except ImportError:
    from numba import jitclass

from pynucastro.nucdata import UnidentifiedElement, PeriodicTable
from pynucastro.nucdata import PartitionFunction, PartitionFunctionCollection


def list_known_rates():
    """ list the rates found in the library """

    lib_path = f"{os.path.dirname(__file__)}/../library/"

    for _, _, filenames in os.walk(lib_path):
        for f in filenames:
            # skip over files that are not rate files
            if f.endswith(".md") or f.endswith(".dat") or f.endswith(".py") or f.endswith(".ipynb"):
                continue
            try:
                lib = Library(f)
            except:
                continue
            else:
                print(f"{f:32} : ")
                for r in lib.get_rates():
                    print(f"                                 : {r}")

Tfactor_spec = [
('T9', numba.float64),
('T9i', numba.float64),
('T913', numba.float64),
('T913i', numba.float64),
('T953', numba.float64),
('lnT9', numba.float64)
]

@jitclass(Tfactor_spec)
class Tfactors:
    """ precompute temperature factors for speed """

    def __init__(self, T):
        """ return the Tfactors object.  Here, T is temperature in Kelvin """
        self.T9 = T/1.e9
        self.T9i = 1.0/self.T9
        self.T913i = self.T9i**(1./3.)
        self.T913 = self.T9**(1./3.)
        self.T953 = self.T9**(5./3.)
        self.lnT9 = np.log(self.T9)


class SingleSet:
    """ a set in Reaclib is one piece of a rate, in the form

        lambda = exp[ a_0 + sum_{i=1}^5  a_i T_9**(2i-5)/3  + a_6 log T_9]

        A single rate in Reaclib can be composed of multiple sets
    """

    def __init__(self, a, labelprops=None):
        """here a is iterable (e.g., list or numpy array), storing the
           coefficients, a0, ..., a6

        """
        self.a = a
        self.labelprops = labelprops
        self._update_label_properties()
        self.label = None
        self.resonant = None
        self.weak = None
        self.reverse = None

    def _update_label_properties(self):
        """ Set label and flags indicating Set is resonant,
            weak, or reverse. """
        assert isinstance(self.labelprops, str)
        try:
            assert len(self.labelprops) == 6
        except:
            raise
        else:
            self.label = self.labelprops[0:4]
            self.resonant = self.labelprops[4] == 'r'
            self.weak = self.labelprops[4] == 'w'
            self.reverse = self.labelprops[5] == 'v'

    def __eq__(self, other):
        """ Determine whether two SingleSet objects are equal to each other. """
        x = True

        for ai, aj in zip(self.a, other.a):
            x = x and (ai == aj)

        x = x and (self.label == other.label)
        x = x and (self.resonant == other.resonant)
        x = x and (self.weak == other.weak)
        x = x and (self.reverse == other.reverse)
        return x

    def f(self):
        """
        return a function for this set -- note: Tf here is a Tfactors
        object
        """
        return lambda tf: np.exp(self.a[0] +
                                 self.a[1]*tf.T9i +
                                 self.a[2]*tf.T913i +
                                 self.a[3]*tf.T913 +
                                 self.a[4]*tf.T9 +
                                 self.a[5]*tf.T953 +
                                 self.a[6]*tf.lnT9)

    def set_string(self, prefix="set", plus_equal=False):
        """
        return a string containing the python code for this set
        """
        if plus_equal:
            string = f"{prefix} += np.exp( "
        else:
            string = f"{prefix} = np.exp( "
        string += f" {self.a[0]}"
        if not self.a[1] == 0.0:
            string += f" + {self.a[1]}*tf.T9i"
        if not self.a[2] == 0.0:
            string += f" + {self.a[2]}*tf.T913i"
        if not self.a[3] == 0.0:
            string += f" + {self.a[3]}*tf.T913"
        if not (self.a[4] == 0.0 and self.a[5] == 0.0 and self.a[6] == 0.0):
            string += "\n{}         ".format(len(prefix)*" ")
        if not self.a[4] == 0.0:
            string += f" + {self.a[4]}*tf.T9"
        if not self.a[5] == 0.0:
            string += f" + {self.a[5]}*tf.T953"
        if not self.a[6] == 0.0:
            string += f" + {self.a[6]}*tf.lnT9"
        string += ")"
        return string


class UnsupportedNucleus(BaseException):
    def __init__(self):
        return


class Nucleus:
    """
    a nucleus that participates in a reaction -- we store it in a
    class to hold its properties, define a sorting, and give it a
    pretty printing string

    """
    def __init__(self, name, dummy=False):
        name = name.lower()
        self.raw = name

        # a dummy nucleus is one that we can use where a nucleus is needed
        # but it is not considered to be part of the network
        self.dummy = dummy

        # element symbol and atomic weight
        if name == "p":
            self.el = "h"
            self.A = 1
            self.short_spec_name = "h1"
            self.caps_name = "H1"
        elif name == "d":
            self.el = "h"
            self.A = 2
            self.short_spec_name = "h2"
            self.caps_name = "H2"
        elif name == "t":
            self.el = "h"
            self.A = 3
            self.short_spec_name = "h3"
            self.caps_name = "H3"
        elif name == "a":
            #this is a convenience, enabling the use of a commonly-used alias:
            #    He4 --> \alpha --> "a" , e.g. c12(a,g)o16
            self.el ="he"
            self.A = 4
            self.short_spec_name = "he4"
            self.raw = "he4"
            self.caps_name = "He4"
        elif name == "n":
            self.el = "n"
            self.A = 1
            self.Z = 0
            self.N = 1
            self.short_spec_name = "n"
            self.spec_name = "neutron"
            self.pretty = fr"\mathrm{{{self.el}}}"
            self.caps_name = "N"
        else:
            e = re.match(r"([a-zA-Z]*)(\d*)", name)
            self.el = e.group(1).title()  # chemical symbol
            assert self.el
            try:
                self.A = int(e.group(2))
            except:
                if (name.strip() == 'al-6' or
                    name.strip() == 'al*6'):
                    raise UnsupportedNucleus()
                else:
                    raise
            assert self.A >= 0
            self.short_spec_name = name
            self.caps_name = name.capitalize()

        # use lowercase element abbreviation regardless the case of the input
        self.el = self.el.lower()

        # set a partition function object to every nucleus
        self._partition_function = None

        # atomic number comes from periodic table
        if name != "n":
            try:
                i = PeriodicTable.lookup_abbreviation(self.el)
            except UnidentifiedElement:
                print(f'Could not identify element: {self.el}')
                raise
            except:
                raise
            else:
                self.Z = i.Z
                assert isinstance(self.Z, int)
                assert self.Z >= 0
                self.N = self.A - self.Z
                assert isinstance(self.N, int)
                assert self.N >= 0

                # long name
                self.spec_name = f'{i.name}-{self.A}'

                # latex formatted style
                self.pretty = fr"{{}}^{{{self.A}}}\mathrm{{{self.el.capitalize()}}}"

    def set_partition_function(self, p_collection, set_data='frdm', use_high_temperatures=True):
        """
        This function associates to every nucleus a PartitionFunction object.
        """
        assert type(p_collection) == PartitionFunctionCollection

        p_collection.set_data_selector(set_data)
        p_collection.use_high_temperatures(use_high_temperatures)
        self._partition_function = p_collection.get_partition_function(self)

    def get_partition_function(self):
        return self._partition_function

    def __repr__(self):
        return self.raw

    def __hash__(self):
        return hash((self.Z, self.A))

    def c(self):
        return self.caps_name

    def __eq__(self, other):
        if isinstance(other, Nucleus):
            return self.el == other.el and \
               self.Z == other.Z and self.A == other.A
        elif isinstance(other, tuple):
            return (self.Z, self.A) == other
        else:
            return NotImplemented

    def __lt__(self, other):
        if not self.Z == other.Z:
            return self.Z < other.Z
        else:
            return self.A < other.A


class Library:
    """
    A Library is a Rate container that reads a single file
    containing one or many Reaclib rates, possibly containing multiple
    sets per rate.

    The Library class also implements searching based on rules
    specified by RateFilter objects.
    """

    pynucastro_dir = os.path.dirname(os.path.dirname(os.path.realpath(__file__)))
    pynucastro_rates_dir = os.path.join(pynucastro_dir,
                                        'library')
    pynucastro_tabular_dir = os.path.join(pynucastro_rates_dir,
                                          'tabular')

    def __init__(self, libfile=None, rates=None, read_library=True):
        self._library_file = libfile
        if rates:
            self._rates = None
            if isinstance(rates, Rate):
                rates = [rates]
<<<<<<< HEAD
            assert isinstance(rates, dict) or isinstance(rates, list), "ERROR: rates in Library constructor must be a Rate object, list of Rate objects, or dictionary of Rate objects keyed by Rate.get_rate_id()"
=======
            assert isinstance(rates, dict) or isinstance(rates, list) or isinstance(rates, set), "ERROR: rates in Library constructor must be a Rate object, list of Rate objects, or dictionary of Rate objects keyed by Rate.get_rate_id()"
>>>>>>> 0185e44a
            if isinstance(rates, dict):
                self._rates = rates
            elif isinstance(rates, list) or isinstance(rates, set):
                self._add_from_rate_list(rates)
        else:
            self._rates = collections.OrderedDict()
        self._library_source_lines = collections.deque()

        if self._library_file and read_library:
            self._library_file = self._find_rate_file(self._library_file)
            self._read_library_file()

    def heaviest(self):
        """ Return the heaviest nuclide in this library. """
        nuc = None
        for id, r in self._rates.items():
            rnuc = r.heaviest()
            if nuc:
                if rnuc.A > nuc.A or (rnuc.A == nuc.A and rnuc.Z < nuc.Z):
                    nuc = rnuc
            else:
                nuc = rnuc
        return nuc

    def lightest(self):
        """ Return the lightest nuclide in this library. """
        nuc = None
        for id, r in self._rates.items():
            rnuc = r.lightest()
            if nuc:
                if rnuc.A < nuc.A or (rnuc.A == nuc.A and rnuc.Z > nuc.Z):
                    nuc = rnuc
            else:
                nuc = rnuc
        return nuc

    def _add_from_rate_list(self, ratelist):
        """ Add to the rate dictionary from the supplied list of Rate objects. """
        if not self._rates:
            self._rates = collections.OrderedDict()
        for r in ratelist:
            id = r.get_rate_id()
            assert not id in self._rates, "ERROR: supplied a Rate object already in the Library."
            self._rates[id] = r

    @classmethod
    def _find_rate_file(self, ratename):
        """locate the Reaclib or tabular rate or library file given its name.  Return
        None if the file cannot be located, otherwise return its path."""

        # check to see if the rate file is in the working dir or
        # is already the full path
        x = ratename
        if os.path.isfile(x):
            return os.path.realpath(x)

        # check to see if the rate file is in pynucastro/library
        x = os.path.join(self.pynucastro_rates_dir, ratename)
        if os.path.isfile(x):
            return os.path.realpath(x)

        # check to see if the rate file is in pynucastro/library/tabular
        x = os.path.join(self.pynucastro_tabular_dir, ratename)
        if os.path.isfile(x):
            return os.path.realpath(x)

        # notify user we can't find the file
        raise Exception('File {} not found in the working directory, {}, or {}'.format(
            ratename, self.pynucastro_rates_dir, self.pynucastro_tabular_dir))

    def _read_library_file(self):
        # loop through library file, read lines
        try:
            flib = open(self._library_file)
        except:
            print(f'Could not open file {self._library_file}')
            raise
        for line in flib:
            ls = line.rstrip('\n')
            if ls.strip():
                self._library_source_lines.append(ls)
        flib.close()

        # identify distinct rates from library lines
        current_chapter = None
        while True:
            if len(self._library_source_lines) == 0:
                break

            # Check to see if there is a chapter ID, if not then use current_chapter
            # (for Reaclib v1 formatted library files)
            line = self._library_source_lines[0].strip()
            chapter = None
            if line == 't' or line == 'T':
                chapter = 't'
                self._library_source_lines.popleft()
            else:
                try:
                    chapter = int(line)
                except:
                    # we can't interpret line as a chapter so use current_chapter
                    try:
                        assert current_chapter
                    except:
                        print(f'ERROR: malformed library file {self._library_file}, cannot identify chapter.')
                        raise
                    else:
                        chapter = current_chapter
                else:
                    self._library_source_lines.popleft()
            current_chapter = chapter

            rlines = None
            if chapter == 't':
                rlines = [self._library_source_lines.popleft() for i in range(5)]
            elif type(chapter) == int:
                rlines = [self._library_source_lines.popleft() for i in range(3)]
            if rlines:
                sio = io.StringIO('\n'.join([f'{chapter}'] +
                                            rlines))
                #print(sio.getvalue())
                try:
                    r = Rate(sio, rfile_path=self._library_file)
                except UnsupportedNucleus:
                    pass
                except:
                    raise
                else:
                    id = r.get_rate_id()
                    if id in self._rates:
                        self._rates[id] = self._rates[id] + r
                    else:
                        self._rates[id] = r

    def __repr__(self):
        """ Return a string containing the rates IDs in this library. """
        rstrings = []
        tmp_rates = [v for k, v in self._rates.items()]
        for r in sorted(tmp_rates):
            if not r.reverse:
                rstrings.append(f'{r.__repr__():30} [Q = {float(r.Q):6.2f} MeV] ({r.get_rate_id()})')
        for r in sorted(tmp_rates):
            if r.reverse:
                rstrings.append(f'{r.__repr__():30} [Q = {float(r.Q):6.2f} MeV] ({r.get_rate_id()})')

        return '\n'.join(rstrings)

    def __add__(self, other):
        """ Add two libraries to get a library containing rates from both. """
        new_rates = self._rates
        for id, r in other._rates.items():
            try:
                assert id not in new_rates
            except:
                if r != new_rates[id]:
                    print(f'ERROR: rate {r} defined differently in libraries {self._library_file} and {other._library_file}\n')
                    raise
            else:
                new_rates[id] = r
        new_library = Library(libfile=f'{self._library_file} + {other._library_file}',
                              rates=new_rates,
                              read_library=False)
        return new_library

    def __sub__(self, other):
        return self.diff(other)

    def get_num_rates(self):
        """Return the number of rates known to the library"""
        return len(self._rates)

    def get_rates(self):
        """ Return a list of the rates in this library. """
        rlist = [r for _, r in self._rates.items()]
        return rlist

    def get_rate(self, id):
        """ Return a rate matching the id provided. """
        try:
            return self._rates[id]
        except:
            print("ERROR: rate identifier does not match a rate in this library.")
            raise

    def diff(self, other_library):
        """Return a Library containing the rates in this library that are not
        contained in other_library"""

        diff_rates = set(self.get_rates()) - set(other_library.get_rates())
        new_library = Library(rates=diff_rates)
        return new_library

    def remove_rate(self, rate):
        """Manually remove a rate from the library by supplying the id"""

        if isinstance(rate, Rate):
            id = rate.get_rate_id()
            self._rates.pop(id)
        else:
            self._rates.pop(rate)

    def linking_nuclei(self, nuclist, with_reverse=True):
        """
        Return a Library object containing the rates linking the
        nuclei provided in the list of Nucleus objects or nucleus abbreviations 'nuclist'.

        If with_reverse is True, then include reverse rates. Otherwise
        include only forward rates.
        """

        if type(nuclist) == Nucleus or type(nuclist) == str:
            nuclist = [nuclist]
        else:
            try:
                nuclist = list(nuclist)
            except:
                raise

        nucleus_list = []
        for nuc in nuclist:
            if type(nuc) == Nucleus:
                nucleus_list.append(nuc)
            else:
                try:
                    anuc = Nucleus(nuc)
                except:
                    raise
                else:
                    nucleus_list.append(anuc)

        # Get the set of rates for which any Nucleus in nucleus_list
        # appears as either reactant or product.
        rate_filters = []
        for nuc in nucleus_list:
            rate_filters.append(RateFilter(reactants=nuc, exact=False))
            rate_filters.append(RateFilter(products=nuc, exact=False))
        triage_library = self.filter(rate_filters)

        # Discard any of this set of rates for which nuclei appear not
        # in nucleus_list
        filtered_rates = []
        for r in triage_library.get_rates():
            include = True
            for nuc in r.reactants:
                if nuc not in nucleus_list:
                    include = False
                    break
            for nuc in r.products:
                if nuc not in nucleus_list:
                    include = False
                    break
            if not with_reverse and r.reverse:
                include = False
            if include:
                filtered_rates.append(r)

        # Return library containing the filtered rates
        return Library(rates=filtered_rates)

    def filter(self, filter_spec):
        """
        filter_specs should be an iterable of RateFilter objects or a
        single RateFilter object. Library.filter yields all rates
        matching any RateFilter in filter_specs.  If RateFilter.exact,
        then return rates with exactly the reactants or products
        passed in as arguments.
        """
        if type(filter_spec) == RateFilter:
            filter_specifications = [filter_spec]
        else:
            try:
                iter(filter_spec)
            except:
                raise
            else:
                filter_specifications = filter_spec
        matching_rates = collections.OrderedDict()
        for id, r in self._rates.items():
            for f in filter_specifications:
                if f.matches(r):
                    matching_rates[id] = r
                    break
        if matching_rates:
            return Library(libfile=self._library_file,
                           rates=matching_rates,
                           read_library=False)
        else:
            return None

    def validate(self, other_library, forward_only=True, ostream=None):
        """perform various checks on the library, comparing to other_library,
        to ensure that we are not missing important rates.  The idea
        is that self should be a reduced library where we filtered out
        a few rates and then we want to compare to the larger
        other_library to see if we missed something important.

        ostream is the I/O stream to send output to (for instance, a
        file object or StringIO object).  If it is None, then output
        is to stdout.

        """

        current_rates = sorted(self.get_rates())

        # check the forward rates to see if any of the products are
        # not consumed by other forward rates

        passed_validation = True

        for rate in current_rates:
            if rate.reverse:
                continue
            for p in rate.products:
                found = False
                for orate in current_rates:
                    if orate == rate:
                        continue
                    if orate.reverse:
                        continue
                    if p in orate.reactants:
                        found = True
                        break
                if not found:
                    passed_validation = False
                    msg = f"validation: {p} produced in {rate} never consumed."
                    if ostream is None:
                        print(msg)
                    else:
                        ostream.write(msg + "\n")

        # now check if we are missing any rates from other_library with the exact same reactants

        for rate in current_rates:
            if forward_only and rate.reverse:
                continue

            # create a rate filter with these exact reactants
            rf = RateFilter(reactants=rate.reactants)
            all_rates_library = other_library.filter(rf)

            for other_rate in sorted(all_rates_library.get_rates()):
                # check to see if other_rate is already in current_rates
                found = True
                if other_rate not in current_rates:
                    found = False

                if not found:
                    msg = f"validation: missing {other_rate} as alternative to {rate} (Q = {other_rate.Q} MeV)."
                    if ostream is None:
                        print(msg)
                    else:
                        ostream.write(msg + "\n")

        return passed_validation

    def forward(self):
        """
        Select only the forward rates, discarding the inverse rates obtained
        by detailed balance.
        """

        only_fwd_filter = RateFilter(filter_function = lambda r: not r.reverse)
        only_fwd = self.filter(only_fwd_filter)
        return only_fwd

    def backward(self):
        """
        Select only the reverse rates, obtained by detailed balance.
        """

        only_bwd_filter = RateFilter(filter_function = lambda r: r.reverse)
        only_bwd = self.filter(only_bwd_filter)
        return only_bwd
        
class RateFilter:
    """RateFilter filters out a specified rate or set of rates

    A RateFilter stores selection rules specifying a rate or group of
    rates to assist in searching for rates stored in a Library.
    """

    def __init__(self, reactants=None, products=None, exact=True,
                 reverse=None, min_reactants=None, max_reactants=None,
                 min_products=None, max_products=None, filter_function=None):
        """Create a new RateFilter with the given selection rules

        Keyword Arguments:
            reactants -- Description of the reactants as one of:
                1. a list of Nucleus objects
                2. a list of string descriptions of reactant nuclides
                   these strings must be parsable by Nucleus
                3. a single reactant Nucleus
                4. a single string description of the reactant nuclide
            products  -- Description of the products in same form as above
            exact     -- boolean,
                         if True, products or reactants must match exactly [default]
                         if False, then all products or reactants must be found
                         in a comparison rate, but the comparison may contain
                         additional products or reactants
            reverse   -- boolean,
                         if True, only match reverse-derived rates
                         if False, only match directly-derived rates
                         if None, you don't care, match both [default]
            min_reactants -- int, match Rates that have at least this many reactants
            min_products  -- int, match Rates that have at least this many products
            max_reactants -- int, match Rates that have no more than this many reactants
            max_products  -- int, match Rates that have no more than this many products
            filter_function -- callable (Rate -> bool),
                               a callable that can take a single rate as an argument
                               may be used to specify additional criteria, returning
                               True if the rate meets all of them, False otherwise

        Examples:
            Create a filter that finds all proton capture and proton-burning reactions
            in a Library instance my_library::
                >>> pcap_filter = RateFilter(reactants='p', exact=False)
                >>> pcap_library = my_library.filter(pcap_filter)
            or you can use Nucleus::
                >>> pcap_filter = RateFilter(reactants=Nucleus('p'), exact=False)
                >>> pcap_library = my_library.filter(pcap_filter)

            Create a filter that finds C12 (a,g) O16
            Notes:
                + photons/gammas are not treated as nuclides, so they cannot be
                a reactant or product
                + this rate is in the ReacLib library used here as
                O16 --> He4 C12 -- you need to know how your library treats rates::
                    >>> cago_filter = RateFilter(reactants='o16', products=['c12', 'a'])
                    >>> cago_library = my_library.filter(cago_filter)
        """
        self.reactants = []
        self.products = []
        self.exact = exact
        self.reverse = reverse
        self.min_reactants = min_reactants
        self.min_products = min_products
        self.max_reactants = max_reactants
        self.max_products = max_products
        self.filter_function = filter_function

        if reactants:
            if isinstance(reactants, Nucleus) or isinstance(reactants, str):
                reactants = [reactants]
            self.reactants = [self._cast_nucleus(r) for r in reactants]
        if products:
            if isinstance(products, Nucleus) or isinstance(products, str):
                products = [products]
            self.products = [self._cast_nucleus(r) for r in products]

    @staticmethod
    def _cast_nucleus(r):
        """ Make sure r is of type Nucleus. """
        if not isinstance(r, Nucleus):
            try:
                rnuc = Nucleus(r)
            except:
                raise
            else:
                return rnuc
        else:
            return r

    @staticmethod
    def _contents_equal(a, b):
        """
        Return True if the contents of a and b exactly match, ignoring ordering.
        If either a or b is None, return True only if both a and b are None.
        """
        if a and b:
            return collections.Counter(a) == collections.Counter(b)
        else:
            return (not a) and (not b)

    @staticmethod
    def _compare_nuclides(test, reference, exact=True):
        """
        test and reference should be iterables of Nucleus objects.
        If an exact match is desired, test and reference should exactly match, ignoring ordering.
        Otherwise, return True only if every element of test appears at least one time in reference.
        """
        matches = True
        if exact:
            matches = RateFilter._contents_equal(test, reference)
        else:
            for nuc in test:
                if not nuc in reference:
                    matches = False
                    break
        return matches

    def matches(self, r):
        """ Given a Rate r, see if it matches this RateFilter. """
        matches_reactants = True
        matches_products = True
        matches_reverse = True
        matches_min_reactants = True
        matches_min_products = True
        matches_max_reactants = True
        matches_max_products = True
        matches_filter_function = True
        if self.reactants:
            matches_reactants = self._compare_nuclides(self.reactants, r.reactants, self.exact)
        if self.products:
            matches_products = self._compare_nuclides(self.products, r.products, self.exact)
        if isinstance(self.reverse, bool):
            matches_reverse = self.reverse == r.reverse
        if isinstance(self.min_reactants, int):
            matches_min_reactants = len(r.reactants) >= self.min_reactants
        if isinstance(self.min_products, int):
            matches_min_products = len(r.products) >= self.min_products
        if isinstance(self.max_reactants, int):
            matches_max_reactants = len(r.reactants) <= self.max_reactants
        if isinstance(self.max_products, int):
            matches_max_products = len(r.products) <= self.max_products
        if self.filter_function is not None:
            matches_filter_function = self.filter_function(r)
        return (matches_reactants and matches_products and matches_reverse and
                matches_min_reactants and matches_max_reactants and
                matches_min_products and matches_max_products and
                matches_filter_function)

    def invert(self):
        """ Return a RateFilter matching the inverse rate. """
        newfilter = RateFilter(reactants=self.products,
                               products=self.reactants,
                               exact=self.exact,
                               reverse=self.reverse,
                               min_reactants=self.min_products,
                               max_reactants=self.max_products,
                               min_products=self.min_reactants,
                               max_products=self.max_reactants)
        return newfilter

class ReacLibLibrary(Library):

    def __init__(self, libfile='20180319default2', rates=None, read_library=True):
        assert libfile == '20180319default2'  and rates == None and read_library == True, "Only the 20180319default2 default ReacLib snapshot is accepted"
        Library.__init__(self, libfile=libfile, rates=rates, read_library=read_library)

class Rate:
    """ a single Reaclib rate, which can be composed of multiple sets """
    def __init__(self, rfile=None, rfile_path=None, chapter=None, original_source=None,
                 reactants=None, products=None, sets=None, labelprops=None, Q=None):
        """ rfile can be either a string specifying the path to a rate file or
        an io.StringIO object from which to read rate information. """

        self.rfile_path = rfile_path
        self.rfile = None

        if isinstance(rfile, str):
            self.rfile_path = Library._find_rate_file(rfile)
            self.rfile = os.path.basename(rfile)

        self.chapter = chapter    # the Reaclib chapter for this reaction
        self.original_source = original_source   # the contents of the original rate file
        self.fname = None

        if reactants:
            self.reactants = reactants
        else:
            self.reactants = []

        if products:
            self.products = products
        else:
            self.products = []

        if sets:
            self.sets = sets
        else:
            self.sets = []

        self.labelprops = labelprops

        self.label = None
        self.weak = None
        self.weak_type = None
        self.tabular = None
        self.reverse = None
        self.resonant = None
        self.resonance_combined = None

        self.Q = Q

        if isinstance(rfile, str):
            # read in the file, parse the different sets and store them as
            # SingleSet objects in sets[]
            f = open(self.rfile_path)
        elif type(rfile) == io.StringIO:
            # Set f to the io.StringIO object
            f = rfile
        else:
            f = None

        if f:
            self._read_from_file(f)
            f.close()
        else:
            self._set_label_properties()

        self._set_rhs_properties()
        self._set_screening()
        self._set_print_representation()

        if self.tabular:
            self.get_tabular_rate()

    def __repr__(self):
        return self.string

    def __hash__(self):
        return hash(self.__repr__())

    def __eq__(self, other):
        """ Determine whether two Rate objects are equal.
        They are equal if they contain identical reactants and products and
        if they contain the same SingleSet sets and if their chapters are equal."""
        x = True

        x = x and (self.chapter == other.chapter)
        x = x and (self.reactants == other.reactants)
        x = x and (self.products == other.products)
        x = x and (len(self.sets) == len(other.sets))

        for si in self.sets:
            scomp = False
            for sj in other.sets:
                if si == sj:
                    scomp = True
                    break
            x = x and scomp

        return x

    def __lt__(self, other):
        """sort such that lightest reactants come first"""

        self_sorted = sorted(self.reactants, key=lambda x: x.A)
        other_sorted = sorted(other.reactants, key=lambda x: x.A)
        if self_sorted[-1].A == other_sorted[-1].A:
            try:
                return self_sorted[-2].A < other_sorted[-2].A
            except IndexError:
                return True
        return self_sorted[-1].A < other_sorted[-1].A

    def __add__(self, other):
        """Combine the sets of two Rate objects if they describe the same
           reaction. Must be Reaclib rates."""
        assert self.reactants == other.reactants
        assert self.products == other.products
        assert self.chapter == other.chapter
        assert isinstance(self.chapter, int)
        assert self.label == other.label
        assert self.weak == other.weak
        assert self.weak_type == other.weak_type
        assert self.tabular == other.tabular
        assert self.reverse == other.reverse

        if self.resonant != other.resonant:
            self._labelprops_combine_resonance()
        new_rate = Rate(chapter=self.chapter,
                        original_source='\n'.join([self.original_source,
                                                   other.original_source]),
                        reactants=self.reactants,
                        products=self.products,
                        sets=self.sets + other.sets,
                        labelprops=self.labelprops,
                        Q=self.Q)
        return new_rate

    def _set_label_properties(self, labelprops=None):
        """ Calls _update_resonance_combined and then
            _update_label_properties. """
        if labelprops:
            self.labelprops = labelprops

        # Update labelprops based on the Sets in this Rate
        # to set the resonance_combined flag properly
        self._update_resonance_combined()
        self._update_label_properties()

    def _update_resonance_combined(self):
        """ Checks the Sets in this Rate and updates the
            resonance_combined flag as well as
            self.labelprops[4] """
        sres = [s.resonant for s in self.sets]
        if True in sres and False in sres:
            self._labelprops_combine_resonance()
        else:
            self.resonance_combined = False

    def _labelprops_combine_resonance(self):
        """ Update self.labelprops[4] = 'c'.
            Also set the resonance_combined flag. """
        llp = list(self.labelprops)
        llp[4] = 'c'
        self.labelprops = ''.join(llp)
        self.resonance_combined = True

    def _update_label_properties(self):
        """ Set label and flags indicating Rate is resonant,
            weak, or reverse. """
        assert isinstance(self.labelprops, str)
        try:
            assert len(self.labelprops) == 6
        except:
            assert self.labelprops == 'tabular'
            self.label = 'tabular'
            self.resonant = False
            self.resonance_combined = False
            self.weak = False # The tabular rate might or might not be weak
            self.weak_type = None
            self.reverse = False
            self.tabular = True
        else:
            self.label = self.labelprops[0:4]
            self.resonant = self.labelprops[4] == 'r'
            self.weak = self.labelprops[4] == 'w'
            if self.weak:
                if self.label.strip() == 'ec' or self.label.strip() == 'bec':
                    self.weak_type = 'electron_capture'
                else:
                    self.weak_type = self.label.strip().replace('+','_pos_').replace('-','_neg_')
            else:
                self.weak_type = None
            self.reverse = self.labelprops[5] == 'v'
            self.tabular = False

    def _read_from_file(self, f):
        """ given a file object, read rate data from the file. """
        lines = f.readlines()
        f.close()

        self.original_source = "".join(lines)

        # first line is the chapter
        self.chapter = lines[0].strip()
        # catch table prescription
        if self.chapter != "t":
            self.chapter = int(self.chapter)

        # remove any blank lines
        set_lines = [l for l in lines[1:] if not l.strip() == ""]

        if self.chapter == "t":
            # e1 -> e2, Tabulated
            s1 = set_lines.pop(0)
            s2 = set_lines.pop(0)
            s3 = set_lines.pop(0)
            s4 = set_lines.pop(0)
            s5 = set_lines.pop(0)
            f = s1.split()
            try:
                self.reactants.append(Nucleus(f[0]))
                self.products.append(Nucleus(f[1]))
            except:
                print(f'Nucleus objects not be identified in {self.original_source}')
                raise

            self.table_file = s2.strip()
            self.table_header_lines = int(s3.strip())
            self.table_rhoy_lines = int(s4.strip())
            self.table_temp_lines = int(s5.strip())
            self.table_num_vars = 6 # Hard-coded number of variables in tables for now.
            self.table_index_name = f'j_{self.reactants[0]}_{self.products[0]}'
            self.labelprops = 'tabular'
            self._set_label_properties()

        else:
            # the rest is the sets
            first = 1
            while len(set_lines) > 0:
                # check for a new chapter id in case of Reaclib v2 format
                check_chapter = set_lines[0].strip()
                try:
                    # see if there is a chapter number preceding the set
                    check_chapter = int(check_chapter)
                except:
                    # there was no chapter number, proceed reading a set
                    pass
                else:
                    # there was a chapter number so check that the chapter number
                    # is the same as the first set in this rate file
                    try:
                        assert check_chapter == self.chapter
                    except:
                        print(f'ERROR: read chapter {check_chapter}, expected chapter {self.chapter} for this rate set.')
                        raise
                    else:
                        # get rid of chapter number so we can read a rate set
                        set_lines.pop(0)

                # sets are 3 lines long
                s1 = set_lines.pop(0)
                s2 = set_lines.pop(0)
                s3 = set_lines.pop(0)

                # first line of a set has up to 6 nuclei, then the label,
                # and finally the Q value

                # get rid of first 5 spaces
                s1 = s1[5:]

                # next follows 6 fields of 5 characters containing nuclei
                # the 6 fields are padded with spaces
                f = []
                for i in range(6):
                    ni = s1[:5]
                    s1 = s1[5:]
                    ni = ni.strip()
                    if ni:
                        f.append(ni)

                # next come 8 spaces, so get rid of them
                s1 = s1[8:]

                # next is a 4-character set label and 2 character flags
                labelprops = s1[:6]
                s1 = s1[6:]

                # next come 3 spaces
                s1 = s1[3:]

                # next comes a 12 character Q value followed by 10 spaces
                Q = float(s1.strip())

                if first:
                    self.Q = Q

                    try:
                        # what's left are the nuclei -- their interpretation
                        # depends on the chapter
                        if self.chapter == 1:
                            # e1 -> e2
                            self.reactants.append(Nucleus(f[0]))
                            self.products.append(Nucleus(f[1]))

                        elif self.chapter == 2:
                            # e1 -> e2 + e3
                            self.reactants.append(Nucleus(f[0]))
                            self.products += [Nucleus(f[1]), Nucleus(f[2])]

                        elif self.chapter == 3:
                            # e1 -> e2 + e3 + e4
                            self.reactants.append(Nucleus(f[0]))
                            self.products += [Nucleus(f[1]), Nucleus(f[2]), Nucleus(f[3])]

                        elif self.chapter == 4:
                            # e1 + e2 -> e3
                            self.reactants += [Nucleus(f[0]), Nucleus(f[1])]
                            self.products.append(Nucleus(f[2]))

                        elif self.chapter == 5:
                            # e1 + e2 -> e3 + e4
                            self.reactants += [Nucleus(f[0]), Nucleus(f[1])]
                            self.products += [Nucleus(f[2]), Nucleus(f[3])]

                        elif self.chapter == 6:
                            # e1 + e2 -> e3 + e4 + e5
                            self.reactants += [Nucleus(f[0]), Nucleus(f[1])]
                            self.products += [Nucleus(f[2]), Nucleus(f[3]), Nucleus(f[4])]

                        elif self.chapter == 7:
                            # e1 + e2 -> e3 + e4 + e5 + e6
                            self.reactants += [Nucleus(f[0]), Nucleus(f[1])]
                            self.products += [Nucleus(f[2]), Nucleus(f[3]),
                                              Nucleus(f[4]), Nucleus(f[5])]

                        elif self.chapter == 8:
                            # e1 + e2 + e3 -> e4
                            self.reactants += [Nucleus(f[0]), Nucleus(f[1]), Nucleus(f[2])]
                            self.products.append(Nucleus(f[3]))

                        elif self.chapter == 9:
                            # e1 + e2 + e3 -> e4 + e5
                            self.reactants += [Nucleus(f[0]), Nucleus(f[1]), Nucleus(f[2])]
                            self.products += [Nucleus(f[3]), Nucleus(f[4])]

                        elif self.chapter == 10:
                            # e1 + e2 + e3 + e4 -> e5 + e6
                            self.reactants += [Nucleus(f[0]), Nucleus(f[1]),
                                               Nucleus(f[2]), Nucleus(f[3])]
                            self.products += [Nucleus(f[4]), Nucleus(f[5])]

                        elif self.chapter == 11:
                            # e1 -> e2 + e3 + e4 + e5
                            self.reactants.append(Nucleus(f[0]))
                            self.products += [Nucleus(f[1]), Nucleus(f[2]),
                                              Nucleus(f[3]), Nucleus(f[4])]
                        else:
                            print(f'Chapter could not be identified in {self.original_source}')
                            assert isinstance(self.chapter, int) and self.chapter <= 11
                    except:
                        # print('Error parsing Rate from {}'.format(self.original_source))
                        raise

                    first = 0

                # the second line contains the first 4 coefficients
                # the third lines contains the final 3
                # we can't just use split() here, since the fields run into one another
                n = 13  # length of the field
                a = [s2[i:i+n] for i in range(0, len(s2), n)]
                a += [s3[i:i+n] for i in range(0, len(s3), n)]

                a = [float(e) for e in a if not e.strip() == ""]
                self.sets.append(SingleSet(a, labelprops=labelprops))
                self._set_label_properties(labelprops)

    def _set_rhs_properties(self):
        """ compute statistical prefactor and density exponent from the reactants. """
        self.prefactor = 1.0  # this is 1/2 for rates like a + a (double counting)
        self.inv_prefactor = 1
        for r in set(self.reactants):
            self.inv_prefactor = self.inv_prefactor * np.math.factorial(self.reactants.count(r))
        self.prefactor = self.prefactor/float(self.inv_prefactor)
        self.dens_exp = len(self.reactants)-1
        if (self.weak_type == 'electron_capture' and not self.tabular):
            self.dens_exp = self.dens_exp + 1

    def _set_screening(self):
        """ determine if this rate is eligible for screening and the nuclei to use. """
        # Tells if this rate is eligible for screening
        # using screenz.f90 provided by StarKiller Microphysics.
        # If not eligible for screening, set to None
        # If eligible for screening, then
        # Rate.ion_screen is a 2-element (3 for 3-alpha) list of Nucleus objects for screening
        self.ion_screen = []
        nucz = [q for q in self.reactants if q.Z != 0]
        if len(nucz) > 1:
            nucz.sort(key=lambda x: x.Z)
            self.ion_screen = []
            self.ion_screen.append(nucz[0])
            self.ion_screen.append(nucz[1])
            if len(nucz) == 3:
                self.ion_screen.append(nucz[2])

        # if the rate is a reverse rate, via detailed balance, then we
        # might actually want to compute the screening based on the
        # reactants of the forward rate that was used in the detailed
        # balance.  Rate.symmetric_screen is what should be used in
        # the screening in this case
        self.symmetric_screen = []
        if self.reverse:
            nucz = [q for q in self.products if q.Z != 0]
            if len(nucz) > 1:
                nucz.sort(key=lambda x: x.Z)
                self.symmetric_screen = []
                self.symmetric_screen.append(nucz[0])
                self.symmetric_screen.append(nucz[1])
                if len(nucz) == 3:
                    self.symmetric_screen.append(nucz[2])
        else:
            self.symmetric_screen = self.ion_screen

    def _set_print_representation(self):
        """ compose the string representations of this Rate. """
        self.string = ""
        self.pretty_string = r"$"

        # put p, n, and alpha second
        treactants = []
        for n in self.reactants:
            if n.raw not in ["p", "he4", "n"]:
                treactants.insert(0, n)
            else:
                treactants.append(n)

        for n, r in enumerate(treactants):
            self.string += f"{r}"
            self.pretty_string += fr"{r.pretty}"
            if not n == len(self.reactants)-1:
                self.string += " + "
                self.pretty_string += r" + "

        self.string += " --> "
        self.pretty_string += r" \rightarrow "

        for n, p in enumerate(self.products):
            self.string += f"{p}"
            self.pretty_string += fr"{p.pretty}"
            if not n == len(self.products)-1:
                self.string += " + "
                self.pretty_string += r" + "

        self.pretty_string += r"$"

        if not self.fname:
            # This is used to determine which rates to detect as the same reaction
            # from multiple sources in a Library file, so it should not be unique
            # to a given source, e.g. wc12, but only unique to the reaction.
            reactants_str = '_'.join([repr(nuc) for nuc in self.reactants])
            products_str = '_'.join([repr(nuc) for nuc in self.products])
            self.fname = f'{reactants_str}__{products_str}'
            if self.weak:
                self.fname = self.fname + f'__weak__{self.weak_type}'

    def get_rate_id(self):
        """ Get an identifying string for this rate.
        Don't include resonance state since we combine resonant and
        non-resonant versions of reactions. """

        srev = ''
        if self.reverse:
            srev = 'reverse'

        sweak = ''
        if self.weak:
            sweak = 'weak'

        ssrc = 'reaclib'
        if self.tabular:
            ssrc = 'tabular'

        return '{} <{}_{}_{}_{}>'.format(self.__repr__(), self.label.strip(),
                                         ssrc, sweak, srev)

    def heaviest(self):
        """
        Return the heaviest nuclide in this Rate.

        If two nuclei are tied in mass number, return the one with the
        lowest atomic number.
        """
        nuc = self.reactants[0]
        for n in self.reactants + self.products:
            if n.A > nuc.A or (n.A == nuc.A and n.Z < nuc.Z):
                nuc = n
        return nuc

    def lightest(self):
        """
        Return the lightest nuclide in this Rate.

        If two nuclei are tied in mass number, return the one with the
        highest atomic number.
        """
        nuc = self.reactants[0]
        for n in self.reactants + self.products:
            if n.A < nuc.A or (n.A == nuc.A and n.Z > nuc.Z):
                nuc = n
        return nuc

    def get_tabular_rate(self):
        """read the rate data from .dat file """

        # find .dat file and read it
        self.table_path = Library._find_rate_file(self.table_file)
        tabular_file = open(self.table_path)
        t_data = tabular_file.readlines()
        tabular_file.close()

        # delete header lines
        del t_data[0:self.table_header_lines]

        # change the list ["1.23 3.45 5.67\n"] into the list ["1.23","3.45","5.67"]
        t_data2d = []
        for i in range(len(t_data)):
            t_data2d.append(re.split(r"[ ]",t_data[i].strip('\n')))

        # delete all the "" in each element of data1
        for i in range(len(t_data2d)):
            while '' in t_data2d[i]:
                t_data2d[i].remove('')

        while [] in t_data2d:
            t_data2d.remove([])

        self.tabular_data_table = np.array(t_data2d)

    def set_partition_function(self, p_collection, set_data='frdm', use_high_temperatures=True):
        """The class Nucleus.set_partition_functions(pCollection, set_data, use_high_temperature)
           defines the partition function for the reactants and products"""

        for nuc in (self.reactants + self.products):
            nuc.set_partition_function(p_collection, set_data, use_high_temperatures)

    def eval(self, T, rhoY = None):
        """ evauate the reaction rate for temperature T """

        if self.tabular:
            data = self.tabular_data_table.astype(np.float)
            # find the nearest value of T and rhoY in the data table
            T_nearest = (data[:,1])[np.abs((data[:,1]) - T).argmin()]
            rhoY_nearest = (data[:,0])[np.abs((data[:,0]) - rhoY).argmin()]
            inde = np.where((data[:,1]==T_nearest)&(data[:,0]==rhoY_nearest))[0][0]
            r = data[inde][5]

        else:
            tf = Tfactors(T)
            r = 0.0
            for s in self.sets:
                f = s.f()
                r += f(tf)

        return r

    def get_rate_exponent(self, T0):
        """
        for a rate written as a power law, r = r_0 (T/T0)**nu, return
        nu corresponding to T0
        """

        # nu = dln r /dln T, so we need dr/dT
        r1 = self.eval(T0)
        dT = 1.e-8*T0
        r2 = self.eval(T0 + dT)

        drdT = (r2 - r1)/dT
        return (T0/r1)*drdT

    def plot(self, Tmin=1.e8, Tmax=1.6e9, rhoYmin=3.9e8, rhoYmax=2.e9):
        """plot the rate's temperature sensitivity vs temperature"""

        if self.tabular:
            data = self.tabular_data_table.astype(np.float) # convert from str to float

            inde1 = data[:,1]<=Tmax
            inde2 = data[:,1]>=Tmin
            inde3 = data[:,0]<=rhoYmax
            inde4 = data[:,0]>=rhoYmin
            data_heatmap = data[inde1&inde2&inde3&inde4].copy()

            rows, row_pos = np.unique(data_heatmap[:, 0], return_inverse=True)
            cols, col_pos = np.unique(data_heatmap[:, 1], return_inverse=True)
            pivot_table = np.zeros((len(rows), len(cols)), dtype=data_heatmap.dtype)
            try:
                pivot_table[row_pos, col_pos] = np.log10(data_heatmap[:, 5])
            except ValueError:
                print("Divide by zero encountered in log10\nChange the scale of T or rhoY")

            _, ax = plt.subplots(figsize=(10,10))
            im = ax.imshow(pivot_table, cmap='jet')
            plt.colorbar(im)

            plt.xlabel("$T$ [K]")
            plt.ylabel("$\\rho Y$ [g/cm$^3$]")
            ax.set_title(fr"{self.pretty_string}"+
                         "\n"+"electron-capture/beta-decay rate in log10(1/s)")
            ax.set_yticks(range(len(rows)))
            ax.set_yticklabels(rows)
            ax.set_xticks(range(len(cols)))
            ax.set_xticklabels(cols)
            plt.setp(ax.get_xticklabels(), rotation=90, ha="right",rotation_mode="anchor")
            plt.gca().invert_yaxis()
            plt.show()

        else:
            temps = np.logspace(np.log10(Tmin), np.log10(Tmax), 100)
            r = np.zeros_like(temps)

            for n, T in enumerate(temps):
                r[n] = self.eval(T)

            plt.loglog(temps, r)
            plt.xlabel(r"$T$")

            if self.dens_exp == 0:
                plt.ylabel(r"\tau")
            elif self.dens_exp == 1:
                plt.ylabel(r"$N_A <\sigma v>$")
            elif self.dens_exp == 2:
                plt.ylabel(r"$N_A^2 <n_a n_b n_c v>$")

            plt.title(fr"{self.pretty_string}")
            plt.show()<|MERGE_RESOLUTION|>--- conflicted
+++ resolved
@@ -308,11 +308,7 @@
             self._rates = None
             if isinstance(rates, Rate):
                 rates = [rates]
-<<<<<<< HEAD
-            assert isinstance(rates, dict) or isinstance(rates, list), "ERROR: rates in Library constructor must be a Rate object, list of Rate objects, or dictionary of Rate objects keyed by Rate.get_rate_id()"
-=======
             assert isinstance(rates, dict) or isinstance(rates, list) or isinstance(rates, set), "ERROR: rates in Library constructor must be a Rate object, list of Rate objects, or dictionary of Rate objects keyed by Rate.get_rate_id()"
->>>>>>> 0185e44a
             if isinstance(rates, dict):
                 self._rates = rates
             elif isinstance(rates, list) or isinstance(rates, set):
