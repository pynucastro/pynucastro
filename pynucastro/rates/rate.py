--- conflicted
+++ resolved
@@ -9,11 +9,7 @@
 import matplotlib.pyplot as plt
 import numba
 
-<<<<<<< HEAD
-from pynucastro.rates import Nucleus
-=======
 from pynucastro.nucleus import Nucleus
->>>>>>> 151e887e
 
 try:
     from numba.experimental import jitclass
