"""
Classes and methods to interface with files storing rate data.
"""

import io
import os
from collections import Counter
from enum import Enum

import matplotlib.pyplot as plt
import numpy as np
from scipy.constants import physical_constants

try:
    import numba
    from numba.experimental import jitclass
except ImportError:
    numba = None
    import functools

    # no-op jitclass placeholder
    def jitclass(cls_or_spec=None, spec=None):
        if (cls_or_spec is not None and
            spec is None and
                not isinstance(cls_or_spec, type)):
            # Used like
            # @jitclass([("x", intp)])
            # class Foo:
            #     ...
            spec = cls_or_spec
            cls_or_spec = None

        def wrap(cls):
            # this copies the function name and docstring to the wrapper function
            @functools.wraps(cls)
            def wrapper(*args, **kwargs):
                return cls(*args, **kwargs)
            return wrapper

        if cls_or_spec is None:
            return wrap
        return wrap(cls_or_spec)


from pynucastro.nucdata import Nucleus, UnsupportedNucleus

amu_mev, _, _ = physical_constants['atomic mass constant energy equivalent in MeV']
hbar, _, _ = physical_constants['reduced Planck constant']
amu, _, _ = physical_constants['atomic mass constant']
k_B_mev_k, _, _ = physical_constants['Boltzmann constant in eV/K']
k_B_mev_k /= 1.0e6
k_B, _, _ = physical_constants['Boltzmann constant']
N_a, _, _ = physical_constants['Avogadro constant']

_pynucastro_dir = os.path.dirname(os.path.dirname(os.path.realpath(__file__)))
_pynucastro_rates_dir = os.path.join(_pynucastro_dir, 'library')
_pynucastro_tabular_dir = os.path.join(_pynucastro_rates_dir, 'tabular')
_pynucastro_suzuki_dir = os.path.join(_pynucastro_tabular_dir, 'suzuki')
_pynucastro_langanke_dir = os.path.join(_pynucastro_tabular_dir, 'langanke')


def get_rates_dir():
    return _pynucastro_rates_dir


def get_tabular_dir():
    return _pynucastro_tabular_dir


class RateFileError(Exception):
    """An error occurred while trying to read a Rate from a file."""


def load_rate(rfile=None, rfile_path=None):
    """Try to load a rate of any type.

    :raises: :class:`.RateFileError`, :class:`.UnsupportedNucleus`
    """

    rate: Rate
    try:
        rate = TabularRate(rfile=rfile, rfile_path=rfile_path)
    except (RateFileError, UnsupportedNucleus):
        rate = ReacLibRate(rfile=rfile, rfile_path=rfile_path)

    return rate


def _find_rate_file(ratename):
    """locate the Reaclib or tabular rate or library file given its name.  Return
    None if the file cannot be located, otherwise return its path."""

    # check to see if the rate file is in the working dir or
    # is already the full path
    x = ratename
    if os.path.isfile(x):
        return os.path.realpath(x)

    # check to see if the rate file is in pynucastro/library
    x = os.path.join(_pynucastro_rates_dir, ratename)
    if os.path.isfile(x):
        return os.path.realpath(x)

    # check to see if the rate file is in pynucastro/library/tabular
    x = os.path.join(_pynucastro_tabular_dir, ratename)
    if os.path.isfile(x):
        return os.path.realpath(x)

    # check to see if the rate file is in pynucastro/library/tabular/suzuki
    x = os.path.join(_pynucastro_suzuki_dir, ratename)
    if os.path.isfile(x):
        return os.path.realpath(x)

    # check to see if the rate file is in pynucastro/library/tabular/langanke
    x = os.path.join(_pynucastro_langanke_dir, ratename)
    if os.path.isfile(x):
        return os.path.realpath(x)

    # notify user we can't find the file
    raise RateFileError(f'File {ratename!r} not found in the working directory, {_pynucastro_rates_dir}, or {_pynucastro_tabular_dir}')


if numba is not None:
    Tfactor_spec = [
        ('T9', numba.float64),
        ('T9i', numba.float64),
        ('T913', numba.float64),
        ('T913i', numba.float64),
        ('T953', numba.float64),
        ('lnT9', numba.float64)
    ]
else:
    Tfactor_spec = []


@jitclass(Tfactor_spec)
class Tfactors:
    """ precompute temperature factors for speed

    :param float T: input temperature (Kelvin)
    :var T9:    T / 1.e9 K
    :var T9i:   1.0 / T9
    :var T913i: 1.0 / T9 ** (1/3)
    :var T913:  T9 ** (1/3)
    :var T953:  T9 ** (5/3)
    :var lnT9:  log(T9)
    """

    def __init__(self, T):
        """ return the Tfactors object.  Here, T is temperature in Kelvin """
        self.T9 = T/1.e9
        self.T9i = 1.0/self.T9
        self.T913i = self.T9i**(1./3.)
        self.T913 = self.T9**(1./3.)
        self.T953 = self.T9**(5./3.)
        self.lnT9 = np.log(self.T9)

    @property
    def array(self):
        """return t factors as array in order of lambda function"""
        return np.array([1, self.T9i, self.T913i, self.T913, self.T9, self.T953, self.lnT9])


class SingleSet:
    """ a set in Reaclib is one piece of a rate, in the form

        lambda = exp[ a_0 + sum_{i=1}^5  a_i T_9**(2i-5)/3  + a_6 log T_9]

    A single rate in Reaclib can be composed of multiple sets

    :param a: the coefficients of the exponential fit
    :param labelprops: a collection of flags that classify a ReacLib rate

    """

    def __init__(self, a, labelprops):
        """here a is iterable (e.g., list or numpy array), storing the
           coefficients, a0, ..., a6

        """
        self.a = a
        self.labelprops = labelprops
        self.label = None
        self.resonant = None
        self.weak = None
        self.reverse = None

        self._update_label_properties()

    def _update_label_properties(self):
        """ Set label and flags indicating Set is resonant,
            weak, or reverse. """
        assert isinstance(self.labelprops, str)
        assert len(self.labelprops) == 6

        self.label = self.labelprops[0:4]
        self.resonant = self.labelprops[4] == 'r'
        self.weak = self.labelprops[4] == 'w'
        self.reverse = self.labelprops[5] == 'v'

    def __eq__(self, other):
        """ Determine whether two SingleSet objects are equal to each other. """
        x = True

        for ai, aj in zip(self.a, other.a):
            x = x and (ai == aj)

        x = x and (self.label == other.label)
        x = x and (self.resonant == other.resonant)
        x = x and (self.weak == other.weak)
        x = x and (self.reverse == other.reverse)
        return x

    def f(self):
        """ return a function for rate(tf) where tf is a Tfactors
        object """
        return lambda tf: np.exp(self.a[0] +
                                 self.a[1]*tf.T9i +
                                 self.a[2]*tf.T913i +
                                 self.a[3]*tf.T913 +
                                 self.a[4]*tf.T9 +
                                 self.a[5]*tf.T953 +
                                 self.a[6]*tf.lnT9)

    def dfdT(self):
        """ return a function for this dratedT(tf), where tf is a
        Tfactors object """

        # we have lambda = exp(f(T_9))
        # so dlambda/dT9 = lambda * df/dT9
        # and dlambda/dT = dlambda/dT9 / 1.e9

        return lambda tf: self.f()(tf) * (-self.a[1] * tf.T9i * tf.T9i +
                                          -(1./3.) * self.a[2] * tf.T913i * tf.T9i +
                                          (1./3.) * self.a[3] * tf.T913i * tf.T913i +
                                          self.a[4] +
                                          (5./3.) * self.a[5] * tf.T913 * tf.T913 +
                                          self.a[6] * tf.T9i) / 1.e9

    def set_string_py(self, prefix="set", plus_equal=False):
        """
        return a string containing the python code for this set
        """
        if plus_equal:
            string = f"{prefix} += np.exp( "
        else:
            string = f"{prefix} = np.exp( "
        string += f" {self.a[0]}"
        if not self.a[1] == 0.0:
            string += f" + {self.a[1]}*tf.T9i"
        if not self.a[2] == 0.0:
            string += f" + {self.a[2]}*tf.T913i"
        if not self.a[3] == 0.0:
            string += f" + {self.a[3]}*tf.T913"
        if not (self.a[4] == 0.0 and self.a[5] == 0.0 and self.a[6] == 0.0):
            indent = len(prefix)*" "
            string += f"\n{indent}         "
        if not self.a[4] == 0.0:
            string += f" + {self.a[4]}*tf.T9"
        if not self.a[5] == 0.0:
            string += f" + {self.a[5]}*tf.T953"
        if not self.a[6] == 0.0:
            string += f" + {self.a[6]}*tf.lnT9"
        string += ")"
        return string

    def set_string_cxx(self, prefix="set", plus_equal=False, with_exp=True):
        """
        return a string containing the C++ code for this set
        """
        if plus_equal:
            string = f"{prefix} += "
        else:
            string = f"{prefix} = "
        if with_exp:
            string += "std::exp( "
        string += f" {self.a[0]}"
        if not self.a[1] == 0.0:
            string += f" + {self.a[1]} * tfactors.T9i"
        if not self.a[2] == 0.0:
            string += f" + {self.a[2]} * tfactors.T913i"
        if not self.a[3] == 0.0:
            string += f" + {self.a[3]} * tfactors.T913"
        if not (self.a[4] == 0.0 and self.a[5] == 0.0 and self.a[6] == 0.0):
            indent = len(prefix)*" "
            string += f"\n{indent}         "
        if not self.a[4] == 0.0:
            string += f" + {self.a[4]} * tfactors.T9"
        if not self.a[5] == 0.0:
            string += f" + {self.a[5]} * tfactors.T953"
        if not self.a[6] == 0.0:
            string += f" + {self.a[6]} * tfactors.lnT9"
        if with_exp:
            string += ");"
        else:
            string += ";"
        if all(q == 0.0 for q in self.a[1:]):
            string += "\namrex::ignore_unused(tfactors);"
        return string

    def dln_set_string_dT9_cxx(self, prefix="dset_dT", plus_equal=False):
        """
        return a string containing the C++ code for d/dT9 ln(set)
        """
        if plus_equal:
            string = f"{prefix} += "
        else:
            string = f"{prefix} = "

        if all(q == 0.0 for q in self.a[1:]):
            string += "0.0;"
            return string

        if not self.a[1] == 0.0:
            string += f" {-self.a[1]} * tfactors.T9i * tfactors.T9i"
        if not self.a[2] == 0.0:
            string += f" + -(1.0/3.0) * {self.a[2]} * tfactors.T943i"
        if not self.a[3] == 0.0:
            string += f" + (1.0/3.0) * {self.a[3]} * tfactors.T923i"
        if not (self.a[4] == 0.0 and self.a[5] == 0.0 and self.a[6] == 0.0):
            indent = len(prefix)*" "
            string += f"\n{indent}         "
        if not self.a[4] == 0.0:
            string += f" + {self.a[4]}"
        if not self.a[5] == 0.0:
            string += f" + (5.0/3.0) * {self.a[5]} * tfactors.T923"
        if not self.a[6] == 0.0:
            string += f" + {self.a[6]} * tfactors.T9i"
        string += ";"
        return string


class Rate:
    """The base reaction rate class.  Most rate types will subclass
    this and extend to their particular format.

    """
    def __init__(self, reactants=None, products=None, Q=None, weak_type=""):
        """ rfile can be either a string specifying the path to a rate file or
        an io.StringIO object from which to read rate information. """

        self.fname = None

        if reactants:
            self.reactants = reactants
        else:
            self.reactants = []

        if products:
            self.products = products
        else:
            self.products = []

        self.label = "generic"

        self.Q = Q

        self.weak_type = weak_type

        self._set_rhs_properties()
        self._set_screening()
        self._set_print_representation()

        self.tabular = False

    def __repr__(self):
        return self.string

    def __hash__(self):
        return hash(self.__repr__())

    def __eq__(self, other):
        """ Determine whether two Rate objects are equal.
        They are equal if they contain identical reactants and products and
        if they contain the same SingleSet sets and if their chapters are equal."""
        x = True

        x = x and (self.reactants == other.reactants)
        x = x and (self.products == other.products)
        return x

    def __lt__(self, other):
        """sort such that lightest reactants come first, and then look at products"""

        # this sort will make two nuclei with the same A be in order of Z
        # (assuming there are no nuclei with A > 999
        # we want to compare based on the heaviest first, so we reverse

        self_react_sorted = sorted(self.reactants, key=lambda x: 1000*x.A + x.Z, reverse=True)
        other_react_sorted = sorted(other.reactants, key=lambda x: 1000*x.A + x.Z, reverse=True)

        if self_react_sorted != other_react_sorted:
            # reactants are different, so now we can check them
            for srn, orn in zip(self_react_sorted, other_react_sorted):
                if not srn == orn:
                    return srn < orn
        else:
            # reactants are the same, so consider products
            self_prod_sorted = sorted(self.products, key=lambda x: 1000*x.A + x.Z, reverse=True)
            other_prod_sorted = sorted(other.products, key=lambda x: 1000*x.A + x.Z, reverse=True)

            for spn, opn in zip(self_prod_sorted, other_prod_sorted):
                if not spn == opn:
                    return spn < opn

        # if we made it here, then the rates are the same
        return True

    def _set_q(self):
        """set the Q value of the reaction (in MeV)"""

        # from the binding energy of the nuclei, Q = -B_reactants + B_products
        # but note that nucbind is the binding energy *per* nucleon, so we need
        # to multiply by the number of nucleons

        self.Q = 0
        for n in self.reactants:
            self.Q += -n.A * n.nucbind
        for n in self.products:
            self.Q += n.A * n.nucbind

    def _set_print_representation(self):

        # string is output to the terminal, rid is used as a dict key,
        # and pretty_string is latex

        # some rates will have no nuclei particles (e.g. gamma) on the left or
        # right -- we'll try to infer those here
        lhs_other = []
        rhs_other = []

        self.string = ""
        self.rid = ""
        self.pretty_string = r"$"

        # put p, n, and alpha second
        treactants = []
        for n in self.reactants:
            if n.raw not in ["p", "he4", "n"]:
                treactants.insert(0, n)
            else:
                treactants.append(n)

        # figure out if there are any non-nuclei present
        # for the moment, we just handle strong rates

        # there should be the same number of protons on each side and
        # the same number of neutrons on each side

        strong_test = sum(n.Z for n in self.reactants) == sum(n.Z for n in self.products) and \
                      sum(n.A for n in self.reactants) == sum(n.A for n in self.products)

        if strong_test:
            if len(self.products) == 1:
                rhs_other.append("gamma")
        else:
            # this is a weak rate

            if self.weak_type == "electron_capture":

                # we assume that all the tabular rates are electron capture for now

                # we expect an electron on the left -- let's make sure
                # the charge on the left should be +1 the charge on the right
                assert sum(n.Z for n in self.reactants) == sum(n.Z for n in self.products) + 1

                lhs_other.append("e-")
                rhs_other.append("nu")

            elif self.weak_type == "beta_decay":
                # we expect an electron on the right
                assert sum(n.Z for n in self.reactants) + 1 == sum(n.Z for n in self.products)

                rhs_other.append("e-")
                rhs_other.append("nubar")

            elif "_pos_" in self.weak_type:

                # we expect a positron on the right -- let's make sure
                assert sum(n.Z for n in self.reactants) == sum(n.Z for n in self.products) + 1

                rhs_other.append("e+")
                rhs_other.append("nu")

            elif "_neg_" in self.weak_type:

                # we expect an electron on the right -- let's make sure
                assert sum(n.Z for n in self.reactants) + 1 == sum(n.Z for n in self.products)

                rhs_other.append("e-")
                rhs_other.append("nubar")

            else:

                # we need to figure out what the rate is.  We'll assume that it is
                # not an electron capture

                if sum(n.Z for n in self.reactants) == sum(n.Z for n in self.products) + 1:
                    rhs_other.append("e+")
                    rhs_other.append("nu")

                elif sum(n.Z for n in self.reactants) + 1 == sum(n.Z for n in self.products):

                    rhs_other.append("e-")
                    rhs_other.append("nubar")

        for n, r in enumerate(treactants):
            self.string += f"{r.c()}"
            self.rid += f"{r}"
            self.pretty_string += fr"{r.pretty}"
            if not n == len(self.reactants)-1:
                self.string += " + "
                self.rid += " + "
                self.pretty_string += r" + "

        for o in lhs_other:
            if o == "e-":
                self.string += " + e⁻"
                self.pretty_string += r" + \mathrm{e}^-"

        self.string += " ⟶ "
        self.rid += " --> "
        self.pretty_string += r" \rightarrow "

        for n, p in enumerate(self.products):
            self.string += f"{p.c()}"
            self.rid += f"{p}"
            self.pretty_string += fr"{p.pretty}"
            if not n == len(self.products)-1:
                self.string += " + "
                self.rid += " + "
                self.pretty_string += r" + "

        for o in rhs_other:
            if o == "gamma":
                self.string += " + 𝛾"
                self.pretty_string += r"+ \gamma"
            elif o == "nu":
                self.string += " + 𝜈"
                self.pretty_string += r"+ \nu_e"
            elif o == "nubar":
                self.string += " + 𝜈"
                self.pretty_string += r"+ \bar{\nu}_e"
            if o == "e-":
                self.string += " + e⁻"
                self.pretty_string += r" + \mathrm{e}^-"
            if o == "e+":
                self.string += " + e⁺"
                self.pretty_string += r" + \mathrm{e}^+"

        self.pretty_string += r"$"

    def _set_rhs_properties(self):
        """ compute statistical prefactor and density exponent from the reactants. """
        self.prefactor = 1.0  # this is 1/2 for rates like a + a (double counting)
        self.inv_prefactor = 1
        for r in set(self.reactants):
            self.inv_prefactor = self.inv_prefactor * np.math.factorial(self.reactants.count(r))
        self.prefactor = self.prefactor/float(self.inv_prefactor)
        self.dens_exp = len(self.reactants)-1
        if self.weak_type == 'electron_capture':
            self.dens_exp = self.dens_exp + 1

    def _set_screening(self):
        """ determine if this rate is eligible for screening and the nuclei to use. """
        # Tells if this rate is eligible for screening
        # using screenz.f90 provided by StarKiller Microphysics.
        # If not eligible for screening, set to None
        # If eligible for screening, then
        # Rate.ion_screen is a 2-element (3 for 3-alpha) list of Nucleus objects for screening
        self.ion_screen = []
        nucz = [q for q in self.reactants if q.Z != 0]
        if len(nucz) > 1:
            nucz.sort(key=lambda x: x.Z)
            self.ion_screen = []
            self.ion_screen.append(nucz[0])
            self.ion_screen.append(nucz[1])
            if len(nucz) == 3:
                self.ion_screen.append(nucz[2])

        # if the rate is a reverse rate (defined as Q < 0), then we
        # might actually want to compute the screening based on the
        # reactants of the forward rate that was used in the detailed
        # balance.  Rate.symmetric_screen is what should be used in
        # the screening in this case
        self.symmetric_screen = []
        if self.Q < 0:
            nucz = [q for q in self.products if q.Z != 0]
            if len(nucz) > 1:
                nucz.sort(key=lambda x: x.Z)
                self.symmetric_screen = []
                self.symmetric_screen.append(nucz[0])
                self.symmetric_screen.append(nucz[1])
                if len(nucz) == 3:
                    self.symmetric_screen.append(nucz[2])
        else:
            self.symmetric_screen = self.ion_screen

    def cname(self):
        """a C++-safe version of the rate name"""
        # replace the "__" separating reactants and products with "_to_"
        # and convert all other "__" to single "_"
        return self.fname.replace("__", "_to_", 1).replace("__", "_")

    def get_rate_id(self):
        """ Get an identifying string for this rate."""
        return f'{self.rid} <{self.label.strip()}>'

    def heaviest(self):
        """
        Return the heaviest nuclide in this Rate.

        If two nuclei are tied in mass number, return the one with the
        lowest atomic number.
        """
        nuc = self.reactants[0]
        for n in self.reactants + self.products:
            if n.A > nuc.A or (n.A == nuc.A and n.Z < nuc.Z):
                nuc = n
        return nuc

    def lightest(self):
        """
        Return the lightest nuclide in this Rate.

        If two nuclei are tied in mass number, return the one with the
        highest atomic number.
        """
        nuc = self.reactants[0]
        for n in self.reactants + self.products:
            if n.A < nuc.A or (n.A == nuc.A and n.Z > nuc.Z):
                nuc = n
        return nuc

    def ydot_string_py(self):
        """
        Return a string containing the term in a dY/dt equation
        in a reaction network corresponding to this rate.
        """

        ydot_string_components = []

        # prefactor
        if self.prefactor != 1.0:
            ydot_string_components.append(f"{self.prefactor:1.14e}")

        # density dependence
        if self.dens_exp == 1:
            ydot_string_components.append("rho")
        elif self.dens_exp != 0:
            ydot_string_components.append(f"rho**{self.dens_exp}")

        # electron fraction dependence
        if self.weak_type == 'electron_capture' and not self.tabular:
            ydot_string_components.append("ye(Y)")

        # composition dependence
        for r in sorted(set(self.reactants)):
            c = self.reactants.count(r)
            if c > 1:
                ydot_string_components.append(f"Y[j{r}]**{c}")
            else:
                ydot_string_components.append(f"Y[j{r}]")

        # rate_eval.{fname}
        ydot_string_components.append(f"rate_eval.{self.fname}")

        return "*".join(ydot_string_components)

    def eval(self, T, rhoY=None):
        raise NotImplementedError("base Rate class does not know how to eval()")

    def jacobian_string_py(self, y_i):
        """
        Return a string containing the term in a jacobian matrix
        in a reaction network corresponding to this rate differentiated
        with respect to y_i

        y_i is an object of the class ``Nucleus``.
        """
        if y_i not in self.reactants:
            return ""

        jac_string_components = []

        # prefactor
        if self.prefactor != 1.0:
            jac_string_components.append(f"{self.prefactor:1.14e}")

        # density dependence
        if self.dens_exp == 1:
            jac_string_components.append("rho")
        elif self.dens_exp != 0:
            jac_string_components.append(f"rho**{self.dens_exp}")

        # electron fraction dependence
        if self.weak_type == 'electron_capture' and not self.tabular:
            jac_string_components.append("ye(Y)")

        # composition dependence
        for r in sorted(set(self.reactants)):
            c = self.reactants.count(r)
            if y_i == r:
                # take the derivative
                if c == 1:
                    continue
                if c > 2:
                    jac_string_components.append(f"{c}*Y[j{r}]**{c-1}")
                elif c == 2:
                    jac_string_components.append(f"2*Y[j{r}]")
            else:
                # this nucleus is in the rate form, but we are not
                # differentiating with respect to it
                if c > 1:
                    jac_string_components.append(f"Y[j{r}]**{c}")
                else:
                    jac_string_components.append(f"Y[j{r}]")

        # rate_eval.{fname}
        jac_string_components.append(f"rate_eval.{self.fname}")

        return "*".join(jac_string_components)

    def eval_jacobian_term(self, T, rho, comp, y_i):
        """Evaluate drate/d(y_i), y_i is a Nucleus object.  This rate
        term has the full composition and density dependence, i.e.:

          rate = rho**n Y1**a Y2**b ... N_A <sigma v>

        The derivative is only non-zero if this term depends on
        nucleus y_i.

        """
        if y_i not in self.reactants:
            return 0.0

        ymolar = comp.get_molar()

        # composition dependence
        Y_term = 1.0
        for r in sorted(set(self.reactants)):
            c = self.reactants.count(r)
            if y_i == r:
                # take the derivative
                if c == 1:
                    continue
                Y_term *= c * ymolar[r]**(c-1)
            else:
                # this nucleus is in the rate form, but we are not
                # differentiating with respect to it
                Y_term *= ymolar[r]**c

        # density dependence
        dens_term = rho**self.dens_exp

        # electron fraction dependence
        if self.weak_type == 'electron_capture' and not self.tabular:
            y_e_term = comp.eval_ye()
        else:
            y_e_term = 1.0

        # finally evaluate the rate -- for tabular rates, we need to set rhoY
        rate_eval = self.eval(T, rhoY=rho*comp.eval_ye())

        return self.prefactor * dens_term * y_e_term * Y_term * rate_eval


class TableIndex(Enum):
    """a simple enum-like container for indexing the electron-capture tables"""
    RHOY = 0
    T = 1
    MU = 2
    DQ = 3
    VS = 4
    RATE = 5
    NU = 6
    GAMMA = 7


class ReacLibRate(Rate):
    """A single reaction rate.  Currently, this is a ReacLib rate, which
    can be composed of multiple sets, or a tabulated electron capture
    rate.

    :raises: :class:`.RateFileError`, :class:`.UnsupportedNucleus`
    """
    def __init__(self, rfile=None, rfile_path=None, chapter=None, original_source=None,
                 reactants=None, products=None, sets=None, labelprops=None, Q=None):
        """ rfile can be either a string specifying the path to a rate file or
        an io.StringIO object from which to read rate information. """
        # pylint: disable=super-init-not-called

        self.rfile_path = rfile_path
        self.rfile = None

        if isinstance(rfile, str):
            self.rfile_path = _find_rate_file(rfile)
            self.rfile = os.path.basename(rfile)

        self.chapter = chapter    # the Reaclib chapter for this reaction
        self.original_source = original_source   # the contents of the original rate file
        self.fname = None

        if reactants:
            self.reactants = reactants
        else:
            self.reactants = []

        if products:
            self.products = products
        else:
            self.products = []

        if sets:
            self.sets = sets
        else:
            self.sets = []

        # a modified rate is one where we manually changed some of its
        # properties

        self.modified = False

        self.labelprops = labelprops

        self.approx = False
        if self.labelprops == "approx":
            self.approx = True

        self.derived = False
        if self.labelprops == "derived":
            self.derived = True

        self.label = None
        self.resonant = None
        self.weak = None
        self.weak_type = None
        self.reverse = None

        self.removed = None

        self.Q = Q

        self.tabular = False

        if isinstance(rfile, str):
            # read in the file, parse the different sets and store them as
            # SingleSet objects in sets[]
            f = open(self.rfile_path)
        elif isinstance(rfile, io.StringIO):
            # Set f to the io.StringIO object
            f = rfile
        else:
            f = None

        if f:
            self._read_from_file(f)
            f.close()
        else:
            self._set_label_properties()

        self._set_rhs_properties()
        self._set_screening()
        self._set_print_representation()

    def _set_print_representation(self):
        """ compose the string representations of this Rate. """

        super()._set_print_representation()

        if not self.fname:
            # This is used to determine which rates to detect as the same reaction
            # from multiple sources in a Library file, so it should not be unique
            # to a given source, e.g. wc12, but only unique to the reaction.
            reactants_str = '_'.join([repr(nuc) for nuc in self.reactants])
            products_str = '_'.join([repr(nuc) for nuc in self.products])
            self.fname = f'{reactants_str}__{products_str}'
            if self.weak:
                self.fname += f'__weak__{self.weak_type}'
            if self.modified:
                self.fname += "__modified"
            if self.approx:
                self.fname += "__approx"
            if self.derived:
                self.fname += "__derived"
            if self.removed:
                self.fname += "__removed"

    def modify_products(self, new_products):
        if not isinstance(new_products, (set, list, tuple)):
            new_products = [new_products]

        self.products = []
        for p in new_products:
            if isinstance(p, Nucleus):
                self.products.append(p)
            else:
                self.products.append(Nucleus(p))

        self.modified = True

        # we need to update the Q value and the print string for the rate

        self._set_q()
        self._set_screening()
        self.fname = None    # reset so it will be updated
        self._set_print_representation()

    def __hash__(self):
        return hash(self.__repr__())

    def __eq__(self, other):
        """ Determine whether two Rate objects are equal.
        They are equal if they contain identical reactants and products and
        if they contain the same SingleSet sets and if their chapters are equal."""

        if not isinstance(other, ReacLibRate):
            return False

        x = (self.chapter == other.chapter) and (self.products == other.products) and \
                (self.reactants == other.reactants)
        if not x:
            return x
        x = len(self.sets) == len(other.sets)
        if not x:
            return x

        for si in self.sets:
            scomp = False
            for sj in other.sets:
                if si == sj:
                    scomp = True
                    break
            x = x and scomp

        return x

    def __add__(self, other):
        """Combine the sets of two Rate objects if they describe the same
           reaction. Must be Reaclib rates."""
        assert self.reactants == other.reactants
        assert self.products == other.products
        assert self.chapter == other.chapter
        assert isinstance(self.chapter, int)
        assert self.label == other.label
        assert self.weak == other.weak
        assert self.weak_type == other.weak_type
        assert self.reverse == other.reverse

        if self.resonant != other.resonant:
            self._labelprops_combine_resonance()
        new_rate = ReacLibRate(chapter=self.chapter,
                               original_source='\n'.join([self.original_source,
                                                          other.original_source]),
                               reactants=self.reactants,
                               products=self.products,
                               sets=self.sets + other.sets,
                               labelprops=self.labelprops,
                               Q=self.Q)
        return new_rate

    def _set_label_properties(self, labelprops=None):
        """ Calls _update_resonance_combined and then
            _update_label_properties. """
        if labelprops:
            self.labelprops = labelprops

        # Update labelprops based on the Sets in this Rate
        # to set the resonance_combined flag properly
        self._update_resonance_combined()
        self._update_label_properties()

    def _update_resonance_combined(self):
        """ Checks the Sets in this Rate and updates the
            resonance_combined flag as well as
            self.labelprops[4] """
        sres = [s.resonant for s in self.sets]
        if True in sres and False in sres:
            self._labelprops_combine_resonance()

    def _labelprops_combine_resonance(self):
        """ Update self.labelprops[4] = 'c'"""
        llp = list(self.labelprops)
        llp[4] = 'c'
        self.labelprops = ''.join(llp)

    def _update_label_properties(self):
        """ Set label and flags indicating Rate is resonant,
            weak, or reverse. """
        assert isinstance(self.labelprops, str)
        if self.labelprops == "approx":
            self.label = "approx"
            self.resonant = False
            self.weak = False
            self.weak_type = None
            self.reverse = False
        elif self.labelprops == "derived":
            self.label = "derived"
            self.resonant = False  # Derived may be resonant in some cases
            self.weak = False
            self.weak_type = None
            self.reverse = False
        else:
            assert len(self.labelprops) == 6
            self.label = self.labelprops[0:4]
            self.resonant = self.labelprops[4] == 'r'
            self.weak = self.labelprops[4] == 'w'
            if self.weak:
                if self.label.strip() == 'ec' or self.label.strip() == 'bec':
                    self.weak_type = 'electron_capture'
                else:
                    self.weak_type = self.label.strip().replace('+', '_pos_').replace('-', '_neg_')
            else:
                self.weak_type = None
            self.reverse = self.labelprops[5] == 'v'

    def _read_from_file(self, f):
        """ given a file object, read rate data from the file. """
        lines = f.readlines()
        f.close()

        self.original_source = "".join(lines)

        # first line is the chapter
        self.chapter = lines[0].strip()
        self.chapter = int(self.chapter)

        # remove any blank lines
        set_lines = [l for l in lines[1:] if not l.strip() == ""]

        # the rest is the sets
        first = 1
        while len(set_lines) > 0:
            # check for a new chapter id in case of Reaclib v2 format
            check_chapter = set_lines[0].strip()
            try:
                # see if there is a chapter number preceding the set
                check_chapter = int(check_chapter)
                # check that the chapter number is the same as the first
                # set in this rate file
                if check_chapter != self.chapter:
                    raise RateFileError(f'read chapter {check_chapter}, expected chapter {self.chapter} for this rate set.')
                # get rid of chapter number so we can read a rate set
                set_lines.pop(0)
            except (TypeError, ValueError):
                # there was no chapter number, proceed reading a set
                pass

            # sets are 3 lines long
            s1 = set_lines.pop(0)
            s2 = set_lines.pop(0)
            s3 = set_lines.pop(0)

            # first line of a set has up to 6 nuclei, then the label,
            # and finally the Q value

            # get rid of first 5 spaces
            s1 = s1[5:]

            # next follows 6 fields of 5 characters containing nuclei
            # the 6 fields are padded with spaces
            f = []
            for i in range(6):
                ni = s1[:5]
                s1 = s1[5:]
                ni = ni.strip()
                if ni:
                    f.append(ni)

            # next come 8 spaces, so get rid of them
            s1 = s1[8:]

            # next is a 4-character set label and 2 character flags
            labelprops = s1[:6]
            s1 = s1[6:]

            # next come 3 spaces
            s1 = s1[3:]

            # next comes a 12 character Q value followed by 10 spaces
            Q = float(s1.strip())

            if first:
                self.Q = Q

                # what's left are the nuclei -- their interpretation
                # depends on the chapter
                if self.chapter == 1:
                    # e1 -> e2
                    self.reactants.append(Nucleus.from_cache(f[0]))
                    self.products.append(Nucleus.from_cache(f[1]))

                elif self.chapter == 2:
                    # e1 -> e2 + e3
                    self.reactants.append(Nucleus.from_cache(f[0]))
                    self.products += [Nucleus.from_cache(f[1]), Nucleus.from_cache(f[2])]

                elif self.chapter == 3:
                    # e1 -> e2 + e3 + e4
                    self.reactants.append(Nucleus.from_cache(f[0]))
                    self.products += [Nucleus.from_cache(f[1]), Nucleus.from_cache(f[2]),
                                      Nucleus.from_cache(f[3])]

                elif self.chapter == 4:
                    # e1 + e2 -> e3
                    self.reactants += [Nucleus.from_cache(f[0]), Nucleus.from_cache(f[1])]
                    self.products.append(Nucleus.from_cache(f[2]))

                elif self.chapter == 5:
                    # e1 + e2 -> e3 + e4
                    self.reactants += [Nucleus.from_cache(f[0]), Nucleus.from_cache(f[1])]
                    self.products += [Nucleus.from_cache(f[2]), Nucleus.from_cache(f[3])]

                elif self.chapter == 6:
                    # e1 + e2 -> e3 + e4 + e5
                    self.reactants += [Nucleus.from_cache(f[0]), Nucleus.from_cache(f[1])]
                    self.products += [Nucleus.from_cache(f[2]), Nucleus.from_cache(f[3]),
                                      Nucleus.from_cache(f[4])]

                elif self.chapter == 7:
                    # e1 + e2 -> e3 + e4 + e5 + e6
                    self.reactants += [Nucleus.from_cache(f[0]), Nucleus.from_cache(f[1])]
                    self.products += [Nucleus.from_cache(f[2]), Nucleus.from_cache(f[3]),
                                      Nucleus.from_cache(f[4]), Nucleus.from_cache(f[5])]

                elif self.chapter == 8:
                    # e1 + e2 + e3 -> e4
                    self.reactants += [Nucleus.from_cache(f[0]), Nucleus.from_cache(f[1]),
                                       Nucleus.from_cache(f[2])]
                    self.products.append(Nucleus.from_cache(f[3]))
                    # support historical format, where chapter 8 also handles what are
                    # now chapter 9 rates
                    if len(f) == 5:
                        self.products.append(Nucleus.from_cache(f[4]))

                elif self.chapter == 9:
                    # e1 + e2 + e3 -> e4 + e5
                    self.reactants += [Nucleus.from_cache(f[0]), Nucleus.from_cache(f[1]),
                                       Nucleus.from_cache(f[2])]
                    self.products += [Nucleus.from_cache(f[3]), Nucleus.from_cache(f[4])]

                elif self.chapter == 10:
                    # e1 + e2 + e3 + e4 -> e5 + e6
                    self.reactants += [Nucleus.from_cache(f[0]), Nucleus.from_cache(f[1]),
                                       Nucleus.from_cache(f[2]), Nucleus.from_cache(f[3])]
                    self.products += [Nucleus.from_cache(f[4]), Nucleus.from_cache(f[5])]

                elif self.chapter == 11:
                    # e1 -> e2 + e3 + e4 + e5
                    self.reactants.append(Nucleus.from_cache(f[0]))
                    self.products += [Nucleus.from_cache(f[1]), Nucleus.from_cache(f[2]),
                                      Nucleus.from_cache(f[3]), Nucleus.from_cache(f[4])]
                else:
                    raise RateFileError(f'Chapter could not be identified in {self.original_source}')

                first = 0

            # the second line contains the first 4 coefficients
            # the third lines contains the final 3
            # we can't just use split() here, since the fields run into one another
            n = 13  # length of the field
            a = [s2[i:i+n] for i in range(0, len(s2), n)]
            a += [s3[i:i+n] for i in range(0, len(s3), n)]

            a = [float(e) for e in a if not e.strip() == ""]
            self.sets.append(SingleSet(a, labelprops=labelprops))
            self._set_label_properties(labelprops)

    def write_to_file(self, f):
        """ Given a file object, write rate data to the file. """

        if self.original_source is None:
            raise NotImplementedError(
                f"Original source is not stored for this rate ({self})."
                " At present, we cannot reconstruct the rate representation without"
                " storing the original source."
            )

        print(self.original_source, file=f)

    def get_rate_id(self):
        """ Get an identifying string for this rate.
        Don't include resonance state since we combine resonant and
        non-resonant versions of reactions. """

        srev = ''
        if self.reverse:
            srev = 'reverse'

        sweak = ''
        if self.weak:
            sweak = 'weak'

        ssrc = 'reaclib'

        return f'{self.rid} <{self.label.strip()}_{ssrc}_{sweak}_{srev}>'

    def function_string_py(self):
        """
        Return a string containing python function that computes the
        rate
        """

        fstring = ""
        fstring += "@numba.njit()\n"
        fstring += f"def {self.fname}(rate_eval, tf):\n"
        fstring += f"    # {self.rid}\n"
        fstring += "    rate = 0.0\n\n"

        for s in self.sets:
            fstring += f"    # {s.labelprops[0:5]}\n"
            set_string = s.set_string_py(prefix="rate", plus_equal=True)
            for t in set_string.split("\n"):
                fstring += "    " + t + "\n"

        fstring += "\n"
        fstring += f"    rate_eval.{self.fname} = rate\n\n"
        return fstring

    def function_string_cxx(self, dtype="double", specifiers="inline", leave_open=False):
        """
        Return a string containing C++ function that computes the
        rate
        """

        fstring = ""
        fstring += "template <int do_T_derivatives>\n"
        fstring += f"{specifiers}\n"
        fstring += f"void rate_{self.cname()}(const tf_t& tfactors, {dtype}& rate, {dtype}& drate_dT) {{\n\n"
        fstring += f"    // {self.rid}\n\n"
        fstring += "    rate = 0.0;\n"
        fstring += "    drate_dT = 0.0;\n\n"
        fstring += f"    {dtype} ln_set_rate{{0.0}};\n"
        fstring += f"    {dtype} dln_set_rate_dT9{{0.0}};\n"
        fstring += f"    {dtype} set_rate{{0.0}};\n\n"

        for s in self.sets:
            fstring += f"    // {s.labelprops[0:5]}\n"
            set_string = s.set_string_cxx(prefix="ln_set_rate", plus_equal=False, with_exp=False)
            for t in set_string.split("\n"):
                fstring += "    " + t + "\n"
            fstring += "\n"

            fstring += "    if constexpr (do_T_derivatives) {\n"
            dln_set_string_dT9 = s.dln_set_string_dT9_cxx(prefix="dln_set_rate_dT9", plus_equal=False)
            for t in dln_set_string_dT9.split("\n"):
                fstring += "        " + t + "\n"
            fstring += "    }\n"
            fstring += "\n"

            fstring += "    // avoid underflows by zeroing rates in [0.0, 1.e-100]\n"
            fstring += "    ln_set_rate = std::max(ln_set_rate, -230.0);\n"
            fstring += "    set_rate = std::exp(ln_set_rate);\n"

            fstring += "    rate += set_rate;\n"

            fstring += "    if constexpr (do_T_derivatives) {\n"
            fstring += "        drate_dT += set_rate * dln_set_rate_dT9 / 1.0e9;\n"
            fstring += "    }\n\n"

        if not leave_open:
            fstring += "}\n\n"

        return fstring

    def eval(self, T, rhoY=None):
        """ evauate the reaction rate for temperature T """

        tf = Tfactors(T)
        r = 0.0
        for s in self.sets:
            f = s.f()
            r += f(tf)

        return r

    def eval_deriv(self, T, rhoY=None):
        """ evauate the derivative of reaction rate with respect to T """
        _ = rhoY  # unused by this subclass

        tf = Tfactors(T)
        drdT = 0.0
        for s in self.sets:
            dfdT = s.dfdT()
            drdT += dfdT(tf)

        return drdT

    def get_rate_exponent(self, T0):
        """
        for a rate written as a power law, r = r_0 (T/T0)**nu, return
        nu corresponding to T0
        """

        # nu = dln r /dln T, so we need dr/dT
        r1 = self.eval(T0)
        dT = 1.e-8*T0
        r2 = self.eval(T0 + dT)

        drdT = (r2 - r1)/dT
        return (T0/r1)*drdT

    def plot(self, Tmin=1.e8, Tmax=1.6e9, rhoYmin=3.9e8, rhoYmax=2.e9,
             figsize=(10, 10)):
        """plot the rate's temperature sensitivity vs temperature

        :param float Tmin:    minimum temperature for plot
        :param float Tmax:    maximum temperature for plot
        :param float rhoYmin: minimum electron density to plot (e-capture rates only)
        :param float rhoYmax: maximum electron density to plot (e-capture rates only)
        :param tuple figsize: figure size specification for matplotlib

        :return: a matplotlib figure object
        :rtype: matplotlib.figure.Figure

        """
        _ = (rhoYmin, rhoYmax)  # unused by this subclass

        fig, ax = plt.subplots(figsize=figsize)

        temps = np.logspace(np.log10(Tmin), np.log10(Tmax), 100)
        r = np.zeros_like(temps)

        for n, T in enumerate(temps):
            r[n] = self.eval(T)

        ax.loglog(temps, r)
        ax.set_xlabel(r"$T$")

        if self.dens_exp == 0:
            ax.set_ylabel(r"\tau")
        elif self.dens_exp == 1:
            ax.set_ylabel(r"$N_A <\sigma v>$")
        elif self.dens_exp == 2:
            ax.set_ylabel(r"$N_A^2 <n_a n_b n_c v>$")

        ax.set_title(fr"{self.pretty_string}")

        return fig

interpolator_spec = [
    ('data', numba.float64[:, :]),
    ('table_rhoy_lines', numba.int32),
    ('table_temp_lines', numba.int32),
    ('rhoy', numba.float64[:]),
    ('temp', numba.float64[:])
]

@jitclass(interpolator_spec)
class TableInterpolator:
    """A simple class that holds a pointer to the table data and
    methods that allow us to interpolate a variable"""

    def __init__(self, table_rhoy_lines, table_temp_lines, table_data):

        self.data = table_data
        self.table_rhoy_lines = table_rhoy_lines
        self.table_temp_lines = table_temp_lines

        # for easy indexing, store a 1-d array of T and rhoy
        self.rhoy = self.data[::self.table_temp_lines, TableIndex.RHOY.value]
        self.temp = self.data[0:self.table_temp_lines, TableIndex.T.value]

    def _get_logT_idx(self, logt0):
        """return the index into the temperatures such that
        T[i-1] < t0 <= T[i].  We return i-1 here, corresponding to
        the lower value.
        Note: we work in terms of log10()
        """

        return max(0, np.searchsorted(self.temp, logt0) - 1)

    def _get_logrhoy_idx(self, logrhoy0):
        """return the index into rho*Y such that
        rhoY[i-1] < rhoy0 <= rhoY[i].  We return i-1 here,
        corresponding to the lower value.
        Note: we work in terms of log10()

        """

        return max(0, np.searchsorted(self.rhoy, logrhoy0) - 1)

    def _rhoy_T_to_idx(self, irhoy, jtemp):
        """given a pair (irhoy, jtemp) into the table, return the 1-d index
        into the underlying data array assuming row-major ordering"""

        return irhoy * self.table_temp_lines + jtemp

    def interpolate(self, logrhoy, logT, component):
        """given logrhoy and logT, do bilinear interpolation to
        find the value of the data component in the table"""

        # We are going to do bilinear interpolation.  We create a
        # polynomial of the form:
        #
        # f = A [log(rho) - log(rho_i)] [log(T) - log(T_j)] +
        #     B [log(rho) - log(rho_i)] +
        #     C [log(T) - log(T_j)] +
        #     D
        #
        # we then find the i,j such that our point is in the
        # box with corners (i,j) to (i+1,j+1), and solve for
        # A, B, C, D

        # find the T and rhoY in the data table corresponding to the
        # lower left

        irhoy = self._get_logrhoy_idx(logrhoy)
        jT = self._get_logT_idx(logT)

        # note: rhoy and T are already stored as log

        dlogrho = self.rhoy[irhoy+1] - self.rhoy[irhoy]
        dlogT = self.temp[jT+1] - self.temp[jT]

        # get the data at the 4 points

        idx = self._rhoy_T_to_idx(irhoy, jT)
        f_ij = self.data[idx][component]

        idx = self._rhoy_T_to_idx(irhoy+1, jT)
        f_ip1j = self.data[idx][component]

        idx = self._rhoy_T_to_idx(irhoy, jT+1)
        f_ijp1 = self.data[idx][component]

        idx = self._rhoy_T_to_idx(irhoy+1, jT+1)
        f_ip1jp1 = self.data[idx][component]

        D = f_ij
        C = (f_ijp1 - f_ij) / dlogT
        B = (f_ip1j - f_ij) / dlogrho
        A = (f_ip1jp1 - B * dlogrho - C * dlogT - D) / (dlogrho * dlogT)

        r = (A * (logrhoy - self.rhoy[irhoy]) * (logT - self.temp[jT]) +
             B * (logrhoy - self.rhoy[irhoy]) + C * (logT - self.temp[jT]) + D)

        return r

interpolator_spec = [
    ('data', numba.float64[:, :]),
    ('table_rhoy_lines', numba.int32),
    ('table_temp_lines', numba.int32),
    ('rhoy', numba.float64[:]),
    ('temp', numba.float64[:])
]


@jitclass(interpolator_spec)
class TableInterpolator:
    """A simple class that holds a pointer to the table data and
    methods that allow us to interpolate a variable"""

    def __init__(self, table_rhoy_lines, table_temp_lines, table_data):

        self.data = table_data
        self.table_rhoy_lines = table_rhoy_lines
        self.table_temp_lines = table_temp_lines

        # for easy indexing, store a 1-d array of T and rhoy
        self.rhoy = self.data[::self.table_temp_lines, TableIndex.RHOY.value]
        self.temp = self.data[0:self.table_temp_lines, TableIndex.T.value]

    def _get_logT_idx(self, logt0):
        """return the index into the temperatures such that
        T[i-1] < t0 <= T[i].  We return i-1 here, corresponding to
        the lower value.
        Note: we work in terms of log10()
        """

        return max(0, np.searchsorted(self.temp, logt0) - 1)

    def _get_logT_nearest_idx(self, logt0):
        """return the index into the temperatures that is closest
        to the input t0.  Note: we work in terms of log10()

        """

        return np.abs(10**self.temp - 10**logt0).argmin()
        #return np.abs(self.temp - logt0).argmin()

    def _get_logrhoy_idx(self, logrhoy0):
        """return the index into rho*Y such that
        rhoY[i-1] < rhoy0 <= rhoY[i].  We return i-1 here,
        corresponding to the lower value.
        Note: we work in terms of log10()

        """

        return max(0, np.searchsorted(self.rhoy, logrhoy0) - 1)

    def _get_logrhoy_nearest_idx(self, logrhoy0):
        """return the index into rho*Y that is the closest to
        the input rhoy.  Note: we work in terms of log10()

        """

        return np.abs(10**self.rhoy - 10**logrhoy0).argmin()
        #return np.abs(self.rhoy - logrhoy0).argmin()

    def _rhoy_T_to_idx(self, irhoy, jtemp):
        """given a pair (irhoy, jtemp) into the table, return the 1-d index
        into the underlying data array assuming row-major ordering"""

        return irhoy * self.table_temp_lines + jtemp

    def interpolate(self, logrhoy, logT, component):
        """given logrhoy and logT, do nearest interpolation to
        find the value of the data component in the table"""

        # find the nearest value of T and rhoY in the data table
        rhoy_index = self._get_logrhoy_nearest_idx(logrhoy)
        t_index = self._get_logT_nearest_idx(logT)
        idx = self._rhoy_T_to_idx(rhoy_index, t_index)

        r = self.data[idx][component]
        return 10.0**r


class TabularRate(Rate):
    """A tabular rate.

    :raises: :class:`.RateFileError`, :class:`.UnsupportedNucleus`
    """
    def __init__(self, rfile=None, rfile_path=None):
        """ rfile can be either a string specifying the path to a rate file or
        an io.StringIO object from which to read rate information. """
        super().__init__()

        self.rfile_path = rfile_path
        self.rfile = None

        if isinstance(rfile, str):
            self.rfile_path = _find_rate_file(rfile)
            self.rfile = os.path.basename(rfile)

        self.fname = None

        self.label = "tabular"
        self.tabular = True

        # we should initialize this somehow
        self.weak_type = ""

        if isinstance(rfile, str):
            # read in the file, parse the different sets and store them as
            # SingleSet objects in sets[]
            f = open(self.rfile_path)
        elif isinstance(rfile, io.StringIO):
            # Set f to the io.StringIO object
            f = rfile
        else:
            f = None

        if f:
            self._read_from_file(f)
            f.close()

        self._set_rhs_properties()
        self._set_screening()
        self._set_print_representation()

        self.get_tabular_rate()

<<<<<<< HEAD
        self.interpolator = TableInterpolator(self.table_rhoy_lines, self.table_temp_lines, self.tabular_data_table)
=======
        self.interpolator = TableInterpolator(self.table_rhoy_lines, self.table_temp_lines,
                                              self.tabular_data_table)
>>>>>>> 203bffc0

    def __hash__(self):
        return hash(self.__repr__())

    def __eq__(self, other):
        """ Determine whether two Rate objects are equal.
        They are equal if they contain identical reactants and products."""

        if not isinstance(other, TabularRate):
            return False

        return self.reactants == other.reactants and self.products == other.products

    def __add__(self, other):
        raise NotImplementedError("addition not defined for tabular rates")

    def _read_from_file(self, f):
        """ given a file object, read rate data from the file. """
        lines = f.readlines()
        f.close()

        self.original_source = "".join(lines)

        # first line is the chapter
        self.chapter = lines[0].strip()
        if self.chapter != "t":
            raise RateFileError(f"Invalid chapter for TabularRate ({self.chapter})")

        # remove any blank lines
        set_lines = [l for l in lines[1:] if not l.strip() == ""]

        # e1 -> e2, Tabulated
        s1 = set_lines.pop(0)
        s2 = set_lines.pop(0)
        s3 = set_lines.pop(0)
        s4 = set_lines.pop(0)
        s5 = set_lines.pop(0)
        f = s1.split()
        try:
            self.reactants.append(Nucleus.from_cache(f[0]))
            self.products.append(Nucleus.from_cache(f[1]))
        except UnsupportedNucleus as ex:
            raise RateFileError(f'Nucleus objects could not be identified in {self.original_source}') from ex

        self.table_file = s2.strip()
        self.table_header_lines = int(s3.strip())
        self.table_rhoy_lines = int(s4.strip())
        self.table_temp_lines = int(s5.strip())
        self.table_num_vars = 6  # Hard-coded number of variables in tables for now.
        self.table_index_name = f'j_{self.reactants[0]}_{self.products[0]}'
        self.labelprops = 'tabular'

        # set weak type
        if "electroncapture" in self.table_file:
            self.weak_type = "electron_capture"

        elif "betadecay" in self.table_file:
            self.weak_type = "beta_decay"

    def _set_rhs_properties(self):
        """ compute statistical prefactor and density exponent from the reactants. """
        self.prefactor = 1.0  # this is 1/2 for rates like a + a (double counting)
        self.inv_prefactor = 1
        for r in set(self.reactants):
            self.inv_prefactor = self.inv_prefactor * np.math.factorial(self.reactants.count(r))
        self.prefactor = self.prefactor/float(self.inv_prefactor)
        self.dens_exp = len(self.reactants)-1

    def _set_screening(self):
        """ tabular rates are not currently screened (they are e-capture or beta-decay)"""
        self.ion_screen = []
        self.symmetric_screen = []

        if not self.fname:
            # This is used to determine which rates to detect as the same reaction
            # from multiple sources in a Library file, so it should not be unique
            # to a given source, e.g. wc12, but only unique to the reaction.
            reactants_str = '_'.join([repr(nuc) for nuc in self.reactants])
            products_str = '_'.join([repr(nuc) for nuc in self.products])
            self.fname = f'{reactants_str}__{products_str}'

    def get_rate_id(self):
        """ Get an identifying string for this rate.
        Don't include resonance state since we combine resonant and
        non-resonant versions of reactions. """

        ssrc = 'tabular'

        return f'{self.rid} <{self.label.strip()}_{ssrc}>'

    def function_string_py(self):
        """
        Return a string containing python function that computes the
        rate
        """

        fstring = ""
        fstring += "@numba.njit()\n"
        fstring += f"def {self.fname}(rate_eval, T, rhoY):\n"
        fstring += f"    # {self.rid}\n"

        # find the nearest value of T and rhoY in the data table
        fstring += f"    T_nearest = ({self.fname}_data[:, TableIndex.T.value])[np.abs((10.0**{self.fname}_data[:, TableIndex.T.value]) - T).argmin()]\n"
        fstring += f"    rhoY_nearest = ({self.fname}_data[:, TableIndex.RHOY.value])[np.abs((10.0**{self.fname}_data[:, TableIndex.RHOY.value]) - rhoY).argmin()]\n"
        fstring += f"    inde = np.where(({self.fname}_data[:, TableIndex.T.value] == T_nearest) & ({self.fname}_data[:, TableIndex.RHOY.value] == rhoY_nearest))[0][0]\n"
        fstring += f"    rate_eval.{self.fname} = 10.0**({self.fname}_data[inde][TableIndex.RATE.value])\n\n"

        return fstring

    def get_tabular_rate(self):
        """read the rate data from .dat file """

        # find .dat file and read it
        self.table_path = _find_rate_file(self.table_file)
        t_data2d = []
        with open(self.table_path) as tabular_file:
            for i, line in enumerate(tabular_file):
                # skip header lines
                if i < self.table_header_lines:
                    continue
                line = line.strip()
                # skip empty lines
                if not line:
                    continue
                # split the column values on whitespace
                t_data2d.append(line.split())

        # convert the nested list of string values into a numpy float array
        self.tabular_data_table = np.array(t_data2d, dtype=float)

    def eval(self, T, rhoY=None):
        """ evauate the reaction rate for temperature T """

        r = self.interpolator.interpolate(np.log10(rhoY), np.log10(T),
                                          TableIndex.RATE.value)
        return 10.0**r

    def get_nu_loss(self, T, rhoY):
        """ get the neutrino loss rate for the reaction if tabulated"""

        r = self.interpolator.interpolate(np.log10(rhoY), np.log10(T),
                                          TableIndex.NU.value)
        return r

    def plot(self, Tmin=1.e8, Tmax=1.6e9, rhoYmin=3.9e8, rhoYmax=2.e9, color_field='rate',
             figsize=(10, 10)):
        """plot the rate's temperature sensitivity vs temperature

        :param float Tmin:    minimum temperature for plot
        :param float Tmax:    maximum temperature for plot
        :param float rhoYmin: minimum electron density to plot (e-capture rates only)
        :param float rhoYmax: maximum electron density to plot (e-capture rates only)
        :param tuple figsize: figure size specification for matplotlib

        :return: a matplotlib figure object
        :rtype: matplotlib.figure.Figure

        """

        fig, ax = plt.subplots(figsize=figsize)

        data = self.tabular_data_table

        inde1 = data[:, TableIndex.T.value] <= np.log10(Tmax)
        inde2 = data[:, TableIndex.T.value] >= np.log10(Tmin)
        inde3 = data[:, TableIndex.RHOY.value] <= np.log10(rhoYmax)
        inde4 = data[:, TableIndex.RHOY.value] >= np.log10(rhoYmin)
        data_heatmap = data[inde1 & inde2 & inde3 & inde4].copy()

        rows, row_pos = np.unique(data_heatmap[:, 0], return_inverse=True)
        cols, col_pos = np.unique(data_heatmap[:, 1], return_inverse=True)
        pivot_table = np.zeros((len(rows), len(cols)), dtype=data_heatmap.dtype)

        if color_field == 'rate':
            icol = TableIndex.RATE.value
            title = f"{self.weak_type} rate in log10(1/s)"
            cmap = 'magma'

        elif color_field == 'nu_loss':
            icol = TableIndex.NU.value
            title = "neutrino energy loss rate in log10(erg/s)"
            cmap = 'viridis'

        else:
            raise ValueError("color_field must be either 'rate' or 'nu_loss'.")

        try:
            pivot_table[row_pos, col_pos] = data_heatmap[:, icol]
        except ValueError:
            print("Divide by zero encountered in log10\nChange the scale of T or rhoY")

        im = ax.imshow(pivot_table, cmap=cmap)
        fig.colorbar(im, ax=ax)

        ax.set_xlabel(r"$\log(T)$ [K]")
        ax.set_ylabel(r"$\log(\rho Y_e)$ [g/cm$^3$]")
        ax.set_title(fr"{self.pretty_string}" + "\n" + title)
        ax.set_yticks(range(len(rows)))
        ylabels = [f"{q:4.2f}" for q in rows]
        ax.set_yticklabels(ylabels)
        ax.set_xticks(range(len(cols)))
        xlabels = [f"{q:4.2f}" for q in cols]
        ax.set_xticklabels(xlabels, rotation=90, ha="right", rotation_mode="anchor")
        ax.invert_yaxis()

        return fig


class DerivedRate(ReacLibRate):
    """
    This class is a derived class from `Rate` with the purpose of computing the inverse rate
    by the application of detailed balance to the forward reactions.
    """

    def __init__(self, rate, compute_Q=False, use_pf=False):

        self.use_pf = use_pf
        self.rate = rate
        self.compute_Q = compute_Q

        if not isinstance(rate, Rate):
            raise TypeError('rate must be a Rate subclass')

        if (isinstance(rate, TabularRate) or self.rate.weak or
            self.rate.reverse):
            raise ValueError('The rate is reverse or weak or tabular')

        for nuc in self.rate.reactants:

            if not nuc.spin_states:
                raise ValueError('One of the reactants spin ground state, is not defined')

        for nuc in self.rate.products:

            if not nuc.spin_states:
                raise ValueError('One of the products spin ground state, is not defined')

        derived_sets = []
        for ssets in self.rate.sets:
            a = ssets.a
            prefactor = 0.0
            Q = 0.0
            prefactor += -np.log(N_a) * (len(self.rate.reactants) - len(self.rate.products))

            for nucr in self.rate.reactants:
                prefactor += 1.5*np.log(nucr.A) + np.log(nucr.spin_states)
                Q += nucr.A_nuc
            for nucp in self.rate.products:
                prefactor += -1.5*np.log(nucp.A) - np.log(nucp.spin_states)
                Q -= nucp.A_nuc

            if self.compute_Q:
                Q = Q * amu_mev
            else:
                Q = self.rate.Q

            prefactor += np.log(self.counter_factors()[1]) - np.log(self.counter_factors()[0])

            if len(self.rate.reactants) == len(self.rate.products):
                prefactor += 0.0
            else:
                F = (amu * k_B * 1.0e5 / (2.0*np.pi*hbar**2))**(1.5*(len(self.rate.reactants) - len(self.rate.products)))
                prefactor += np.log(F)

            a_rev = [0.0, 0.0, 0.0, 0.0, 0.0, 0.0, 0.0]
            a_rev[0] = prefactor + a[0]
            a_rev[1] = a[1] - Q / (1.0e9 * k_B_mev_k)
            a_rev[2] = a[2]
            a_rev[3] = a[3]
            a_rev[4] = a[4]
            a_rev[5] = a[5]
            a_rev[6] = a[6] + 1.5*(len(self.rate.reactants) - len(self.rate.products))
            sset_d = SingleSet(a=a_rev, labelprops=rate.labelprops)
            derived_sets.append(sset_d)

        super().__init__(rfile=self.rate.rfile, rfile_path=self.rate.rfile_path, chapter=self.rate.chapter, original_source=self.rate.original_source,
                reactants=self.rate.products, products=self.rate.reactants, sets=derived_sets, labelprops="derived", Q=-Q)

    def eval(self, T, rhoY=None):

        r = super().eval(T=T, rhoY=rhoY)
        z_r = 1.0
        z_p = 1.0
        if self.use_pf:
            for nuc in set(self.rate.reactants + self.rate.products):
                if not nuc.partition_function and str(nuc) != 'h1' and str(nuc) != 'n' and str(nuc) != 'he4' and str(nuc) != 'p':
                    print(f'WARNING: {nuc} partition function is not supported by tables: set pf = 1.0 by default')

            for nucr in self.rate.reactants:
                if not nucr.partition_function:
                    continue
                    #nucr.partition_function = lambda T: 1.0
                z_r *= nucr.partition_function.eval(T)

            for nucp in self.rate.products:
                if not nucp.partition_function:
                    continue
                    #nucp.partition_function = lambda T: 1.0
                z_p *= nucp.partition_function.eval(T)

            return r*z_r/z_p
        return r

    def function_string_py(self):
        """
        Return a string containing python function that computes the
        rate
        """

        for nuc in set(self.rate.reactants + self.rate.products):
            if not nuc.partition_function and str(nuc) not in ['h1', 'n', 'he4', 'p']:
                print(f'WARNING: {nuc} partition function is not supported by tables: set pf = 1.0 by default')

        fstring = super().function_string_py()

        if self.use_pf:

            fstring += "\n"
            for nuc in set(self.rate.reactants + self.rate.products):
                if nuc.partition_function:
                    fstring += f"    # interpolating {nuc} partition function\n"
                    fstring += f"    {nuc}_pf_exponent = np.interp(tf.T9, xp={nuc}_temp_array, fp=np.log10({nuc}_pf_array))\n"
                    fstring += f"    {nuc}_pf = 10.0**{nuc}_pf_exponent\n"
                else:
                    fstring += f"    # setting {nuc} partition function to 1.0 by default, independent of T\n"
                    fstring += f"    {nuc}_pf = 1.0\n"
                fstring += "\n"

            fstring += "    "
            fstring += "z_r = "
            fstring += "*".join([f"{nucr}_pf" for nucr in self.rate.reactants])

            fstring += "\n"
            fstring += "    "
            fstring += "z_p = "
            fstring += "*".join([f"{nucp}_pf" for nucp in self.rate.products])

            fstring += "\n"
            fstring += f"    rate_eval.{self.fname} *= z_r/z_p\n"

        return fstring

    def function_string_cxx(self, dtype="double", specifiers="inline", leave_open=False):
        """
        Return a string containing C++ function that computes the
        rate
        """

        for nuc in set(self.rate.reactants + self.rate.products):
            if not nuc.partition_function and str(nuc) not in ['h1', 'n', 'he4', 'p']:
                print(f'WARNING: {nuc} partition function is not supported by tables: set pf = 1.0 by default')

        fstring = super().function_string_cxx(dtype=dtype, specifiers=specifiers, leave_open=True)

        # right now we have rate and drate_dT without the partition function
        # now the partition function corrections

        if self.use_pf:

            fstring += "\n"
            for nuc in set(self.rate.reactants + self.rate.products):
                fstring += f"    Real {nuc}_pf, d{nuc}_pf_dT;\n"

                if nuc.partition_function:
                    fstring += f"    // interpolating {nuc} partition function\n"
                    fstring += f"    get_partition_function({nuc.cindex()}, tfactors, {nuc}_pf, d{nuc}_pf_dT);\n"
                else:
                    fstring += f"    // setting {nuc} partition function to 1.0 by default, independent of T\n"
                    fstring += f"    {nuc}_pf = 1.0_rt;\n"
                    fstring += f"    d{nuc}_pf_dT = 0.0_rt;\n"
                fstring += "\n"

            fstring += "    Real z_r = "
            fstring += " * ".join([f"{nucr}_pf" for nucr in self.rate.reactants])
            fstring += ";\n"

            fstring += "    Real z_p = "
            fstring += " * ".join([f"{nucp}_pf" for nucp in self.rate.products])
            fstring += ";\n\n"

            # now the derivatives, via chain rule
            chain_terms = []
            for n in self.rate.reactants:
                chain_terms.append(" * ".join([f"{nucr}_pf" for nucr in self.rate.reactants if nucr != n] + [f"d{n}_pf_dT"]))

            fstring += "    Real dz_r_dT = "
            fstring += " + ".join(chain_terms)
            fstring += ";\n"

            chain_terms = []
            for n in self.rate.products:
                chain_terms.append(" * ".join([f"{nucp}_pf" for nucp in self.rate.products if nucp != n] + [f"d{n}_pf_dT"]))

            fstring += "    Real dz_p_dT = "
            fstring += " + ".join(chain_terms)
            fstring += ";\n\n"

            fstring += "    Real dzterm_dT = (z_p * dz_r_dT - z_r * dz_p_dT) / (z_p * z_p);\n\n"

            # final terms

            fstring += "    drate_dT = dzterm_dT * rate + drate_dT * (z_r / z_p);\n"
            fstring += "    rate *= z_r/z_p;\n\n"

        if not leave_open:
            fstring += "}\n\n"

        return fstring

    def counter_factors(self):
        """This function returns the nucr! = nucr_1! * ... * nucr_r!
        for each repeated nucr reactant and nucp! = nucp_1! * ... *
        nucp_p! for each reactant nucp product in a ordered pair
        (nucr!, nucp!). The factors nucr! and nucp! avoid overcounting
        when more than one nuclei is involve in the reaction,
        otherwise it will return 1.0.

        """

        react_counts = Counter(self.rate.reactants)
        prod_counts = Counter(self.rate.products)

        reactant_factor = 1.0
        for nuc in set(self.rate.reactants):
            reactant_factor *= np.math.factorial(react_counts[nuc])

        product_factor = 1.0
        for nuc in set(self.rate.products):
            product_factor *= np.math.factorial(prod_counts[nuc])

        return (reactant_factor, product_factor)


class RatePair:
    """the forward and reverse rates for a single reaction sequence.
    Forward rates are those with Q >= 0.

    :var forward: the forward reaction Rate object
    :var reverse: the reverse reaction Rate object

    """

    def __init__(self, forward=None, reverse=None):
        self.forward = forward
        self.reverse = reverse

    def __repr__(self):
        return f"forward: {self.forward} ; reverse: {self.reverse}"

    def __lt__(self, other):
        if self.forward is not None and other.forward is not None:
            return self.forward < other.forward
        if self.forward is None:
            return False
        return True

    def __eq__(self, other):
        return self.forward == other.forward and self.reverse == other.reverse


class ApproximateRate(ReacLibRate):

    def __init__(self, primary_rate, secondary_rates,
                 primary_reverse, secondary_reverse, is_reverse=False, approx_type="ap_pg"):
        """the primary rate has the same reactants and products and the final
        approximate rate would have.  The secondary rates are ordered such that
        together they would give the same sequence"""

        self.primary_rate = primary_rate
        self.secondary_rates = secondary_rates

        self.primary_reverse = primary_reverse
        self.secondary_reverse = secondary_reverse

        self.is_reverse = is_reverse

        self.approx_type = approx_type

        if self.approx_type == "ap_pg":

            # an ap_pg approximate rate combines A(a,g)B and A(a,p)X(p,g)B into a
            # single effective rate by assuming proton equilibrium.

            assert len(secondary_rates) == 2

            # make sure that the primary forward rate makes sense
            # this should be A(a,g)B

            assert Nucleus("he4") in self.primary_rate.reactants and len(self.primary_rate.products) == 1

            # we are going to define the product A and reactant B from this reaction

            self.primary_reactant = max(self.primary_rate.reactants)
            self.primary_product = max(self.primary_rate.products)

            # the first secondary rate should be A(a,p)X, where X is the
            # intermediate nucleus

            assert (self.primary_reactant in self.secondary_rates[0].reactants and
                    Nucleus("he4") in self.secondary_rates[0].reactants and
                    Nucleus("p") in self.secondary_rates[0].products)

            # the intermediate nucleus is not in our network, so make it
            # dummy

            self.intermediate_nucleus = max(self.secondary_rates[0].products)
            #self.intermediate_nucleus.dummy = True

            # now the second secondary rate show be X(p,g)B

            assert (self.intermediate_nucleus in self.secondary_rates[1].reactants and
                    Nucleus("p") in self.secondary_rates[1].reactants and
                    self.primary_product in secondary_rates[1].products)

            # now ensure that the reverse rate makes sense

            # the primary reverse rate is B(g,a)A

            assert (self.primary_product in self.primary_reverse.reactants and
                    self.primary_reactant in self.primary_reverse.products)

            # now the first secondary reverse rate should be B(g,p)X

            assert (self.primary_product in self.secondary_reverse[0].reactants and
                    self.intermediate_nucleus in secondary_reverse[0].products and
                    Nucleus("p") in secondary_reverse[0].products)

            # and the second secondary reverse rate should be X(p,a)A

            assert (self.intermediate_nucleus in self.secondary_reverse[1].reactants and
                    Nucleus("p") in self.secondary_reverse[1].reactants and
                    self.primary_reactant in self.secondary_reverse[1].products and
                    Nucleus("he4") in self.secondary_reverse[1].products)

            # now initialize the super class with these reactants and products

            if not self.is_reverse:
                super().__init__(reactants=[self.primary_reactant, Nucleus("he4")],
                                 products=[self.primary_product],
                                 labelprops="approx", chapter=-1)
            else:
                super().__init__(reactants=[self.primary_product],
                                 products=[self.primary_reactant, Nucleus("he4")],
                                 labelprops="approx", chapter=-1)

        else:
            raise NotImplementedError(f"approximation type {self.approx_type} not supported")

        # update the Q value
        self._set_q()

    def get_child_rates(self):
        """return a list of all of the rates that are used in this approximation"""
        tlist = [self.primary_rate]
        tlist += self.secondary_rates
        tlist += [self.primary_reverse]
        tlist += self.secondary_reverse
        return tlist

    def _set_screening(self):
        # the individual rates are screened -- we don't screen the combination of them
        pass

    def eval(self, T, rhoY=None):
        """evaluate the approximate rate"""

        if self.approx_type == "ap_pg":
            if not self.is_reverse:  # pylint: disable=no-else-return
                # the approximate forward rate is r_ag + r_ap r_pg / (r_pg + r_pa)
                r_ag = self.primary_rate.eval(T)
                r_ap = self.secondary_rates[0].eval(T)
                r_pg = self.secondary_rates[1].eval(T)

                r_pa = self.secondary_reverse[1].eval(T)

                return r_ag + r_ap * r_pg / (r_pg + r_pa)

            else:
                # the approximate reverse rate is r_ga + r_pa r_gp / (r_pg + r_pa)

                r_ga = self.primary_reverse.eval(T)
                r_gp = self.secondary_reverse[0].eval(T)
                r_pa = self.secondary_reverse[1].eval(T)

                r_pg = self.secondary_rates[1].eval(T)

                return r_ga + r_pa * r_gp / (r_pg + r_pa)
        raise NotImplementedError(f"approximation type {self.approx_type} not supported")

    def function_string_py(self):
        """
        Return a string containing python function that computes the
        approximate rate
        """

        if self.approx_type != "ap_pg":
            raise NotImplementedError("don't know how to work with this approximation")

        string = ""
        string += "@numba.njit()\n"
        string += f"def {self.fname}(rate_eval, tf):\n"

        if not self.is_reverse:

            # first we need to get all of the rates that make this up
            string += f"    r_ag = rate_eval.{self.primary_rate.fname}\n"
            string += f"    r_ap = rate_eval.{self.secondary_rates[0].fname}\n"
            string += f"    r_pg = rate_eval.{self.secondary_rates[1].fname}\n"
            string += f"    r_pa = rate_eval.{self.secondary_reverse[1].fname}\n"

            # now the approximation
            string += "    rate = r_ag + r_ap * r_pg / (r_pg + r_pa)\n"

        else:

            # first we need to get all of the rates that make this up
            string += f"    r_ga = rate_eval.{self.primary_reverse.fname}\n"
            string += f"    r_pa = rate_eval.{self.secondary_reverse[1].fname}\n"
            string += f"    r_gp = rate_eval.{self.secondary_reverse[0].fname}\n"
            string += f"    r_pg = rate_eval.{self.secondary_rates[1].fname}\n"

            # now the approximation
            string += "    rate = r_ga + r_pa * r_gp / (r_pg + r_pa)\n"

        string += f"    rate_eval.{self.fname} = rate\n\n"
        return string

    def function_string_cxx(self, dtype="double", specifiers="inline", leave_open=False):
        """
        Return a string containing C++ function that computes the
        approximate rate
        """

        if self.approx_type != "ap_pg":
            raise NotImplementedError("don't know how to work with this approximation")

        fstring = ""
        fstring = "template <typename T>\n"
        fstring += f"{specifiers}\n"
        fstring += f"void rate_{self.cname()}(const T& rate_eval, {dtype}& rate, {dtype}& drate_dT) {{\n\n"

        if not self.is_reverse:

            # first we need to get all of the rates that make this up
            fstring += f"    {dtype} r_ag = rate_eval.screened_rates(k_{self.primary_rate.cname()});\n"
            fstring += f"    {dtype} r_ap = rate_eval.screened_rates(k_{self.secondary_rates[0].cname()});\n"
            fstring += f"    {dtype} r_pg = rate_eval.screened_rates(k_{self.secondary_rates[1].cname()});\n"
            fstring += f"    {dtype} r_pa = rate_eval.screened_rates(k_{self.secondary_reverse[1].cname()});\n"

            # now the approximation
            fstring += f"    {dtype} dd = 1.0_rt / (r_pg + r_pa);\n"
            fstring += "    rate = r_ag + r_ap * r_pg * dd;\n"
            fstring += "    if constexpr (std::is_same<T, rate_derivs_t>::value) {\n"
            fstring += f"        {dtype} drdT_ag = rate_eval.dscreened_rates_dT(k_{self.primary_rate.cname()});\n"
            fstring += f"        {dtype} drdT_ap = rate_eval.dscreened_rates_dT(k_{self.secondary_rates[0].cname()});\n"
            fstring += f"        {dtype} drdT_pg = rate_eval.dscreened_rates_dT(k_{self.secondary_rates[1].cname()});\n"
            fstring += f"        {dtype} drdT_pa = rate_eval.dscreened_rates_dT(k_{self.secondary_reverse[1].cname()});\n"
            fstring += "        drate_dT = drdT_ag + drdT_ap * r_pg * dd + r_ap * drdT_pg * dd - r_ap * r_pg * dd * dd * (drdT_pg + drdT_pa);\n"
            fstring += "    }\n"
        else:

            # first we need to get all of the rates that make this up
            fstring += f"    {dtype} r_ga = rate_eval.screened_rates(k_{self.primary_reverse.cname()});\n"
            fstring += f"    {dtype} r_pa = rate_eval.screened_rates(k_{self.secondary_reverse[1].cname()});\n"
            fstring += f"    {dtype} r_gp = rate_eval.screened_rates(k_{self.secondary_reverse[0].cname()});\n"
            fstring += f"    {dtype} r_pg = rate_eval.screened_rates(k_{self.secondary_rates[1].cname()});\n"

            # now the approximation
            fstring += f"    {dtype} dd = 1.0_rt / (r_pg + r_pa);\n"
            fstring += "    rate = r_ga + r_gp * r_pa * dd;\n"
            fstring += "    if constexpr (std::is_same<T, rate_derivs_t>::value) {\n"
            fstring += f"        {dtype} drdT_ga = rate_eval.dscreened_rates_dT(k_{self.primary_reverse.cname()});\n"
            fstring += f"        {dtype} drdT_pa = rate_eval.dscreened_rates_dT(k_{self.secondary_reverse[1].cname()});\n"
            fstring += f"        {dtype} drdT_gp = rate_eval.dscreened_rates_dT(k_{self.secondary_reverse[0].cname()});\n"
            fstring += f"        {dtype} drdT_pg = rate_eval.dscreened_rates_dT(k_{self.secondary_rates[1].cname()});\n"
            fstring += "        drate_dT = drdT_ga + drdT_gp * r_pa * dd + r_gp * drdT_pa * dd - r_gp * r_pa * dd * dd * (drdT_pg + drdT_pa);\n"
            fstring += "    }\n"

        if not leave_open:
            fstring += "}\n\n"

        return fstring<|MERGE_RESOLUTION|>--- conflicted
+++ resolved
@@ -1446,77 +1446,6 @@
 ]
 
 
-@jitclass(interpolator_spec)
-class TableInterpolator:
-    """A simple class that holds a pointer to the table data and
-    methods that allow us to interpolate a variable"""
-
-    def __init__(self, table_rhoy_lines, table_temp_lines, table_data):
-
-        self.data = table_data
-        self.table_rhoy_lines = table_rhoy_lines
-        self.table_temp_lines = table_temp_lines
-
-        # for easy indexing, store a 1-d array of T and rhoy
-        self.rhoy = self.data[::self.table_temp_lines, TableIndex.RHOY.value]
-        self.temp = self.data[0:self.table_temp_lines, TableIndex.T.value]
-
-    def _get_logT_idx(self, logt0):
-        """return the index into the temperatures such that
-        T[i-1] < t0 <= T[i].  We return i-1 here, corresponding to
-        the lower value.
-        Note: we work in terms of log10()
-        """
-
-        return max(0, np.searchsorted(self.temp, logt0) - 1)
-
-    def _get_logT_nearest_idx(self, logt0):
-        """return the index into the temperatures that is closest
-        to the input t0.  Note: we work in terms of log10()
-
-        """
-
-        return np.abs(10**self.temp - 10**logt0).argmin()
-        #return np.abs(self.temp - logt0).argmin()
-
-    def _get_logrhoy_idx(self, logrhoy0):
-        """return the index into rho*Y such that
-        rhoY[i-1] < rhoy0 <= rhoY[i].  We return i-1 here,
-        corresponding to the lower value.
-        Note: we work in terms of log10()
-
-        """
-
-        return max(0, np.searchsorted(self.rhoy, logrhoy0) - 1)
-
-    def _get_logrhoy_nearest_idx(self, logrhoy0):
-        """return the index into rho*Y that is the closest to
-        the input rhoy.  Note: we work in terms of log10()
-
-        """
-
-        return np.abs(10**self.rhoy - 10**logrhoy0).argmin()
-        #return np.abs(self.rhoy - logrhoy0).argmin()
-
-    def _rhoy_T_to_idx(self, irhoy, jtemp):
-        """given a pair (irhoy, jtemp) into the table, return the 1-d index
-        into the underlying data array assuming row-major ordering"""
-
-        return irhoy * self.table_temp_lines + jtemp
-
-    def interpolate(self, logrhoy, logT, component):
-        """given logrhoy and logT, do nearest interpolation to
-        find the value of the data component in the table"""
-
-        # find the nearest value of T and rhoY in the data table
-        rhoy_index = self._get_logrhoy_nearest_idx(logrhoy)
-        t_index = self._get_logT_nearest_idx(logT)
-        idx = self._rhoy_T_to_idx(rhoy_index, t_index)
-
-        r = self.data[idx][component]
-        return 10.0**r
-
-
 class TabularRate(Rate):
     """A tabular rate.
 
@@ -1562,12 +1491,8 @@
 
         self.get_tabular_rate()
 
-<<<<<<< HEAD
-        self.interpolator = TableInterpolator(self.table_rhoy_lines, self.table_temp_lines, self.tabular_data_table)
-=======
         self.interpolator = TableInterpolator(self.table_rhoy_lines, self.table_temp_lines,
                                               self.tabular_data_table)
->>>>>>> 203bffc0
 
     def __hash__(self):
         return hash(self.__repr__())
