--- conflicted
+++ resolved
@@ -28,11 +28,8 @@
 _binding_table = BindingTable()
 
 
-<<<<<<< HEAD
-=======
 _pcollection = PartitionFunctionCollection(use_high_temperatures = True, use_set='frdm')
 
->>>>>>> ed7a1c91
 def _find_rate_file(ratename):
     """locate the Reaclib or tabular rate or library file given its name.  Return
     None if the file cannot be located, otherwise return its path."""
@@ -853,18 +850,7 @@
 
         self.tabular_data_table = np.array(t_data2d)
 
-<<<<<<< HEAD
-    def set_partition_function(self, p_collection, set_data='frdm', use_high_temperatures=True):
-        """The class Nucleus.set_partition_functions(pCollection, set_data, use_high_temperature)
-           defines the partition function for the reactants and products"""
-
-        for nuc in self.reactants + self.products:
-            nuc.set_partition_function(p_collection, set_data, use_high_temperatures)
-
-    def eval(self, T, rhoY=None):
-=======
     def eval(self, T, rhoY = None):
->>>>>>> ed7a1c91
         """ evauate the reaction rate for temperature T """
 
         if self.tabular:
