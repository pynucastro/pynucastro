"""Classes and methods to interface with files storing rate data."""

import math
from pathlib import Path

import numpy as np

import pynucastro.numba_util as numba
from pynucastro.constants import constants
from pynucastro.nucdata import Nucleus
from pynucastro.numba_util import jitclass
from pynucastro.rates.files import _find_rate_file
from pynucastro.screening import (get_screening_map, make_plasma_state,
                                  make_screen_factors)


class BaryonConservationError(Exception):
    """Exception for the case where we don't have the same number of
    baryons on the left and righthand sides of the reaction.

    """


@jitclass([
    ('T9', numba.float64),
    ('T9i', numba.float64),
    ('T913', numba.float64),
    ('T913i', numba.float64),
    ('T953', numba.float64),
    ('lnT9', numba.float64)
])
class Tfactors:
    """Precompute temperature factors for speed

    Parameters
    ----------
    T : float
        Temperature in Kelvin.

    Attributes
    ----------
    T9 : float
        Temperature divided by 1.e9 K.
    T9i : float
        1.0 / T9
    T913i : float
        1.0 / T9**(1/3)
    T913 : float
        T9**(1/3)
    T953 : float
        T9**(5/3)
    lnT9 : float
        log(T9)

    """

    def __init__(self, T):
        self.T9 = T/1.e9
        self.T9i = 1.0/self.T9
        self.T913i = self.T9i**(1./3.)
        self.T913 = self.T9**(1./3.)
        self.T953 = self.T9**(5./3.)
        self.lnT9 = np.log(self.T9)

    @property
    def array(self):
        """Compute the various T factors in the same order required by
        the lambda fit used by ReacLib rates

        Returns
        -------
        numpy.ndarray

        """
        return np.array([1, self.T9i, self.T913i, self.T913,
                         self.T9, self.T953, self.lnT9])


class Rate:
    """The base reaction rate class.  Most rate types will subclass
    this and extend to their particular format.

    Parameters
    ----------
    reactants : list(str), list(Nucleus)
        the reactants for the reaction
    products : list(str), list(Nucleus)
        the products of the reactions
    Q : float
        the energy release (in MeV) for the rate
    weak_type : str
        the type of weak reaction the rate represents.
        Possible values include "electron_capture", "beta_decay", or
        may include "_pos_" or "_neg_".
    label : str
        A descriptive label for the rate (usually representative of the
        source
    use_identical_particle_factor : bool
        For a rate that has the same nucleus multiple times as a reactant
        we apply a multiplicity factor, N!, where N is the number of times
        the nucleus appears.  This can be disabled by setting
        use_identical_particle_factor = False

    """

    def __init__(self, reactants=None, products=None,
                 Q=None, weak_type="", label="generic",
                 stoichiometry=None, rate_source=None,
                 use_identical_particle_factor=True):

        if reactants:
            self.reactants = Nucleus.cast_list(reactants)
        else:
            self.reactants = []

        if products:
            self.products = Nucleus.cast_list(products)
        else:
            self.products = []

        assert '_' not in label, "Rate label should not contain underscore"
        self.label = label

<<<<<<< HEAD
        self.source = None
        self.modified = False
        self.removed = False
=======
        self.src = rate_source
        if self.src is not None:
            self.source = RateSource.source(rate_source)

        self.weak = False
>>>>>>> 96f86e08
        self.weak_type = weak_type
        if self.weak_type:
            self.weak = True

        self.removed = False
        self.modified = False
        self.tabular = False
        self.derived_from_inverse = False
        self.approx = False

        # the identical particle factor scales the rate to prevent
        # double counting for a rate that has the same nucleus
        # multiple times as a reactant.  Usually we want this
        # behavior, but for approximate rates, sometimes we need to
        # disable it.
        self.use_identical_particle_factor = use_identical_particle_factor

        # some subclasses might define a stoichmetry as a dict{Nucleus}
        # that gives the numbers for the dY/dt equations
        self.stoichiometry = stoichiometry

        # Set Q-value of the reaction rate. Needs to go after stoichiometry.
        if Q is None:
            self._set_q()
        else:
            self.Q = Q

        self._set_rhs_properties()
        self._set_screening()
        self._set_print_representation()

        # ensure that baryon number is conserved
        test = (
            sum(n.A * self.reactant_count(n) for n in set(self.reactants)) ==
            sum(n.A * self.product_count(n) for n in set(self.products))
        )

        if not test:
            raise BaryonConservationError(f"baryon number not conserved in rate {self}")

        self.rate_eval_needs_rho = False
        self.rate_eval_needs_comp = False

    def __repr__(self):
        return self.string

    def __hash__(self):
        return hash(self.__repr__())

    def __eq__(self, other):
        """Determine whether two Rate objects are equal.  They are
        equal if they contain identical reactants and products

        """

        return (self.reactants, self.products) == (other.reactants, other.products)

    def __lt__(self, other):
        """Sort such that lightest reactants come first, and then look
        at products.

        """

        # this sort will make two nuclei with the same A be in order of Z
        # (assuming there are no nuclei with A > 999
        # we want to compare based on the heaviest first, so we reverse

        self_react_sorted = sorted(self.reactants, key=lambda x: 1000*x.A + x.Z, reverse=True)
        other_react_sorted = sorted(other.reactants, key=lambda x: 1000*x.A + x.Z, reverse=True)

        if self_react_sorted != other_react_sorted:
            # reactants are different, so now we can check them
            for srn, orn in zip(self_react_sorted, other_react_sorted):
                if not srn == orn:
                    return srn < orn
        else:
            # reactants are the same, so consider products
            self_prod_sorted = sorted(self.products, key=lambda x: 1000*x.A + x.Z, reverse=True)
            other_prod_sorted = sorted(other.products, key=lambda x: 1000*x.A + x.Z, reverse=True)

            for spn, opn in zip(self_prod_sorted, other_prod_sorted):
                if not spn == opn:
                    return spn < opn

        # if we made it here, then the rates are the same
        return True

    def _set_q(self):
        """Set the Q value of the reaction (in MeV)."""

        # from the masses of the nuclei, Q = M_products - M_reactants

        self.Q = 0
        for n in set(self.reactants):
            c = self.reactant_count(n)
            self.Q += c * n.A_nuc
        for n in set(self.products):
            c = self.product_count(n)
            self.Q += -c * n.A_nuc

<<<<<<< HEAD
        self.Q *= constants.m_u_MeV_C18

    def _set_print_representation(self):
        """Compose the string representations of this Rate.
        This includes string,rid, pretty_string, and fname.
        String is output to the terminal, rid is used as a dict key,
        and pretty_string is latex, and fname is used when writing the
        code to evaluate the rate
=======
    def _set_print_representation(self):
        """Compose the string representations of this Rate.
        This includes string,rid, pretty_string, and fname.
        String is output to the terminal, rid is used as a dict key,
        and pretty_string is latex, and fname is used when writing the
        code to evaluate the rate.

>>>>>>> 96f86e08
        """

        # some rates will have no nuclei particles (e.g. gamma) on the left or
        # right -- we'll try to infer those here
        lhs_other = []
        rhs_other = []

        self.string = ""
        self.rid = ""
        self.pretty_string = r"$"

        # put p, n, and alpha second
        treactants = []
        for n in self.reactants:
            if n.raw not in ["p", "he4", "n"]:
                treactants.insert(0, n)
            else:
                treactants.append(n)

        # figure out if there are any non-nuclei present
        # for the moment, we just handle strong rates

        # there should be the same number of protons on each side and
        # the same number of neutrons on each side

        reactant_Zs = sum(n.Z * self.reactant_count(n) for n in set(self.reactants))
        product_Zs = sum(n.Z * self.product_count(n) for n in set(self.products))

        reactant_As = sum(n.A * self.reactant_count(n) for n in set(self.reactants))
        product_As = sum(n.A * self.product_count(n) for n in set(self.products))

        strong_test = reactant_Zs == product_Zs and reactant_As == product_As

        if strong_test:
            if len(self.products) == 1:
                rhs_other.append("gamma")
        else:
            # this is a weak rate

            if self.weak_type == "electron_capture":

                # we assume that all the tabular rates are electron capture for now

                # we expect an electron on the left -- let's make sure
                # the charge on the left should be +1 the charge on the right
                assert sum(n.Z for n in self.reactants) == sum(n.Z for n in self.products) + 1

                lhs_other.append("e-")
                rhs_other.append("nu")

            elif self.weak_type == "beta_decay":
                # we expect an electron on the right
                assert sum(n.Z for n in self.reactants) + 1 == sum(n.Z for n in self.products)

                rhs_other.append("e-")
                rhs_other.append("nubar")

            elif self.weak_type and "_pos_" in self.weak_type:

                # we expect a positron on the right -- let's make sure
                assert sum(n.Z for n in self.reactants) == sum(n.Z for n in self.products) + 1

                rhs_other.append("e+")
                rhs_other.append("nu")

            elif self.weak_type and "_neg_" in self.weak_type:

                # we expect an electron on the right -- let's make sure
                assert sum(n.Z for n in self.reactants) + 1 == sum(n.Z for n in self.products)

                rhs_other.append("e-")
                rhs_other.append("nubar")

            else:

                # we need to figure out what the rate is.  We'll assume that it is
                # not an electron capture

                if sum(n.Z for n in self.reactants) == sum(n.Z for n in self.products) + 1:
                    rhs_other.append("e+")
                    rhs_other.append("nu")

                elif sum(n.Z for n in self.reactants) + 1 == sum(n.Z for n in self.products):

                    rhs_other.append("e-")
                    rhs_other.append("nubar")

        # this produces a sorted list with no dupes
        react_set = list(dict.fromkeys(treactants))
        for n, r in enumerate(react_set):
            c = self.reactant_count(r)
            if c == 2:
                # special case so we do C12 + C12 instead of 2 C12
                self.string += f"{r.c()} + {r.c()}"
                self.rid += f"{r} + {r}"
                self.pretty_string += fr"{r.pretty} + {r.pretty}"
            else:
                factor = ""
                if c != 1:
                    factor = f"{c} "
                self.string += f"{factor}{r.c()}"
                self.rid += f"{factor}{r}"
                if c != 1:
                    self.pretty_string += fr"{factor}~{r.pretty}"
                else:
                    self.pretty_string += fr"{r.pretty}"
            if not n == len(react_set)-1:
                self.string += " + "
                self.rid += " + "
                self.pretty_string += r" + "

        for o in lhs_other:
            if o == "e-":
                self.string += " + e⁻"
                self.pretty_string += r" + \mathrm{e}^-"

        self.string += " ⟶ "
        self.rid += " --> "
        self.pretty_string += r" \rightarrow "

        prod_set = list(dict.fromkeys(self.products))
        for n, p in enumerate(prod_set):
            c = self.product_count(p)
            if c == 2:
                # special case for 2 species
                self.string += f"{p.c()} + {p.c()}"
                self.rid += f"{p} + {p}"
                self.pretty_string += fr"{p.pretty} + {p.pretty}"
            else:
                factor = ""
                if c != 1:
                    factor = f"{c} "
                self.string += f"{factor}{p.c()}"
                self.rid += f"{factor}{p}"
                self.pretty_string += fr"{factor}{p.pretty}"
            if not n == len(prod_set)-1:
                self.string += " + "
                self.rid += " + "
                self.pretty_string += r" + "

        for o in rhs_other:
            if o == "gamma":
                self.string += " + 𝛾"
                self.pretty_string += r"+ \gamma"
            elif o == "nu":
                self.string += " + 𝜈"
                self.pretty_string += r"+ \nu_e"
            elif o == "nubar":
                self.string += " + 𝜈"
                self.pretty_string += r"+ \bar{\nu}_e"
            if o == "e-":
                self.string += " + e⁻"
                self.pretty_string += r" + \mathrm{e}^-"
            if o == "e+":
                self.string += " + e⁺"
                self.pretty_string += r" + \mathrm{e}^+"

        self.pretty_string += r"$"

<<<<<<< HEAD
=======
        # If rate is removed, i.e. a child rate for an ApproximateRate,
        # change label to removed
        if self.removed:
            self.label = "removed"

>>>>>>> 96f86e08
        reactants_str = '_'.join([repr(nuc) for nuc in self.reactants])
        products_str = '_'.join([repr(nuc) for nuc in self.products])
        self.fname = f'{reactants_str}_to_{products_str}_{self.label}'

    def _set_rhs_properties(self):
        """Compute statistical prefactor and density exponent from the
        reactants.

        """
        self.prefactor = 1.0  # this is 1/2 for rates like a + a (double counting)
        self.inv_prefactor = 1
        if self.use_identical_particle_factor:
            for r in set(self.reactants):
                self.inv_prefactor = self.inv_prefactor * math.factorial(self.reactants.count(r))
        self.prefactor = self.prefactor/float(self.inv_prefactor)
        self.dens_exp = len(self.reactants)-1
        if self.weak_type == 'electron_capture':
            self.dens_exp = self.dens_exp + 1

    def _set_screening(self):
        """Determine if this rate is eligible for screening and the
        nuclei to use.

        """
        # Tells if this rate is eligible for screening, and if it is
        # then Rate.ion_screen is a 2-element (3 for 3-alpha) list of
        # Nucleus objects for screening; otherwise it is set to none
        self.ion_screen = []
        nucz = [q for q in self.reactants if q.Z != 0]
        if len(nucz) > 1:
            nucz.sort(key=lambda x: x.Z)
            self.ion_screen = []
            self.ion_screen.append(nucz[0])
            self.ion_screen.append(nucz[1])
            if len(nucz) == 3:
                self.ion_screen.append(nucz[2])

    def get_rate_id(self):
        """Get an identifying string for this rate.

        Returns
        -------
        str

        """

        ssrc = ''
        if self.src is not None:
            ssrc = f'_{self.src.strip()}'

        return f'{self.rid} <{self.label.strip()}{ssrc}>'

    @property
    def id(self):
        """Get the rate's id string

        Returns
        -------
        str

        """
        return self.get_rate_id()

    def heaviest(self):
        """Get the heaviest nuclide in this Rate.  If two nuclei are
        tied in mass number, return the one with the lowest atomic
        number.

        Returns
        -------
        Nucleus

        """
        nuc = self.reactants[0]
        for n in self.reactants + self.products:
            if n.A > nuc.A or (n.A == nuc.A and n.Z < nuc.Z):
                nuc = n
        return nuc

    def lightest(self):
        """Get the lightest nuclide in this Rate.  If two nuclei are
        tied in mass number, return the one with the highest atomic
        number.

        Returns
        -------
        Nucleus

        """
        nuc = self.reactants[0]
        for n in self.reactants + self.products:
            if n.A < nuc.A or (n.A == nuc.A and n.Z > nuc.Z):
                nuc = n
        return nuc

    def swap_protons(self):
        """Change any protons in the rate to NSE protons.  These act
        the same as protons but will be kept as distinct in the
        network.

        """

        p = Nucleus("p")
        p_nse = Nucleus("p_nse")

        for n, nuc in enumerate(self.reactants):
            if nuc == p:
                self.reactants[n] = p_nse

        for n, nuc in enumerate(self.products):
            if nuc == p:
                self.products[n] = p_nse

        # we need to update the Q value and the print string for the rate

        self._set_q()
        self._set_screening()
        self._set_print_representation()

    def reactant_count(self, n):
        """Return the number of times nucleus n appears as a reactant
        in the rate.  Use the stoichiometry dict if present.

        Parameters
        ----------
        n : Nucleus
            the nucleus appearing as a reactant

        Returns
        -------
        float

        """

        c_reac = self.reactants.count(n)

        if self.stoichiometry and c_reac > 0:
            return self.stoichiometry.get(n, c_reac)
        return c_reac

    def product_count(self, n):
        """Return the number of times nucleus n appears as a product
        in the rate.  Use the stoichiometry dict if present.

        Parameters
        ----------
        n : Nucleus
            the nucleus appearing as a product

        Returns
        -------
        float

        """

        c_prod = self.products.count(n)

        if self.stoichiometry and c_prod > 0:
            return self.stoichiometry.get(n, c_prod)
        return c_prod

    def modify_products(self, new_products):
        """Change the products of the rate to new_products.  This will
        recompute the Q value and update the print representation.

        Parameters
        ----------
        new_products : list(Nucleus)
            the new products to use with the rate.

        """

        self.products = Nucleus.cast_list(new_products, allow_single=True)
        self.modified = True

        # we need to update the Q value and the print string for the rate

        self._set_q()
        self._set_screening()
        self._set_print_representation()

    def evaluate_screening(self, rho, T, composition, screen_func):
        """Evaluate the screening correction for this rate.

        Parameters
        ----------
        rho : float
            density used to evaluate screening
        T : float
            temperature used to evaluate screening
        composition : Composition
            composition used to evaluate screening
        screen_func : Callable
            one of the screening functions from :py:mod:`pynucastro.screening`

        Returns
        -------
        float

        """

        ys = composition.get_molar()
        plasma_state = make_plasma_state(T, rho, ys)
        scor = 1.0

        # We can have three cases:
        # 3-body reaction, i.e. 3-alpha: 2 ScreeningPair's
        # 2-body reaction              : 1 ScreeningPair
        # Photodisintegration (1-body) : 0 ScreeningPair

        screening_map = get_screening_map([self])

        # Handle 0 ScreeningPair case
        if not screening_map:
            return scor

        # Handle 3-alpha case explicitly
        if "He4_He4_He4" in [scr.name for scr in screening_map]:

            # We should have two ScreeningPair's in this case
            # He4_He4_He4 and He4_He4_He4_dummy
            assert len(screening_map) == 2

            for scr in screening_map:
                scn_fac = make_screen_factors(scr.n1, scr.n2)
                scor *= screen_func(plasma_state, scn_fac)

        # Now handle 2-body reaction
        else:
            scr = screening_map[0]

            # Make sure no dummy nuclei exist in this case
            # Otherwise we have more than 2-body reaction
            assert not (scr.n1.dummy or scr.n2.dummy)
            assert len(screening_map) == 1

            scn_fac = make_screen_factors(scr.n1, scr.n2)
            scor = screen_func(plasma_state, scn_fac)

        return scor

    def ydot_string_py(self):
        """Construct the string containing the term in a dY/dt
        equation in a reaction network corresponding to this rate.

        Returns
        -------
        str

        """

        ydot_string_components = []

        # prefactor (for double counting)
        if self.prefactor != 1.0:
            ydot_string_components.append(f"{self.prefactor:1.14e}")

        # density dependence
        if self.dens_exp == 1:
            ydot_string_components.append("rho")
        elif self.dens_exp != 0:
            ydot_string_components.append(f"rho**{self.dens_exp}")

        # electron fraction dependence
        if self.weak_type == 'electron_capture' and not self.tabular:
            ydot_string_components.append("ye(Y)")

        # composition dependence
        for r in sorted(set(self.reactants)):
            c = self.reactants.count(r)
            if c > 1:
                ydot_string_components.append(f"Y[j{r.raw}]**{c}")
            else:
                ydot_string_components.append(f"Y[j{r.raw}]")

        # rate_eval.{fname}
        ydot_string_components.append(f"rate_eval.{self.fname}")

        return "*".join(ydot_string_components)

    def eval(self, T, *, rho=None, comp=None,
             screen_func=None):
        """Evaluate the reaction rate for temperature T.  This is a stub
        and should be implemented by the derived class.

        Parameters
        ----------
        T : float
            the temperature to evaluate the rate at
        rho : float
            the density to evaluate the rate and screening effects at.
        comp : float
            the composition (of type
            :py:class:`Composition <pynucastro.networks.rate_collection.Composition>`)
            to evaluate the rate and screening effects with.
        screen_func : Callable
            one of the screening functions from :py:mod:`pynucastro.screening`
            -- if provided, then the rate will include the screening correction

        Raises
        ------
        NotImplementedError

        """

        raise NotImplementedError("base Rate class does not know how to eval()")

    def function_string_py(self):
        """Return a string containing the python function that
        computes the rate.

        Raises
        ------
        NotImplementedError

        """

        raise NotImplementedError("base Rate class does not implement function_string_py()")

    def jacobian_string_py(self, y_i):
        """Return a string containing the term in a jacobian matrix
        in a reaction network corresponding to this rate
        differentiated with respect to ``y_i``

        Parameters
        ----------
        y_i : Nucleus
            the nucleus we are differentiating with respect to.

        Returns
        -------
        str

        """
        if y_i not in self.reactants:
            return ""

        jac_string_components = []

        # prefactor
        if self.prefactor != 1.0:
            jac_string_components.append(f"{self.prefactor:1.14e}")

        # density dependence
        if self.dens_exp == 1:
            jac_string_components.append("rho")
        elif self.dens_exp != 0:
            jac_string_components.append(f"rho**{self.dens_exp}")

        # electron fraction dependence
        if self.weak_type == 'electron_capture' and not self.tabular:
            jac_string_components.append("ye(Y)")

        # composition dependence
        for r in sorted(set(self.reactants)):
            c = self.reactants.count(r)
            if y_i == r:
                # take the derivative
                if c == 1:
                    continue
                if c > 2:
                    jac_string_components.append(f"{c}*Y[j{r.raw}]**{c-1}")
                elif c == 2:
                    jac_string_components.append(f"2*Y[j{r.raw}]")
            else:
                # this nucleus is in the rate form, but we are not
                # differentiating with respect to it
                if c > 1:
                    jac_string_components.append(f"Y[j{r.raw}]**{c}")
                else:
                    jac_string_components.append(f"Y[j{r.raw}]")

        # rate_eval.{fname}
        jac_string_components.append(f"rate_eval.{self.fname}")

        return "*".join(jac_string_components)

    def eval_jacobian_term(self, T, rho, comp, y_i, *,
                           screen_func=None):
        """Evaluate drate/d(y_i), the derivative of the rate with
        respect to ``y_i``.  This rate term has the full composition
        and density dependence, i.e.:

        rate = ρ**n Y1**a Y2**b ... N_A <σv>

        The derivative is only non-zero if this term depends on
        nucleus ``y_i``.

        Parameters
        ----------
        T : float
            the temperature to evaluate the rate with
        rho : float
            the density to evaluate the rate with
        comp : Composition
            the composition to use in the rate evaluation
        y_i : Nucleus
            the nucleus we are differentiating with respect to
        screen_func : Callable
            one of the screening functions from :py:mod:`pynucastro.screening`
            -- if provided, then the jacobian_term will include the
            screening correction.

        Returns
        -------
        float

        """
        if y_i not in self.reactants:
            return 0.0

        ymolar = comp.get_molar()

        # composition dependence
        Y_term = 1.0
        for r in sorted(set(self.reactants)):
            c = self.reactants.count(r)
            if y_i == r:
                # take the derivative
                if c == 1:
                    continue
                Y_term *= c * ymolar[r]**(c-1)
            else:
                # this nucleus is in the rate form, but we are not
                # differentiating with respect to it
                Y_term *= ymolar[r]**c

        # density dependence
        dens_term = rho**self.dens_exp

        # electron fraction dependence
        if self.weak_type == 'electron_capture' and not self.tabular:
            y_e_term = comp.ye
        else:
            y_e_term = 1.0

        # finally evaluate the rate -- for tabular rates, we need to set rhoY
        rate_eval = self.eval(T, rho=rho, comp=comp,
                              screen_func=screen_func)

        return self.prefactor * dens_term * y_e_term * Y_term * rate_eval


class RateSource:
    """A class that stores the reference label information for various rates."""

    csv_path = _find_rate_file("rate_sources.csv")

    urls = {
        "debo": "https://doi.org/10.1103/RevModPhys.89.035007",
        "langanke": "https://doi.org/10.1006/adnd.2001.0865",
        "suzuki": "https://doi.org/10.3847/0004-637X/817/2/163",
        "ffn": "https://doi.org/10.1086/190779",
        "pruet_fuller": "https://doi.org/10.1086/376753",
        "reaclib": "https://reaclib.jinaweb.org/labels.php?action=viewLabel&label=",
        "iliadis2022": "https://journals.aps.org/prc/abstract/10.1103/PhysRevC.106.055802"
    }

    @staticmethod
    def _read_rate_sources(urls: dict[str, str], csv_path: Path) -> dict[str, dict[str, str]]:
        """Build the labels dictionary from the supplied csv file."""

        labels = {}
        with csv_path.open("r") as csv:
            lines = csv.readlines()
            column_titles = lines[0].split("|")
            for line in lines[1:]:
                cells = [cell.strip() for cell in line.split("|")]
                label = cells[0]
                label_data = labels[label.lower()] = dict(zip(column_titles, cells))
                label_data["URL"] = urls.get(label, urls["reaclib"] + label)
        return labels

    labels = _read_rate_sources(urls, csv_path)

    @classmethod
    def source(cls, label: str) -> dict[str, str] | None:
        """Return the source of a rate given its label, and None if
        not found.

        Parameters
        ----------
        label : str

        """

        return cls.labels.get(label.lower().strip())


class RatePair:
    """A pair of rates: the forward and reverse rates for a single
    reaction sequence.  Forward rates are those with Q >= 0.

    Parameters
    ----------
    forward : Rate
        the forward rate
    reverse : Rate
        the reverse rate

    """

    def __init__(self, forward=None, reverse=None):
        self.forward = forward
        self.reverse = reverse

    def __repr__(self):
        return f"forward: {self.forward} ; reverse: {self.reverse}"

    def __lt__(self, other):
        if self.forward is not None and other.forward is not None:
            return self.forward < other.forward
        if self.forward is None:
            return False
        return True

    def __eq__(self, other):
        return self.forward == other.forward and self.reverse == other.reverse<|MERGE_RESOLUTION|>--- conflicted
+++ resolved
@@ -121,17 +121,11 @@
         assert '_' not in label, "Rate label should not contain underscore"
         self.label = label
 
-<<<<<<< HEAD
-        self.source = None
-        self.modified = False
-        self.removed = False
-=======
         self.src = rate_source
         if self.src is not None:
             self.source = RateSource.source(rate_source)
 
         self.weak = False
->>>>>>> 96f86e08
         self.weak_type = weak_type
         if self.weak_type:
             self.weak = True
@@ -232,16 +226,8 @@
             c = self.product_count(n)
             self.Q += -c * n.A_nuc
 
-<<<<<<< HEAD
         self.Q *= constants.m_u_MeV_C18
 
-    def _set_print_representation(self):
-        """Compose the string representations of this Rate.
-        This includes string,rid, pretty_string, and fname.
-        String is output to the terminal, rid is used as a dict key,
-        and pretty_string is latex, and fname is used when writing the
-        code to evaluate the rate
-=======
     def _set_print_representation(self):
         """Compose the string representations of this Rate.
         This includes string,rid, pretty_string, and fname.
@@ -249,7 +235,6 @@
         and pretty_string is latex, and fname is used when writing the
         code to evaluate the rate.
 
->>>>>>> 96f86e08
         """
 
         # some rates will have no nuclei particles (e.g. gamma) on the left or
@@ -409,14 +394,11 @@
 
         self.pretty_string += r"$"
 
-<<<<<<< HEAD
-=======
         # If rate is removed, i.e. a child rate for an ApproximateRate,
         # change label to removed
         if self.removed:
             self.label = "removed"
 
->>>>>>> 96f86e08
         reactants_str = '_'.join([repr(nuc) for nuc in self.reactants])
         products_str = '_'.join([repr(nuc) for nuc in self.products])
         self.fname = f'{reactants_str}_to_{products_str}_{self.label}'
