"""Classes and methods to interface with files storing rate data."""

import math
from pathlib import Path

import numpy as np

import pynucastro.numba_util as numba
from pynucastro.constants import constants
from pynucastro.nucdata import Nucleus
from pynucastro.numba_util import jitclass
from pynucastro.rates.files import _find_rate_file
from pynucastro.rates.known_duplicates import ALLOWED_DUPLICATES
from pynucastro.screening import (get_screening_map, make_plasma_state,
                                  make_screen_factors)


class BaryonConservationError(Exception):
    """Exception for the case where we don't have the same number of
    baryons on the left and righthand sides of the reaction.

    """


@jitclass([
    ('T9', numba.float64),
    ('T9i', numba.float64),
    ('T913', numba.float64),
    ('T913i', numba.float64),
    ('T953', numba.float64),
    ('lnT9', numba.float64)
])
class Tfactors:
    """Precompute temperature factors for speed

    Parameters
    ----------
    T : float
        Temperature in Kelvin.

    Attributes
    ----------
    T9 : float
        Temperature divided by 1.e9 K.
    T9i : float
        1.0 / T9
    T913i : float
        1.0 / T9**(1/3)
    T913 : float
        T9**(1/3)
    T953 : float
        T9**(5/3)
    lnT9 : float
        log(T9)

    """

    def __init__(self, T):
        self.T9 = T/1.e9
        self.T9i = 1.0/self.T9
        self.T913i = self.T9i**(1./3.)
        self.T913 = self.T9**(1./3.)
        self.T953 = self.T9**(5./3.)
        self.lnT9 = np.log(self.T9)

    @property
    def array(self):
        """Compute the various T factors in the same order required by
        the lambda fit used by ReacLib rates

        Returns
        -------
        numpy.ndarray

        """
        return np.array([1, self.T9i, self.T913i, self.T913,
                         self.T9, self.T953, self.lnT9])


class Rate:
    """The base reaction rate class.  Most rate types will subclass
    this and extend to their particular format.

    Parameters
    ----------
    reactants : list(str), list(Nucleus)
        the reactants for the reaction
    products : list(str), list(Nucleus)
        the products of the reactions
    Q : float
        the energy release (in MeV) for the rate
    weak_type : str
        the type of weak reaction the rate represents.
        Possible values include "electron_capture", "beta_decay", or
        may include "_pos_" or "_neg_".
    label : str
        A descriptive label for the rate (usually representative of the
        source
    use_identical_particle_factor : bool
        For a rate that has the same nucleus multiple times as a reactant
        we apply a multiplicity factor, N!, where N is the number of times
        the nucleus appears.  This can be disabled by setting
        use_identical_particle_factor = False

    """

    def __init__(self, reactants=None, products=None,
                 Q=None, weak_type="", label="generic",
                 stoichiometry=None, rate_source=None,
                 use_identical_particle_factor=True):

        if reactants:
            self.reactants = Nucleus.cast_list(reactants)
        else:
            self.reactants = []

        if products:
            self.products = Nucleus.cast_list(products)
        else:
            self.products = []

        assert '_' not in label, "Rate label should not contain underscore"
        self.label = label

        self.src = rate_source
        if self.src is not None:
            self.source = RateSource.source(rate_source)

        self.weak = False
        self.weak_type = weak_type
        if self.weak_type:
            self.weak = True

        self.removed = False
        self.modified = False
        self.tabular = False
        self.derived_from_inverse = False
        self.approx = False

        # the identical particle factor scales the rate to prevent
        # double counting for a rate that has the same nucleus
        # multiple times as a reactant.  Usually we want this
        # behavior, but for approximate rates, sometimes we need to
        # disable it.
        self.use_identical_particle_factor = use_identical_particle_factor

        # some subclasses might define a stoichmetry as a dict{Nucleus}
        # that gives the numbers for the dY/dt equations
        self.stoichiometry = stoichiometry

        # Set Q-value of the reaction rate. Needs to go after stoichiometry.
        if Q is None:
            self._set_q()
        else:
            self.Q = Q

        self._set_rhs_properties()
        self._set_screening()
        self._set_print_representation()

        # ensure that baryon number is conserved
        test = (
            sum(n.A * self.reactant_count(n) for n in set(self.reactants)) ==
            sum(n.A * self.product_count(n) for n in set(self.products))
        )

        if not test:
            raise BaryonConservationError(f"baryon number not conserved in rate {self}")

        self.rate_eval_needs_rho = False
        self.rate_eval_needs_comp = False

    def __repr__(self):
        return self.string

    def __hash__(self):
        return hash(self.__repr__())

    def __eq__(self, other):
        """Determine whether two Rate objects are equal.  They are
        equal if they contain identical reactants and products

        """

        return (self.reactants, self.products) == (other.reactants, other.products)

    def __lt__(self, other):
        """Sort such that lightest reactants come first, and then look
        at products.

        """

        # this sort will make two nuclei with the same A be in order of Z
        # (assuming there are no nuclei with A > 999
        # we want to compare based on the heaviest first, so we reverse

        self_react_sorted = sorted(self.reactants, key=lambda x: 1000*x.A + x.Z, reverse=True)
        other_react_sorted = sorted(other.reactants, key=lambda x: 1000*x.A + x.Z, reverse=True)

        if self_react_sorted != other_react_sorted:
            # reactants are different, so now we can check them
            for srn, orn in zip(self_react_sorted, other_react_sorted):
                if not srn == orn:
                    return srn < orn
        else:
            # reactants are the same, so consider products
            self_prod_sorted = sorted(self.products, key=lambda x: 1000*x.A + x.Z, reverse=True)
            other_prod_sorted = sorted(other.products, key=lambda x: 1000*x.A + x.Z, reverse=True)

            for spn, opn in zip(self_prod_sorted, other_prod_sorted):
                if not spn == opn:
                    return spn < opn

        # if we made it here, then the rates are the same
        return True

    def _set_q(self):
        """Set the Q value of the reaction (in MeV)."""

        # from the masses of the nuclei, Q = M_products - M_reactants

        self.Q = 0
        for n in set(self.reactants):
            c = self.reactant_count(n)
            self.Q += c * n.A_nuc
        for n in set(self.products):
            c = self.product_count(n)
            self.Q += -c * n.A_nuc

        self.Q *= constants.m_u_MeV_C18

    def _set_print_representation(self):
        """Compose the string representations of this Rate.
        This includes string,rid, pretty_string, and fname.
        String is output to the terminal, rid is used as a dict key,
        and pretty_string is latex, and fname is used when writing the
        code to evaluate the rate.

        """

        # some rates will have no nuclei particles (e.g. gamma) on the left or
        # right -- we'll try to infer those here
        lhs_other = []
        rhs_other = []

        self.string = ""
        self.rid = ""
        self.pretty_string = r"$"

        # put p, n, and alpha second
        treactants = []
        for n in self.reactants:
            if n.raw not in ["p", "he4", "n"]:
                treactants.insert(0, n)
            else:
                treactants.append(n)

        # figure out if there are any non-nuclei present
        # for the moment, we just handle strong rates

        # there should be the same number of protons on each side and
        # the same number of neutrons on each side

        reactant_Zs = sum(n.Z * self.reactant_count(n) for n in set(self.reactants))
        product_Zs = sum(n.Z * self.product_count(n) for n in set(self.products))

        reactant_As = sum(n.A * self.reactant_count(n) for n in set(self.reactants))
        product_As = sum(n.A * self.product_count(n) for n in set(self.products))

        strong_test = reactant_Zs == product_Zs and reactant_As == product_As

        if strong_test:
            if len(self.products) == 1:
                rhs_other.append("gamma")
        else:
            # this is a weak rate

            if self.weak_type == "electron_capture":

                # we assume that all the tabular rates are electron capture for now

                # we expect an electron on the left -- let's make sure
                # the charge on the left should be +1 the charge on the right
                assert sum(n.Z for n in self.reactants) == sum(n.Z for n in self.products) + 1

                lhs_other.append("e-")
                rhs_other.append("nu")

            elif self.weak_type == "beta_decay":
                # we expect an electron on the right
                assert sum(n.Z for n in self.reactants) + 1 == sum(n.Z for n in self.products)

                rhs_other.append("e-")
                rhs_other.append("nubar")

            elif self.weak_type and "_pos_" in self.weak_type:

                # we expect a positron on the right -- let's make sure
                assert sum(n.Z for n in self.reactants) == sum(n.Z for n in self.products) + 1

                rhs_other.append("e+")
                rhs_other.append("nu")

            elif self.weak_type and "_neg_" in self.weak_type:

                # we expect an electron on the right -- let's make sure
                assert sum(n.Z for n in self.reactants) + 1 == sum(n.Z for n in self.products)

                rhs_other.append("e-")
                rhs_other.append("nubar")

            else:

                # we need to figure out what the rate is.  We'll assume that it is
                # not an electron capture

                if sum(n.Z for n in self.reactants) == sum(n.Z for n in self.products) + 1:
                    rhs_other.append("e+")
                    rhs_other.append("nu")

                elif sum(n.Z for n in self.reactants) + 1 == sum(n.Z for n in self.products):

                    rhs_other.append("e-")
                    rhs_other.append("nubar")

        # this produces a sorted list with no dupes
        react_set = list(dict.fromkeys(treactants))
        for n, r in enumerate(react_set):
            c = self.reactant_count(r)
            if c == 2:
                # special case so we do C12 + C12 instead of 2 C12
                self.string += f"{r.c()} + {r.c()}"
                self.rid += f"{r} + {r}"
                self.pretty_string += fr"{r.pretty} + {r.pretty}"
            else:
                factor = ""
                if c != 1:
                    factor = f"{c} "
                self.string += f"{factor}{r.c()}"
                self.rid += f"{factor}{r}"
                if c != 1:
                    self.pretty_string += fr"{factor}~{r.pretty}"
                else:
                    self.pretty_string += fr"{r.pretty}"
            if not n == len(react_set)-1:
                self.string += " + "
                self.rid += " + "
                self.pretty_string += r" + "

        for o in lhs_other:
            if o == "e-":
                self.string += " + e⁻"
                self.pretty_string += r" + \mathrm{e}^-"

        self.string += " ⟶ "
        self.rid += " --> "
        self.pretty_string += r" \rightarrow "

        prod_set = list(dict.fromkeys(self.products))
        for n, p in enumerate(prod_set):
            c = self.product_count(p)
            if c == 2:
                # special case for 2 species
                self.string += f"{p.c()} + {p.c()}"
                self.rid += f"{p} + {p}"
                self.pretty_string += fr"{p.pretty} + {p.pretty}"
            else:
                factor = ""
                if c != 1:
                    factor = f"{c} "
                self.string += f"{factor}{p.c()}"
                self.rid += f"{factor}{p}"
                self.pretty_string += fr"{factor}{p.pretty}"
            if not n == len(prod_set)-1:
                self.string += " + "
                self.rid += " + "
                self.pretty_string += r" + "

        for o in rhs_other:
            if o == "gamma":
                self.string += " + 𝛾"
                self.pretty_string += r"+ \gamma"
            elif o == "nu":
                self.string += " + 𝜈"
                self.pretty_string += r"+ \nu_e"
            elif o == "nubar":
                self.string += " + 𝜈"
                self.pretty_string += r"+ \bar{\nu}_e"
            if o == "e-":
                self.string += " + e⁻"
                self.pretty_string += r" + \mathrm{e}^-"
            if o == "e+":
                self.string += " + e⁺"
                self.pretty_string += r" + \mathrm{e}^+"

        self.pretty_string += r"$"

        # If rate is removed, i.e. a child rate for an ApproximateRate,
        # change label to removed
        if self.removed:
            self.label = "removed"

<<<<<<< HEAD
=======
        # Set fname last
>>>>>>> 01723b1f
        reactants_str = '_'.join([repr(nuc) for nuc in self.reactants])
        products_str = '_'.join([repr(nuc) for nuc in self.products])
        self.fname = f'{reactants_str}_to_{products_str}_{self.label}'

<<<<<<< HEAD
=======
        # Treat special duplicate rate cases
        # These are likely weak rates with beta plus decay and electron captures
        # So add weak_type to them.
        is_dupe = any(f"{self.__class__.__name__}: {self.id}" in dupe_set
                      for dupe_set in ALLOWED_DUPLICATES)
        if is_dupe:
            self.fname += '_' + self.weak_type

>>>>>>> 01723b1f
    def _set_rhs_properties(self):
        """Compute statistical prefactor and density exponent from the
        reactants.

        """
        self.prefactor = 1.0  # this is 1/2 for rates like a + a (double counting)
        self.inv_prefactor = 1
        if self.use_identical_particle_factor:
            for r in set(self.reactants):
                self.inv_prefactor = self.inv_prefactor * math.factorial(self.reactants.count(r))
        self.prefactor = self.prefactor/float(self.inv_prefactor)
        self.dens_exp = len(self.reactants)-1
        if self.weak_type == 'electron_capture':
            self.dens_exp = self.dens_exp + 1

    def _set_screening(self):
        """Determine if this rate is eligible for screening and the
        nuclei to use.

        """
        # Tells if this rate is eligible for screening, and if it is
        # then Rate.ion_screen is a 2-element (3 for 3-alpha) list of
        # Nucleus objects for screening; otherwise it is set to none
        self.ion_screen = []
        nucz = [q for q in self.reactants if q.Z != 0]
        if len(nucz) > 1:
            nucz.sort(key=lambda x: x.Z)
            self.ion_screen = []
            self.ion_screen.append(nucz[0])
            self.ion_screen.append(nucz[1])
            if len(nucz) == 3:
                self.ion_screen.append(nucz[2])

    def get_rate_id(self):
        """Get an identifying string for this rate.

        Returns
        -------
        str

        """

        ssrc = ''
        if self.src is not None:
            ssrc = f'_{self.src.strip()}'

        return f'{self.rid} <{self.label.strip()}{ssrc}>'

    @property
    def id(self):
        """Get the rate's id string

        Returns
        -------
        str

        """
        return self.get_rate_id()

    def heaviest(self):
        """Get the heaviest nuclide in this Rate.  If two nuclei are
        tied in mass number, return the one with the lowest atomic
        number.

        Returns
        -------
        Nucleus

        """
        nuc = self.reactants[0]
        for n in self.reactants + self.products:
            if n.A > nuc.A or (n.A == nuc.A and n.Z < nuc.Z):
                nuc = n
        return nuc

    def lightest(self):
        """Get the lightest nuclide in this Rate.  If two nuclei are
        tied in mass number, return the one with the highest atomic
        number.

        Returns
        -------
        Nucleus

        """
        nuc = self.reactants[0]
        for n in self.reactants + self.products:
            if n.A < nuc.A or (n.A == nuc.A and n.Z > nuc.Z):
                nuc = n
        return nuc

    def swap_protons(self):
        """Change any protons in the rate to NSE protons.  These act
        the same as protons but will be kept as distinct in the
        network.

        """

        p = Nucleus("p")
        p_nse = Nucleus("p_nse")

        for n, nuc in enumerate(self.reactants):
            if nuc == p:
                self.reactants[n] = p_nse

        for n, nuc in enumerate(self.products):
            if nuc == p:
                self.products[n] = p_nse

        # we need to update the Q value and the print string for the rate

        self._set_q()
        self._set_screening()
        self._set_print_representation()

    def reactant_count(self, n):
        """Return the number of times nucleus n appears as a reactant
        in the rate.  Use the stoichiometry dict if present.

        Parameters
        ----------
        n : Nucleus
            the nucleus appearing as a reactant

        Returns
        -------
        float

        """

        c_reac = self.reactants.count(n)

        if self.stoichiometry and c_reac > 0:
            return self.stoichiometry.get(n, c_reac)
        return c_reac

    def product_count(self, n):
        """Return the number of times nucleus n appears as a product
        in the rate.  Use the stoichiometry dict if present.

        Parameters
        ----------
        n : Nucleus
            the nucleus appearing as a product

        Returns
        -------
        float

        """

        c_prod = self.products.count(n)

        if self.stoichiometry and c_prod > 0:
            return self.stoichiometry.get(n, c_prod)
        return c_prod

    def modify_products(self, new_products):
        """Change the products of the rate to new_products.  This will
        recompute the Q value and update the print representation.

        Parameters
        ----------
        new_products : list(Nucleus)
            the new products to use with the rate.

        """

        self.products = Nucleus.cast_list(new_products, allow_single=True)
        self.modified = True

        # we need to update the Q value and the print string for the rate

        self._set_q()
        self._set_screening()
        self._set_print_representation()

    def evaluate_screening(self, rho, T, composition, screen_func):
        """Evaluate the screening correction for this rate.

        Parameters
        ----------
        rho : float
            density used to evaluate screening
        T : float
            temperature used to evaluate screening
        composition : Composition
            composition used to evaluate screening
        screen_func : Callable
            one of the screening functions from :py:mod:`pynucastro.screening`

        Returns
        -------
        float

        """

        ys = composition.get_molar()
        plasma_state = make_plasma_state(T, rho, ys)
        scor = 1.0

        # We can have three cases:
        # 3-body reaction, i.e. 3-alpha: 2 ScreeningPair's
        # 2-body reaction              : 1 ScreeningPair
        # Photodisintegration (1-body) : 0 ScreeningPair

        screening_map = get_screening_map([self])

        # Handle 0 ScreeningPair case
        if not screening_map:
            return scor

        # Handle 3-alpha case explicitly
        if "He4_He4_He4" in [scr.name for scr in screening_map]:

            # We should have two ScreeningPair's in this case
            # He4_He4_He4 and He4_He4_He4_dummy
            assert len(screening_map) == 2

            for scr in screening_map:
                scn_fac = make_screen_factors(scr.n1, scr.n2)
                scor *= screen_func(plasma_state, scn_fac)

        # Now handle 2-body reaction
        else:
            scr = screening_map[0]

            # Make sure no dummy nuclei exist in this case
            # Otherwise we have more than 2-body reaction
            assert not (scr.n1.dummy or scr.n2.dummy)
            assert len(screening_map) == 1

            scn_fac = make_screen_factors(scr.n1, scr.n2)
            scor = screen_func(plasma_state, scn_fac)

        return scor

    def ydot_string_py(self):
        """Construct the string containing the term in a dY/dt
        equation in a reaction network corresponding to this rate.

        Returns
        -------
        str

        """

        ydot_string_components = []

        # prefactor (for double counting)
        if self.prefactor != 1.0:
            ydot_string_components.append(f"{self.prefactor:1.14e}")

        # density dependence
        if self.dens_exp == 1:
            ydot_string_components.append("rho")
        elif self.dens_exp != 0:
            ydot_string_components.append(f"rho**{self.dens_exp}")

        # electron fraction dependence
        if self.weak_type == 'electron_capture' and not self.tabular:
            ydot_string_components.append("ye(Y)")

        # composition dependence
        for r in sorted(set(self.reactants)):
            c = self.reactants.count(r)
            if c > 1:
                ydot_string_components.append(f"Y[j{r.raw}]**{c}")
            else:
                ydot_string_components.append(f"Y[j{r.raw}]")

        # rate_eval.{fname}
        ydot_string_components.append(f"rate_eval.{self.fname}")

        return "*".join(ydot_string_components)

    def eval(self, T, *, rho=None, comp=None,
             screen_func=None):
        """Evaluate the reaction rate for temperature T.  This is a stub
        and should be implemented by the derived class.

        Parameters
        ----------
        T : float
            the temperature to evaluate the rate at
        rho : float
            the density to evaluate the rate and screening effects at.
        comp : float
            the composition (of type
            :py:class:`Composition <pynucastro.networks.rate_collection.Composition>`)
            to evaluate the rate and screening effects with.
        screen_func : Callable
            one of the screening functions from :py:mod:`pynucastro.screening`
            -- if provided, then the rate will include the screening correction

        Raises
        ------
        NotImplementedError

        """

        raise NotImplementedError("base Rate class does not know how to eval()")

    def function_string_py(self):
        """Return a string containing the python function that
        computes the rate.

        Raises
        ------
        NotImplementedError

        """

        raise NotImplementedError("base Rate class does not implement function_string_py()")

    def jacobian_string_py(self, y_i):
        """Return a string containing the term in a jacobian matrix
        in a reaction network corresponding to this rate
        differentiated with respect to ``y_i``

        Parameters
        ----------
        y_i : Nucleus
            the nucleus we are differentiating with respect to.

        Returns
        -------
        str

        """
        if y_i not in self.reactants:
            return ""

        jac_string_components = []

        # prefactor
        if self.prefactor != 1.0:
            jac_string_components.append(f"{self.prefactor:1.14e}")

        # density dependence
        if self.dens_exp == 1:
            jac_string_components.append("rho")
        elif self.dens_exp != 0:
            jac_string_components.append(f"rho**{self.dens_exp}")

        # electron fraction dependence
        if self.weak_type == 'electron_capture' and not self.tabular:
            jac_string_components.append("ye(Y)")

        # composition dependence
        for r in sorted(set(self.reactants)):
            c = self.reactants.count(r)
            if y_i == r:
                # take the derivative
                if c == 1:
                    continue
                if c > 2:
                    jac_string_components.append(f"{c}*Y[j{r.raw}]**{c-1}")
                elif c == 2:
                    jac_string_components.append(f"2*Y[j{r.raw}]")
            else:
                # this nucleus is in the rate form, but we are not
                # differentiating with respect to it
                if c > 1:
                    jac_string_components.append(f"Y[j{r.raw}]**{c}")
                else:
                    jac_string_components.append(f"Y[j{r.raw}]")

        # rate_eval.{fname}
        jac_string_components.append(f"rate_eval.{self.fname}")

        return "*".join(jac_string_components)

    def eval_jacobian_term(self, T, rho, comp, y_i, *,
                           screen_func=None):
        """Evaluate drate/d(y_i), the derivative of the rate with
        respect to ``y_i``.  This rate term has the full composition
        and density dependence, i.e.:

        rate = ρ**n Y1**a Y2**b ... N_A <σv>

        The derivative is only non-zero if this term depends on
        nucleus ``y_i``.

        Parameters
        ----------
        T : float
            the temperature to evaluate the rate with
        rho : float
            the density to evaluate the rate with
        comp : Composition
            the composition to use in the rate evaluation
        y_i : Nucleus
            the nucleus we are differentiating with respect to
        screen_func : Callable
            one of the screening functions from :py:mod:`pynucastro.screening`
            -- if provided, then the jacobian_term will include the
            screening correction.

        Returns
        -------
        float

        """
        if y_i not in self.reactants:
            return 0.0

        ymolar = comp.get_molar()

        # composition dependence
        Y_term = 1.0
        for r in sorted(set(self.reactants)):
            c = self.reactants.count(r)
            if y_i == r:
                # take the derivative
                if c == 1:
                    continue
                Y_term *= c * ymolar[r]**(c-1)
            else:
                # this nucleus is in the rate form, but we are not
                # differentiating with respect to it
                Y_term *= ymolar[r]**c

        # density dependence
        dens_term = rho**self.dens_exp

        # electron fraction dependence
        if self.weak_type == 'electron_capture' and not self.tabular:
            y_e_term = comp.ye
        else:
            y_e_term = 1.0

        # finally evaluate the rate -- for tabular rates, we need to set rhoY
        rate_eval = self.eval(T, rho=rho, comp=comp,
                              screen_func=screen_func)

        return self.prefactor * dens_term * y_e_term * Y_term * rate_eval


class RateSource:
    """A class that stores the reference label information for various rates."""

    csv_path = _find_rate_file("rate_sources.csv")

    urls = {
        "debo": "https://doi.org/10.1103/RevModPhys.89.035007",
        "langanke": "https://doi.org/10.1006/adnd.2001.0865",
        "suzuki": "https://doi.org/10.3847/0004-637X/817/2/163",
        "ffn": "https://doi.org/10.1086/190779",
        "pruet_fuller": "https://doi.org/10.1086/376753",
        "reaclib": "https://reaclib.jinaweb.org/labels.php?action=viewLabel&label=",
        "iliadis2022": "https://journals.aps.org/prc/abstract/10.1103/PhysRevC.106.055802"
    }

    @staticmethod
    def _read_rate_sources(urls: dict[str, str], csv_path: Path) -> dict[str, dict[str, str]]:
        """Build the labels dictionary from the supplied csv file."""

        labels = {}
        with csv_path.open("r") as csv:
            lines = csv.readlines()
            column_titles = lines[0].split("|")
            for line in lines[1:]:
                cells = [cell.strip() for cell in line.split("|")]
                label = cells[0]
                label_data = labels[label.lower()] = dict(zip(column_titles, cells))
                label_data["URL"] = urls.get(label, urls["reaclib"] + label)
        return labels

    labels = _read_rate_sources(urls, csv_path)

    @classmethod
    def source(cls, label: str) -> dict[str, str] | None:
        """Return the source of a rate given its label, and None if
        not found.

        Parameters
        ----------
        label : str

        """

        return cls.labels.get(label.lower().strip())


class RatePair:
    """A pair of rates: the forward and reverse rates for a single
    reaction sequence.  Forward rates are those with Q >= 0.

    Parameters
    ----------
    forward : Rate
        the forward rate
    reverse : Rate
        the reverse rate

    """

    def __init__(self, forward=None, reverse=None):
        self.forward = forward
        self.reverse = reverse

    def __repr__(self):
        return f"forward: {self.forward} ; reverse: {self.reverse}"

    def __lt__(self, other):
        if self.forward is not None and other.forward is not None:
            return self.forward < other.forward
        if self.forward is None:
            return False
        return True

    def __eq__(self, other):
        return self.forward == other.forward and self.reverse == other.reverse<|MERGE_RESOLUTION|>--- conflicted
+++ resolved
@@ -400,16 +400,11 @@
         if self.removed:
             self.label = "removed"
 
-<<<<<<< HEAD
-=======
         # Set fname last
->>>>>>> 01723b1f
         reactants_str = '_'.join([repr(nuc) for nuc in self.reactants])
         products_str = '_'.join([repr(nuc) for nuc in self.products])
         self.fname = f'{reactants_str}_to_{products_str}_{self.label}'
 
-<<<<<<< HEAD
-=======
         # Treat special duplicate rate cases
         # These are likely weak rates with beta plus decay and electron captures
         # So add weak_type to them.
@@ -418,7 +413,6 @@
         if is_dupe:
             self.fname += '_' + self.weak_type
 
->>>>>>> 01723b1f
     def _set_rhs_properties(self):
         """Compute statistical prefactor and density exponent from the
         reactants.
