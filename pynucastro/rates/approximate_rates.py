--- conflicted
+++ resolved
@@ -69,11 +69,7 @@
         approximation we are creating.  For "ap_pg", this would be
         A(a, g)B.  For "nn_g", there is no unapproximated counterpart
         so we would pass in ``None``.
-<<<<<<< HEAD
-    secondary_rates : list, tuple
-=======
     secondary_rates : list(Rate)
->>>>>>> 5ffcfe5c
         A list of :py:class:`Rate <pynucastro.rates.rate.Rate>` objects
         containing all of the other forward rates needed to make the
         approximation.
@@ -82,11 +78,7 @@
         approximation we are creating.  For "ap_pg", this would be
         B(g, a)A.  For "nn_g", there is no unapproximated counterpart,
         so we would pass in ``None``.
-<<<<<<< HEAD
-    secondary_reverse : list, tuple
-=======
     secondary_reverse : list(Rate)
->>>>>>> 5ffcfe5c
         A list of :py:class:`Rate <pynucastro.rates.rate.Rate>` objects
         containing all of the other reverse rates needed to make the
         approximation.
@@ -95,11 +87,7 @@
     approx_type : str
         The type of approximation to do.  Currently supported are
         "ap_pg" and "nn_g"
-<<<<<<< HEAD
-    use_idenitical_particle_factor : bool
-=======
     use_identical_particle_factor : bool
->>>>>>> 5ffcfe5c
         Usually if a rate has 2 reactants of the same type, we
         divide by 2, since the order doesn't matter.  However, for
         some approximations, like A(n,g)X(n,g)B -> A(nn,g), we
@@ -307,11 +295,7 @@
 
         Returns
         -------
-<<<<<<< HEAD
-        list
-=======
         list(Rate)
->>>>>>> 5ffcfe5c
 
         """
         return list(self.rates.values())
@@ -329,15 +313,8 @@
             the temperature to evaluate the rate at
         rho : float
             the density to evaluate the rate at
-<<<<<<< HEAD
-        comp : float
-            the composition (of type
-            :py:class:`Composition <pynucastro.networks.rate_collection.Composition>`)
-            to evaluate the rate with.
-=======
         comp : Composition
             the composition to evaluate the rate with
->>>>>>> 5ffcfe5c
 
         Returns
         -------
@@ -486,11 +463,7 @@
             If ``true``, then we leave the function unclosed (no "}"
             at the end).  This can allow additional functions to add
             to this output.
-<<<<<<< HEAD
-        extra_args : list, tuple
-=======
         extra_args : list(str)
->>>>>>> 5ffcfe5c
             A list of strings representing additional arguments that
             should be appended to the argument list when defining the
             function interface.
