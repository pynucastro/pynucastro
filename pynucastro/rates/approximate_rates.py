from pynucastro.nucdata import Nucleus
from pynucastro.rates.rate import Rate


def create_double_neutron_capture(lib, reactant, product):
    """a helper function that will return an ApproximateRate object
    for the "nn_g" approximation"""

    intermediate = Nucleus(f"{reactant.el}{reactant.A+1}")

    forward_1 = lib.get_rate_by_name(f"{reactant.raw}(n,){intermediate.raw}")
    forward_2 = lib.get_rate_by_name(f"{intermediate.raw}(n,){product.raw}")

    reverse_1 = lib.get_rate_by_name(f"{product.raw}(,n){intermediate.raw}")
    reverse_2 = lib.get_rate_by_name(f"{intermediate.raw}(,n){reactant.raw}")

    return ApproximateRate(None, [forward_1, forward_2],
                           None, [reverse_1, reverse_2],
                           approx_type="nn_g")


class ApproximateRate(Rate):

    def __init__(self, primary_rate, secondary_rates,
                 primary_reverse, secondary_reverse, *,
<<<<<<< HEAD
                 is_reverse=False, approx_type="ap_pg"):
        """the primary rate has the same reactants and products and
        the final approximate rate would have.  It can be None.  The
        secondary rates are ordered such that together they would give
        the same sequence

        """
=======
                 is_reverse=False, approx_type="ap_pg",
                 use_identical_particle_factor=True):
        """the primary rate has the same reactants and products and the final
        approximate rate would have.  The secondary rates are ordered such that
        together they would give the same sequence"""
>>>>>>> 205e1c0b

        self.primary_rate = primary_rate
        self.secondary_rates = secondary_rates

        self.primary_reverse = primary_reverse
        self.secondary_reverse = secondary_reverse

        self.is_reverse = is_reverse

        self.approx_type = approx_type

        if self.approx_type == "ap_pg":

            # an ap_pg approximate rate combines A(a,g)B and A(a,p)X(p,g)B into a
            # single effective rate by assuming proton equilibrium.

            assert len(self.secondary_rates) == 2

            # make sure that the primary forward rate makes sense
            # this should be A(a,g)B

            assert Nucleus("he4") in self.primary_rate.reactants and len(self.primary_rate.products) == 1

            # we are going to define the product A and reactant B from this reaction

            self.primary_reactant = max(self.primary_rate.reactants)
            self.primary_product = max(self.primary_rate.products)

            # the first secondary rate should be A(a,p)X, where X is the
            # intermediate nucleus

            assert (self.primary_reactant in self.secondary_rates[0].reactants and
                    Nucleus("he4") in self.secondary_rates[0].reactants and
                    Nucleus("p") in self.secondary_rates[0].products)

            # the intermediate nucleus is not in our network, so make it
            # dummy

            self.intermediate_nucleus = max(self.secondary_rates[0].products)
            #self.intermediate_nucleus.dummy = True

            # now the second secondary rate show be X(p,g)B

            assert (self.intermediate_nucleus in self.secondary_rates[1].reactants and
                    Nucleus("p") in self.secondary_rates[1].reactants and
                    self.primary_product in secondary_rates[1].products)

            # now ensure that the reverse rate makes sense

            # the primary reverse rate is B(g,a)A

            assert (self.primary_product in self.primary_reverse.reactants and
                    self.primary_reactant in self.primary_reverse.products)

            # now the first secondary reverse rate should be B(g,p)X

            assert (self.primary_product in self.secondary_reverse[0].reactants and
                    self.intermediate_nucleus in secondary_reverse[0].products and
                    Nucleus("p") in secondary_reverse[0].products)

            # and the second secondary reverse rate should be X(p,a)A

            assert (self.intermediate_nucleus in self.secondary_reverse[1].reactants and
                    Nucleus("p") in self.secondary_reverse[1].reactants and
                    self.primary_reactant in self.secondary_reverse[1].products and
                    Nucleus("he4") in self.secondary_reverse[1].products)

            # now initialize the super class with these reactants and products

            if not self.is_reverse:
                super().__init__(reactants=[self.primary_reactant, Nucleus("he4")],
                                 products=[self.primary_product],
                                 label="approx",
                                 use_identical_particle_factor=use_identical_particle_factor)
            else:
                super().__init__(reactants=[self.primary_product],
                                 products=[self.primary_reactant, Nucleus("he4")],
                                 label="approx",
                                 use_identical_particle_factor=use_identical_particle_factor)

            self.chapter = "a"

        elif self.approx_type == "nn_g":

            # a nn_g approximate rate combines A(n,g)X(n,g)B into a
            # single effective rate by assuming neutron equilibrium.

            assert self.primary_rate is None
            assert len(self.secondary_rates) == 2

            # make sure that the pair of forward secondary makes sense

            for rr in self.secondary_rates:
                assert Nucleus("n") in rr.reactants and len(rr.products) == 1

            # make sure that the intermediate nucleus matches
            assert self.secondary_rates[0].products[0] == max(self.secondary_rates[1].reactants)

            # we are going to define the product A and reactant B from
            # these forward secondary rates

            self.primary_reactant = max(self.secondary_rates[0].reactants)
            self.primary_product = max(self.secondary_rates[1].products)

            # the intermediate nucleus is not in our network, so make it
            # dummy

            self.intermediate_nucleus = max(self.secondary_rates[0].products)
            #self.intermediate_nucleus.dummy = True

            # now ensure that the reverse rates makes sense

            assert self.primary_reverse is None
            assert len(self.secondary_reverse) == 2

            for rr in self.secondary_reverse:
                assert len(rr.reactants) == 1

            # now the first secondary reverse rate should be B(g,n)X

            assert (self.primary_product in self.secondary_reverse[0].reactants and
                    self.intermediate_nucleus in secondary_reverse[0].products and
                    Nucleus("n") in secondary_reverse[0].products)

            # and the second secondary reverse rate should be X(g,n)A

            assert (self.intermediate_nucleus in self.secondary_reverse[1].reactants and
                    self.primary_reactant in self.secondary_reverse[1].products and
                    Nucleus("n") in self.secondary_reverse[1].products)

            # now initialize the super class with these reactants and products

            # todo: need to prevent identical particle factor
            if not self.is_reverse:
                super().__init__(reactants=[self.primary_reactant, Nucleus("n"), Nucleus("n")],
                                 products=[self.primary_product], label="approx")
            else:
                super().__init__(reactants=[self.primary_product],
                                 products=[self.primary_reactant, Nucleus("n"), Nucleus("n")], label="approx")

            self.chapter = "a"

        else:
            raise NotImplementedError(f"approximation type {self.approx_type} not supported")

        # update the Q value
        self._set_q()

    def get_child_rates(self):
        """return a list of all of the rates that are used in this approximation"""
        tlist = []
        if self.primary_rate:
            tlist += [self.primary_rate]
        tlist += self.secondary_rates
        if self.primary_reverse:
            tlist += [self.primary_reverse]
        tlist += self.secondary_reverse
        return tlist

    def _set_screening(self):
        # the individual rates are screened -- we don't screen the combination of them
        pass

    def eval(self, T, *, rho=None, comp=None):
        """evaluate the approximate rate"""

        if self.approx_type == "ap_pg":
            if not self.is_reverse:  # pylint: disable=no-else-return
                # the approximate forward rate is r_ag + r_ap r_pg / (r_pg + r_pa)
                r_ag = self.primary_rate.eval(T)
                r_ap = self.secondary_rates[0].eval(T)
                r_pg = self.secondary_rates[1].eval(T)

                r_pa = self.secondary_reverse[1].eval(T)

                return r_ag + r_ap * r_pg / (r_pg + r_pa)

            else:
                # the approximate reverse rate is r_ga + r_pa r_gp / (r_pg + r_pa)

                r_ga = self.primary_reverse.eval(T)
                r_gp = self.secondary_reverse[0].eval(T)
                r_pa = self.secondary_reverse[1].eval(T)

                r_pg = self.secondary_rates[1].eval(T)

                return r_ga + r_pa * r_gp / (r_pg + r_pa)
        raise NotImplementedError(f"approximation type {self.approx_type} not supported")

    def function_string_py(self):
        """
        Return a string containing python function that computes the
        approximate rate
        """

        if self.approx_type != "ap_pg":
            raise NotImplementedError("don't know how to work with this approximation")

        string = ""
        string += "@numba.njit()\n"
        string += f"def {self.fname}(rate_eval, tf):\n"

        if not self.is_reverse:

            # first we need to get all of the rates that make this up
            string += f"    r_ag = rate_eval.{self.primary_rate.fname}\n"
            string += f"    r_ap = rate_eval.{self.secondary_rates[0].fname}\n"
            string += f"    r_pg = rate_eval.{self.secondary_rates[1].fname}\n"
            string += f"    r_pa = rate_eval.{self.secondary_reverse[1].fname}\n"

            # now the approximation
            string += "    rate = r_ag + r_ap * r_pg / (r_pg + r_pa)\n"

        else:

            # first we need to get all of the rates that make this up
            string += f"    r_ga = rate_eval.{self.primary_reverse.fname}\n"
            string += f"    r_pa = rate_eval.{self.secondary_reverse[1].fname}\n"
            string += f"    r_gp = rate_eval.{self.secondary_reverse[0].fname}\n"
            string += f"    r_pg = rate_eval.{self.secondary_rates[1].fname}\n"

            # now the approximation
            string += "    rate = r_ga + r_pa * r_gp / (r_pg + r_pa)\n"

        string += f"    rate_eval.{self.fname} = rate\n\n"
        return string

    def function_string_cxx(self, dtype="double", specifiers="inline", leave_open=False, extra_args=()):
        """
        Return a string containing C++ function that computes the
        approximate rate
        """

        if self.approx_type != "ap_pg":
            raise NotImplementedError("don't know how to work with this approximation")

        args = ["const T& rate_eval", f"{dtype}& rate", f"{dtype}& drate_dT", *extra_args]
        fstring = ""
        fstring = "template <typename T>\n"
        fstring += f"{specifiers}\n"
        fstring += f"void rate_{self.cname()}({', '.join(args)}) {{\n\n"

        if not self.is_reverse:

            # first we need to get all of the rates that make this up
            fstring += f"    {dtype} r_ag = rate_eval.screened_rates(k_{self.primary_rate.cname()});\n"
            fstring += f"    {dtype} r_ap = rate_eval.screened_rates(k_{self.secondary_rates[0].cname()});\n"
            fstring += f"    {dtype} r_pg = rate_eval.screened_rates(k_{self.secondary_rates[1].cname()});\n"
            fstring += f"    {dtype} r_pa = rate_eval.screened_rates(k_{self.secondary_reverse[1].cname()});\n"

            # now the approximation
            fstring += f"    {dtype} dd = 1.0_rt / (r_pg + r_pa);\n"
            fstring += "    rate = r_ag + r_ap * r_pg * dd;\n"
            fstring += "    if constexpr (std::is_same_v<T, rate_derivs_t>) {\n"
            fstring += f"        {dtype} drdT_ag = rate_eval.dscreened_rates_dT(k_{self.primary_rate.cname()});\n"
            fstring += f"        {dtype} drdT_ap = rate_eval.dscreened_rates_dT(k_{self.secondary_rates[0].cname()});\n"
            fstring += f"        {dtype} drdT_pg = rate_eval.dscreened_rates_dT(k_{self.secondary_rates[1].cname()});\n"
            fstring += f"        {dtype} drdT_pa = rate_eval.dscreened_rates_dT(k_{self.secondary_reverse[1].cname()});\n"
            fstring += "        drate_dT = drdT_ag + drdT_ap * r_pg * dd + r_ap * drdT_pg * dd - r_ap * r_pg * dd * dd * (drdT_pg + drdT_pa);\n"
            fstring += "    }\n"
        else:

            # first we need to get all of the rates that make this up
            fstring += f"    {dtype} r_ga = rate_eval.screened_rates(k_{self.primary_reverse.cname()});\n"
            fstring += f"    {dtype} r_pa = rate_eval.screened_rates(k_{self.secondary_reverse[1].cname()});\n"
            fstring += f"    {dtype} r_gp = rate_eval.screened_rates(k_{self.secondary_reverse[0].cname()});\n"
            fstring += f"    {dtype} r_pg = rate_eval.screened_rates(k_{self.secondary_rates[1].cname()});\n"

            # now the approximation
            fstring += f"    {dtype} dd = 1.0_rt / (r_pg + r_pa);\n"
            fstring += "    rate = r_ga + r_gp * r_pa * dd;\n"
            fstring += "    if constexpr (std::is_same_v<T, rate_derivs_t>) {\n"
            fstring += f"        {dtype} drdT_ga = rate_eval.dscreened_rates_dT(k_{self.primary_reverse.cname()});\n"
            fstring += f"        {dtype} drdT_pa = rate_eval.dscreened_rates_dT(k_{self.secondary_reverse[1].cname()});\n"
            fstring += f"        {dtype} drdT_gp = rate_eval.dscreened_rates_dT(k_{self.secondary_reverse[0].cname()});\n"
            fstring += f"        {dtype} drdT_pg = rate_eval.dscreened_rates_dT(k_{self.secondary_rates[1].cname()});\n"
            fstring += "        drate_dT = drdT_ga + drdT_gp * r_pa * dd + r_gp * drdT_pa * dd - r_gp * r_pa * dd * dd * (drdT_pg + drdT_pa);\n"
            fstring += "    }\n"

        if not leave_open:
            fstring += "}\n\n"

        return fstring<|MERGE_RESOLUTION|>--- conflicted
+++ resolved
@@ -23,21 +23,14 @@
 
     def __init__(self, primary_rate, secondary_rates,
                  primary_reverse, secondary_reverse, *,
-<<<<<<< HEAD
-                 is_reverse=False, approx_type="ap_pg"):
-        """the primary rate has the same reactants and products and
-        the final approximate rate would have.  It can be None.  The
+                 is_reverse=False, approx_type="ap_pg",
+                 use_identical_particle_factor=True):
+        """the primary rate has the same reactants and products as the
+        final approximate rate would have.  It can be None.  The
         secondary rates are ordered such that together they would give
         the same sequence
 
         """
-=======
-                 is_reverse=False, approx_type="ap_pg",
-                 use_identical_particle_factor=True):
-        """the primary rate has the same reactants and products and the final
-        approximate rate would have.  The secondary rates are ordered such that
-        together they would give the same sequence"""
->>>>>>> 205e1c0b
 
         self.primary_rate = primary_rate
         self.secondary_rates = secondary_rates
