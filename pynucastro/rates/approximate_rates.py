--- conflicted
+++ resolved
@@ -133,7 +133,11 @@
 
             self.chapter = "a"
 
-<<<<<<< HEAD
+            self.hidden_rates = [self.rates["A(a,p)X"],
+                                 self.rates["X(p,g)B"],
+                                 self.rates["B(g,p)X"],
+                                 self.rates["X(p,a)A"]]
+
         elif self.approx_type == "nn_g":
 
             # a nn_g approximate rate combines A(n,g)X(n,g)B into a
@@ -202,12 +206,9 @@
                                  use_identical_particle_factor=use_identical_particle_factor)
 
             self.chapter = "a"
-=======
-            self.hidden_rates = [self.rates["A(a,p)X"],
-                                 self.rates["X(p,g)B"],
-                                 self.rates["B(g,p)X"],
-                                 self.rates["X(p,a)A"]]
->>>>>>> c7ef914b
+
+            # none of these rates directly appear as links in the network
+            self.hidden_rates = list(self.rates.values())
 
         else:
             raise NotImplementedError(f"approximation type {self.approx_type} not supported")
