"""Support for a pure Fortran reaction network.  These functions will
write the Fortran code necessary to integrate a reaction network
comprised of the rates that are passed in.

"""

from __future__ import print_function

import os
import shutil
import re
import glob
import sympy
from collections import OrderedDict
from abc import ABC, abstractmethod

from pynucastro.networks import RateCollection
from pynucastro.nucdata import BindingTable


class BaseFortranNetwork(ABC, RateCollection):
    """Interpret the collection of rates and nuclei and produce the
    Fortran code needed to integrate the network.

    """

    def __init__(self, *args, **kwargs):
        """Initialize the Fortran network.  We take a single argument: a list
        of rate files that will make up the network

        """

        super(BaseFortranNetwork, self).__init__(*args, **kwargs)

        # Get the template files for writing this network code
        self.template_files = self._get_template_files()

        # a dictionary of functions to call to handle specific parts
        # of the Fortran template
        self.ftags = OrderedDict()
        self.ftags['<nrates>'] = self._nrates
        self.ftags['<nrat_reaclib>'] = self._nrat_reaclib
        self.ftags['<nrat_tabular>'] = self._nrat_tabular
        self.ftags['<nspec>'] = self._nspec
        self.ftags['<nspec_evolve>'] = self._nspec_evolve
        self.ftags['<network_name>'] = self._network_name
        self.ftags['<nrxn>'] = self._nrxn
        self.ftags['<jion>'] = self._jion
        self.ftags['<spec_names>'] = self._spec_names
        self.ftags['<short_spec_names>'] = self._short_spec_names
        self.ftags['<ebind>'] = self._ebind
        self.ftags['<aion>'] = self._aion
        self.ftags['<aion_inv>'] = self._aion_inv
        self.ftags['<zion>'] = self._zion
        self.ftags['<nion>'] = self._nion
        self.ftags['<screen_add>'] = self._screen_add
        self.ftags['<compute_screening_factors>'] = self._compute_screening_factors
        self.ftags['<write_reaclib_metadata>'] = self._write_reaclib_metadata
        self.ftags['<table_num>'] = self._table_num
        self.ftags['<public_table_indices>'] = self._public_table_indices
        self.ftags['<table_indices>'] = self._table_indices
        self.ftags['<declare_tables>'] = self._declare_tables
        self.ftags['<declare_managed_tables>'] = self._declare_managed_tables
        self.ftags['<table_init_meta>'] = self._table_init_meta
        self.ftags['<table_term_meta>'] = self._table_term_meta
        self.ftags['<table_rates_indices>'] = self._table_rates_indices
        self.ftags['<compute_tabular_rates>'] = self._compute_tabular_rates
        self.ftags['<ydot_declare_scratch>'] = self._ydot_declare_scratch
        self.ftags['<ydot_scratch>'] = self._ydot_scratch
        self.ftags['<ydot>'] = self._ydot
        self.ftags['<enuc_add_energy_rate>'] = self._enuc_add_energy_rate
        self.ftags['<jacnuc_declare_scratch>'] = self._jacnuc_declare_scratch
        self.ftags['<jacnuc_scratch>'] = self._jacnuc_scratch
        self.ftags['<jacnuc>'] = self._jacnuc
        self.ftags['<yinit_nuc>'] = self._yinit_nuc
        self.ftags['<initial_mass_fractions>'] = self._initial_mass_fractions
        self.ftags['<probin_mass_fractions>'] = self._probin_mass_fractions
        self.ftags['<parameters_mass_fractions>'] = self._parameters_mass_fractions
        self.ftags['<final_net_print>'] = self._final_net_print
        self.ftags['<headerline>'] = self._headerline
        self.ftags['<pynucastro_home>'] = self._pynucastro_home
        self.indent = '  '

        self.use_cse = False

        self.float_explicit_num_digits = 17

        self.ydot_out_scratch = None
        self.ydot_out_result  = None
        self.solved_ydot      = False
        self.jac_out_scratch  = None
        self.jac_out_result   = None
        self.jac_null_entries = None
        self.solved_jacobian  = False
        self.symbol_ludict = OrderedDict() # Symbol lookup dictionary

        self.num_screen_calls = None

        # Define these for the particular network
        self.name_rate_data = 'screened_rates'
        self.name_y         = 'Y'
        self.name_ydot      = 'ydot'
        self.name_ydot_nuc  = 'ydot_nuc'
        self.name_jacobian  = 'jac'
        self.name_jacobian_nuc  = 'jac'
        self.name_density   = 'state % rho'
        self.name_electron_fraction = 'state % y_e'
        self.symbol_ludict['__dens__'] = self.name_density
        self.symbol_ludict['__y_e__'] = self.name_electron_fraction

    @abstractmethod
    def _get_template_files(self):
        # This method should be overridden by derived classes
        # to support specific output templates.
        # This method returns a list of strings that are file paths to template files.
        return []

    def ydot_string(self, rate):
        """
        return a string containing the term in a dY/dt equation
        in a reaction network corresponding to this rate for Fortran 90.
        """

        # composition dependence
        Y_string = ""
        for n, r in enumerate(sorted(set(rate.reactants))):
            c = rate.reactants.count(r)
            if c > 1:
                Y_string += self.name_y + "(j{})**{}".format(r, c)
            else:
                Y_string += self.name_y + "(j{})".format(r)

            if n < len(set(rate.reactants))-1:
                Y_string += " * "

        # density dependence
        if rate.dens_exp == 0:
            dens_string = ""
        elif rate.dens_exp == 1:
            dens_string = "{} * ".format(self.name_density)
        else:
            dens_string = "{}**{} * ".format(self.name_density, rate.dens_exp)

        # prefactor
        if not rate.prefactor == 1.0:
            prefactor_string = "{:1.14e} * ".format(rate.prefactor).replace('e','d')
        else:
            prefactor_string = ""

        return "{}{}{} * {}(i_scor, k_{}) * {}(i_rate, k_{})".format(
            prefactor_string,
            dens_string,
            Y_string,
            self.name_rate_data,
            rate.fname,
            self.name_rate_data,
            rate.fname)

    def ydot_term_symbol(self, rate, y_i):
        """
        return a sympy expression containing this rate's contribution to
        the ydot term for nuclide y_i.
        """
        srate = self.specific_rate_symbol(rate)

        # Check if y_i is a reactant or product
        c_reac = rate.reactants.count(y_i)
        c_prod = rate.products.count(y_i)
        if c_reac == 0 and c_prod == 0:
            # The rate doesn't contribute to the ydot for this y_i
            ydot_sym = float(sympy.sympify(0.0))
        else:
            # y_i appears as a product or reactant
            ydot_sym = (c_prod - c_reac) * srate
        return ydot_sym.evalf(n=self.float_explicit_num_digits)

    def specific_rate_symbol(self, rate):
        """
        return a sympy expression containing the term in a dY/dt equation
        in a reaction network corresponding to this rate.

        Also enter the symbol and substitution in the lookup table.
        """

        # composition dependence
        Y_sym = 1
        for r in sorted(set(rate.reactants)):
            c = rate.reactants.count(r)
            sym_final = self.name_y + '(j{})'.format(r)
            sym_temp  = 'Y__j{}__'.format(r)
            self.symbol_ludict[sym_temp] = sym_final
            Y_sym = Y_sym * sympy.symbols(sym_temp)**c

        # density dependence
        dens_sym = sympy.symbols('__dens__')**rate.dens_exp

        # electron fraction if electron capture reaction
        if (rate.weak_type == 'electron_capture' and not rate.tabular):
            y_e_sym = sympy.symbols('__y_e__')
        else:
            y_e_sym = sympy.sympify(1)

        # prefactor
        prefactor_sym = sympy.sympify(1)/sympy.sympify(rate.inv_prefactor)

        # screened rate
        sym_final = self.name_rate_data + '(k_{})'.format(rate.fname)
        sym_temp  = 'NRD__k_{}__'.format(rate.fname)
        self.symbol_ludict[sym_temp] = sym_final
        screened_rate_sym = sympy.symbols(sym_temp)

        srate_sym = prefactor_sym * dens_sym * y_e_sym * Y_sym * screened_rate_sym
        return srate_sym

    def fortranify(self, s):
        """
        Given string s, will replace the symbols appearing as keys in
        self.symbol_ludict with their corresponding entries.
        """
        for k in self.symbol_ludict:
            v = self.symbol_ludict[k]
            s = s.replace(k,v)
        if s == '0':
            s = '0.0e0_rt'

        ## Replace all double precision literals with custom real type literals
        # constant type specifier
        const_spec = "_rt"

        # we want to replace any "d" scientific notation with the new style
        # this matches stuff like -1.25d-10, and gives us separate groups for the
        # prefix and exponent.  The [^\w] makes sure a letter isn't right in front
        # of the match (like 'k3d-1'). Alternately, we allow for a match at the start of the string.
        d_re = re.compile(r"([^\w\+\-]|\A)([\+\-0-9.][0-9.]+)[dD]([\+\-]?[0-9]+)", re.IGNORECASE|re.DOTALL)

        # update "d" scientific notation -- allow for multiple constants in a single string
        for dd in d_re.finditer(s):
            prefix = dd.group(2)
            exponent = dd.group(3)
            new_num = "{}e{}{}".format(prefix, exponent, const_spec)
            old_num = dd.group(0).strip()
            s = s.replace(old_num, new_num)

        return s

    def jacobian_string(self, rate, ydot_j, y_i):
        """
        return a string containing the term in a jacobian matrix
        in a reaction network corresponding to this rate

        Returns the derivative of the j-th YDOT wrt. the i-th Y
        If the derivative is zero, returns the empty string ''

        ydot_j and y_i are objects of the class 'Nucleus'
        """
        if (ydot_j not in rate.reactants and ydot_j not in rate.products) or \
            y_i not in rate.reactants:
            return ''

        # composition dependence
        Y_string = ""
        for n, r in enumerate(sorted(set(rate.reactants))):
            c = rate.reactants.count(r)
            if y_i == r:
                if c == 1:
                    continue
                if n>0 and n < len(set(rate.reactants))-1:
                    Y_string += "*"
                if c > 2:
                    Y_string += "{}*{}(j{})**{}".format(c, self.name_y, r, c-1)
                elif c==2:
                    Y_string += "2*{}(j{})".format(self.name_y, r)
            else:
                if n>0 and n < len(set(rate.reactants))-1:
                    Y_string += "*"
                if c > 1:
                    Y_string += "{}(j{})**{}".format(self.name_y, r, c)
                else:
                    Y_string += "{}(j{})".format(self.name_y, r)

        # density dependence
        if rate.dens_exp == 0:
            dens_string = ""
        elif rate.dens_exp == 1:
            dens_string = "{} * ".format(self.name_density)
        else:
            dens_string = "{}**{} * ".format(self.name_density, rate.dens_exp)

        # prefactor
        if not rate.prefactor == 1.0:
            prefactor_string = "{:1.14e} * ".format(rate.prefactor).replace('e','d')
        else:
            prefactor_string = ""

        if Y_string=="" and dens_string=="" and prefactor_string=="":
            rstring = "{}{}{}   {}(i_scor, k_{}) * {}(i_rate, k_{})"
        else:
            rstring = "{}{}{} * {}(i_scor, k_{}) * {}(i_rate, k_{})"
        return rstring.format(prefactor_string, dens_string, Y_string,
                              self.name_rate_data, rate.fname,
                              self.name_rate_data, rate.fname)


    def jacobian_term_symbol(self, rate, ydot_j, y_i):
        """
        return a sympy expression containing the term in a jacobian matrix
        in a reaction network corresponding to this rate

        Returns the derivative of the j-th YDOT wrt. the i-th Y
        If the derivative is zero, returns 0.

        ydot_j and y_i are objects of the class 'Nucleus'
        """
        ydot_sym = self.ydot_term_symbol(rate, ydot_j)
        deriv_sym = sympy.symbols('Y__j{}__'.format(y_i))
        jac_sym = sympy.diff(ydot_sym, deriv_sym)
        symbol_is_null = False
        if jac_sym.equals(0):
            symbol_is_null = True
        return (jac_sym.evalf(n=self.float_explicit_num_digits), symbol_is_null)


    def compose_ydot(self):
        """create the expressions for dYdt for the nuclei, where Y is the
        molar fraction.

        """

        ydot = []
        for n in self.unique_nuclei:
            ydot_sym = float(sympy.sympify(0.0))
            for r in self.nuclei_consumed[n]:
                ydot_sym = ydot_sym + self.ydot_term_symbol(r, n)
            for r in self.nuclei_produced[n]:
                ydot_sym = ydot_sym + self.ydot_term_symbol(r, n)
            ydot.append(ydot_sym)

        if self.use_cse:
            scratch_sym = sympy.utilities.numbered_symbols('scratch_')
            scratch, result = sympy.cse(ydot, symbols=scratch_sym, order='none')

            result_out = []
            for r in result:
                result_out.append(r.evalf(n=self.float_explicit_num_digits))
            scratch_out = []
            for s in scratch:
                scratch_out.append([s[0], s[1].evalf(n=self.float_explicit_num_digits)])
            self.ydot_out_scratch = scratch_out
            self.ydot_out_result  = result_out
        else:
            self.ydot_out_scratch = None
            self.ydot_out_result  = ydot
        self.solved_ydot = True

    def compose_jacobian(self):
        """Create the Jacobian matrix, df/dY"""
        jac_null = []
        jac_sym = []
        for nj in self.unique_nuclei:
            for ni in self.unique_nuclei:
                rsym_is_null = True
                rsym = float(sympy.sympify(0.0))
                for r in self.nuclei_consumed[nj]:
                    rsym_add, rsym_add_null = self.jacobian_term_symbol(r, nj, ni)
                    rsym = rsym + rsym_add
                    rsym_is_null = rsym_is_null and rsym_add_null
                for r in self.nuclei_produced[nj]:
                    rsym_add, rsym_add_null = self.jacobian_term_symbol(r, nj, ni)
                    rsym = rsym + rsym_add
                    rsym_is_null = rsym_is_null and rsym_add_null
                jac_sym.append(rsym)
                jac_null.append(rsym_is_null)

        if self.use_cse:
            scratch_sym = sympy.utilities.numbered_symbols('scratch_')
            scratch, result = sympy.cse(jac_sym, symbols=scratch_sym, order='none')

            result_out = []
            for r in result:
                result_out.append(r.evalf(n=self.float_explicit_num_digits))
            scratch_out = []
            for s in scratch:
                scratch_out.append([s[0], s[1].evalf(n=self.float_explicit_num_digits)])
            self.jac_out_scratch = scratch_out
            self.jac_out_result  = result_out
        else:
            self.jac_out_scratch = None
            self.jac_out_result  = jac_sym
        self.jac_null_entries = jac_null
        self.solved_jacobian = True

    def io_open(self, infile, outfile):
        """open the input and output files"""
        try:
            of = open(outfile, "w")
        except:
            raise
        try:
            ifile = open(infile, 'r')
        except:
            raise
        return ifile, of

    def io_close(self, infile, outfile):
        """close the input and output files"""
        infile.close()
        outfile.close()

    def fmt_to_dp_f90(self, i):
        """convert a number to Fortran double precision format"""
        return '{:1.14e}'.format(float(i)).replace('e','d')

    def fmt_to_rt_f90(self, i):
        """convert a number to custom real type format"""
        return '{:1.14e}_rt'.format(float(i))

    def get_indent_amt(self, l, k):
        """determine the amount of spaces to indent a line"""
        rem = re.match(r'\A'+k+r'\(([0-9]*)\)\Z',l)
        return int(rem.group(1))

    def _write_network(self, use_cse=False):
        """
        This writes the RHS, jacobian and ancillary files for the system of ODEs that
        this network describes, using the template files.
        """
        self.use_cse = use_cse

        # Prepare RHS terms
        if not self.solved_ydot:
            self.compose_ydot()
        if not self.solved_jacobian:
            self.compose_jacobian()

        # Process template files
        for tfile in self.template_files:
            tfile_basename = os.path.basename(tfile)
            outfile    = tfile_basename.replace('.template', '')
            ifile, of = self.io_open(tfile, outfile)
            for l in ifile:
                ls = l.strip()
                foundkey = False
                for k in self.ftags:
                    if k in ls:
                        foundkey = True
                        n_indent = self.get_indent_amt(ls, k)
                        self.ftags[k](n_indent, of)
                if not foundkey:
                    of.write(l)
            self.io_close(ifile, of)

        # Copy any tables in the network to the current directory
        # if the table file cannot be found, print a warning and continue.
        for i_tab in self.tabular_rates:
            tr = self.rates[i_tab]
            tdir = os.path.dirname(tr.rfile_path)
            if tdir != os.getcwd():
                tdat_file = os.path.join(tdir, tr.table_file)
                if os.path.isfile(tdat_file):
                    shutil.copy(tdat_file, os.getcwd())
                else:
                    print('WARNING: Table data file {} not found.'.format(tr.table_file))

    def _nrates(self, n_indent, of):
        of.write('{}integer, parameter :: nrates = {}\n'.format(
            self.indent*n_indent,
            len(self.rates)))

<<<<<<< HEAD
    def get_screening_map(self):
        screening_map = []
        for k, r in enumerate(self.rates):
            if r.ion_screen:
                nucs = '{}_{}'.format(r.ion_screen[0], r.ion_screen[1])
                in_map = False
                for h, n1, n2, mrates, krates in screening_map:
                    if h==nucs:
                        in_map = True
                        mrates.append(r)
                        krates.append(k+1)
                        break
                if not in_map:
                    screening_map.append((nucs, r.ion_screen[0], r.ion_screen[1],
                                          [r], [k+1]))
        return screening_map

    def _compute_screening_factors(self, n_indent, of):
        screening_map = self.get_screening_map()
        for i, (h, n1, n2, mrates, krates) in enumerate(screening_map):
            of.write('\n{}call screen5(pstate, {}, scor, dscor_dt, dscor_dd)\n'.format(
                self.indent*n_indent, i+1))
            for r, k in zip(mrates, krates):
                of.write('{}rate_eval % unscreened_rates(i_scor,{}) = scor\n'.format(
                    self.indent*n_indent, k))
                of.write('{}rate_eval % unscreened_rates(i_dscor_dt,{}) = dscor_dt\n'.format(
                    self.indent*n_indent, k))
            of.write('\n')

        self.num_screen_calls = len(screening_map)
=======
    def _partition_factors(self, n_indent, of):
        for i, nr in enumerate(self.reaclib_rates):
            r = self.rates[nr]
            # if the Reaclib rate is flagged as "reverse" then
            # modify it by the ratio of partition functions
            if r.reverse:
                for n in r.products:
                    of.write('{}pf = interpolate_partition_functions(j{}, temp)\n'.format(
                             self.indent*n_indent, n))
                    of.write('{}rate_eval % unscreened_rates(i_rate, k_{}) = rate_eval % unscreened_rates(i_rate, k_{}) * pf\n'.format(
                             self.indent*n_indent, r.fname, r.fname))
                for n in r.reactants:
                    of.write('{}pf = interpolate_partition_functions(j{}, temp)\n'.format(
                             self.indent*n_indent, n))
                    of.write('{}rate_eval % unscreened_rates(i_rate, k_{}) = rate_eval % unscreened_rates(i_rate, k_{}) / pf\n'.format(
                             self.indent*n_indent, r.fname, r.fname))
>>>>>>> 95422dc9

    def _nrat_reaclib(self, n_indent, of):
        # Writes the number of Reaclib rates
        of.write('{}integer, parameter :: nrat_reaclib = {}\n'.format(
            self.indent*n_indent,
            len(self.reaclib_rates)))

        nreaclib_sets = 0
        for nr in self.reaclib_rates:
            r = self.rates[nr]
            nreaclib_sets = nreaclib_sets + len(r.sets)

        of.write('{}integer, parameter :: number_reaclib_sets = {}\n'.format(
            self.indent*n_indent,
            nreaclib_sets))

    def _nrat_tabular(self, n_indent, of):
        # Writes the number of tabular rates
        of.write('{}integer, parameter :: nrat_tabular = {}\n'.format(
            self.indent*n_indent,
            len(self.tabular_rates)))

    def _nspec(self, n_indent, of):
        of.write('{}integer, parameter :: nspec = {}\n'.format(
            self.indent*n_indent,
            len(self.unique_nuclei)))

    def _nspec_evolve(self, n_indent, of):
        # Evolve all the nuclei at the moment
        of.write('{}integer, parameter :: nspec_evolve = {}\n'.format(
            self.indent*n_indent,
            len(self.unique_nuclei)))

    def _network_name(self, n_indent, of):
        # the name of the network
        of.write('{}character (len=32), parameter :: network_name = "{}"\n'.format(
            self.indent*n_indent,
            "pynucastro"))

    def _jion(self, n_indent, of):
        for i,nuc in enumerate(self.unique_nuclei):
            of.write('{}integer, parameter :: j{}   = {}\n'.format(
                self.indent*n_indent, nuc, i+1))

    def _spec_names(self, n_indent, of):
        for nuc in self.unique_nuclei:
            of.write('{}spec_names(j{})   = "{}"\n'.format(
                self.indent*n_indent, nuc, nuc.spec_name))

    def _short_spec_names(self, n_indent, of):
        for nuc in self.unique_nuclei:
            of.write('{}short_spec_names(j{})   = "{}"\n'.format(
                self.indent*n_indent, nuc, nuc.short_spec_name))

    def _nrxn(self, n_indent, of):
        for i,r in enumerate(self.rates):
            of.write('{}integer, parameter :: k_{}   = {}\n'.format(
                self.indent*n_indent, r.fname, i+1))

    def _ebind(self, n_indent, of):
        bintable = BindingTable()
        for nuc in self.unique_nuclei:
            nuc_in_table = bintable.get_nuclide(n=nuc.N, z=nuc.Z)
            str_nucbind = self.fmt_to_rt_f90(nuc_in_table.nucbind)
            of.write('{}ebind_per_nucleon(j{})   = {}\n'.format(
                self.indent*n_indent, nuc, str_nucbind))

    def _aion(self, n_indent, of):
        for nuc in self.unique_nuclei:
            of.write('{}aion(j{})   = {}\n'.format(
                self.indent*n_indent,
                nuc,
                self.fmt_to_rt_f90(nuc.A)))

    def _aion_inv(self, n_indent, of):
        for nuc in self.unique_nuclei:
            of.write('{}aion_inv(j{})   = 1.0_rt/{}\n'.format(
                self.indent*n_indent,
                nuc,
                self.fmt_to_rt_f90(nuc.A)))

    def _zion(self, n_indent, of):
        for nuc in self.unique_nuclei:
            of.write('{}zion(j{})   = {}\n'.format(
                self.indent*n_indent,
                nuc,
                self.fmt_to_rt_f90(nuc.Z)))

    def _nion(self, n_indent, of):
        for nuc in self.unique_nuclei:
            of.write('{}nion(j{})   = {}\n'.format(
                self.indent*n_indent,
                nuc,
                self.fmt_to_rt_f90(nuc.N)))

    def _screen_add(self, n_indent, of):
        screening_map = self.get_screening_map()
        for i, (h, n1, n2, mrates, krates) in enumerate(screening_map):
            of.write('{}call add_screening_factor('.format(self.indent*n_indent))
            of.write('zion(j{}), aion(j{}), &\n'.format(n1, n1))
            of.write('{}zion(j{}), aion(j{}))\n\n'.format(self.indent*(n_indent+1),
                                                          n2, n2))

    def _write_reaclib_metadata(self, n_indent, of):
        jset = 0
        for nr in self.reaclib_rates:
            r = self.rates[nr]
            for s in r.sets:
                jset = jset + 1
                for na,an in enumerate(s.a):
                    of.write('{}\n'.format(self.fmt_to_dp_f90(an)))
        j = 1
        for i, r in enumerate(self.rates):
            if i in self.reaclib_rates:
                of.write('{}\n'.format(j))
                j = j + len(r.sets)

        for i, r in enumerate(self.rates):
            if i in self.reaclib_rates:
                j = len(r.sets)-1
                of.write('{}\n'.format(j))

    def _table_num(self, n_indent, of):
        of.write('{}integer, parameter :: num_tables   = {}\n'.format(
            self.indent*n_indent, len(self.tabular_rates)))

    def _public_table_indices(self, n_indent, of):
        for irate in self.tabular_rates:
            r = self.rates[irate]
            of.write('{}public {}\n'.format(self.indent*n_indent, r.table_index_name))

    def _table_indices(self, n_indent, of):
        for n,irate in enumerate(self.tabular_rates):
            r = self.rates[irate]
            of.write('{}integer, parameter :: {}   = {}\n'.format(
                self.indent*n_indent, r.table_index_name, n+1))

    def _declare_tables(self, n_indent, of):
        for n,irate in enumerate(self.tabular_rates):
            r = self.rates[irate]
            of.write('{}real(rt), allocatable :: rate_table_{}(:,:,:), rhoy_table_{}(:), temp_table_{}(:)\n'.format(
                self.indent*n_indent, r.table_index_name, r.table_index_name, r.table_index_name))
            of.write('{}integer, allocatable  :: num_rhoy_{}, num_temp_{}, num_vars_{}\n'.format(
                self.indent*n_indent, r.table_index_name, r.table_index_name, r.table_index_name))
            of.write('{}character(len=50)     :: rate_table_file_{}\n'.format(
                self.indent*n_indent, r.table_index_name))
            of.write('{}integer               :: num_header_{}\n'.format(
                self.indent*n_indent, r.table_index_name))
            of.write('\n')

    def _declare_managed_tables(self, n_indent, of):
        for n,irate in enumerate(self.tabular_rates):
            r = self.rates[irate]
            of.write('{}attributes(managed) :: rate_table_{}, rhoy_table_{}, temp_table_{}\n'.format(
                self.indent*n_indent, r.table_index_name, r.table_index_name, r.table_index_name))
            of.write('{}attributes(managed) :: num_rhoy_{}, num_temp_{}, num_vars_{}\n'.format(
                self.indent*n_indent, r.table_index_name, r.table_index_name, r.table_index_name))
            of.write('\n')

    def _table_init_meta(self, n_indent, of):
        for irate in self.tabular_rates:
            r = self.rates[irate]

            of.write('{}allocate(num_temp_{})\n'.format(
                self.indent*n_indent, r.table_index_name))

            of.write('{}allocate(num_rhoy_{})\n'.format(
                self.indent*n_indent, r.table_index_name))

            of.write('{}allocate(num_vars_{})\n'.format(
                self.indent*n_indent, r.table_index_name))

            of.write('{}num_temp_{} = {}\n'.format(
                self.indent*n_indent, r.table_index_name, r.table_temp_lines))

            of.write('{}num_rhoy_{} = {}\n'.format(
                self.indent*n_indent, r.table_index_name, r.table_rhoy_lines))

            of.write('{}num_vars_{} = {}\n'.format(
                self.indent*n_indent, r.table_index_name, r.table_num_vars))

            of.write('{}num_header_{} = {}\n'.format(
                self.indent*n_indent, r.table_index_name, r.table_header_lines))

            of.write('{}rate_table_file_{} = trim("{}")\n'.format(
                self.indent*n_indent, r.table_index_name, r.table_file))

            of.write('{}allocate(rate_table_{}(num_temp_{}, num_rhoy_{}, num_vars_{}))\n'.format(
                self.indent*n_indent, r.table_index_name, r.table_index_name, r.table_index_name, r.table_index_name))

            of.write('{}allocate(rhoy_table_{}(num_rhoy_{}))\n'.format(
                self.indent*n_indent, r.table_index_name, r.table_index_name))

            of.write('{}allocate(temp_table_{}(num_temp_{}))\n'.format(
                self.indent*n_indent, r.table_index_name, r.table_index_name))

            of.write('{}call init_tab_info(rate_table_{}, rhoy_table_{}, temp_table_{}, num_rhoy_{}, num_temp_{}, num_vars_{}, rate_table_file_{}, num_header_{})\n'.format(
                self.indent*n_indent, r.table_index_name, r.table_index_name, r.table_index_name, r.table_index_name,
                r.table_index_name, r.table_index_name, r.table_index_name, r.table_index_name))

            of.write('\n')

    def _table_term_meta(self, n_indent, of):
        for irate in self.tabular_rates:
            r = self.rates[irate]

            of.write('{}deallocate(num_temp_{})\n'.format(
                self.indent*n_indent, r.table_index_name))

            of.write('{}deallocate(num_rhoy_{})\n'.format(
                self.indent*n_indent, r.table_index_name))

            of.write('{}deallocate(num_vars_{})\n'.format(
                self.indent*n_indent, r.table_index_name))

            of.write('{}deallocate(rate_table_{})\n'.format(
                self.indent*n_indent, r.table_index_name))

            of.write('{}deallocate(rhoy_table_{})\n'.format(
                self.indent*n_indent, r.table_index_name))

            of.write('{}deallocate(temp_table_{})\n'.format(
                self.indent*n_indent, r.table_index_name))

            of.write('\n')

    def _table_rates_indices(self, n_indent, of):
        for n,irate in enumerate(self.tabular_rates):
            r = self.rates[irate]
            of.write('{}{}'.format(self.indent*n_indent, r.table_index_name))
            if n != len(self.tabular_rates)-1:
                of.write(', &')
            of.write('\n')

    def _compute_tabular_rates(self, n_indent, of):
        if len(self.tabular_rates) > 0:
            of.write('{}! Calculate tabular rates\n'.format(self.indent*n_indent))
            for n, irate in enumerate(self.tabular_rates):
                r = self.rates[irate]
                of.write('{}call tabular_evaluate(rate_table_{}, rhoy_table_{}, temp_table_{}, &\n'.format(self.indent*n_indent, r.table_index_name, r.table_index_name, r.table_index_name))
                of.write('{}                      num_rhoy_{}, num_temp_{}, num_vars_{}, &\n'.format(self.indent*n_indent, r.table_index_name, r.table_index_name, r.table_index_name))
                of.write('{}                      rhoy, state % T, rate, drate_dt, edot_nu)\n'.format(self.indent*n_indent))
                of.write('{}rate_eval % unscreened_rates(i_rate,{}) = rate\n'.format(self.indent*n_indent, n+1+len(self.reaclib_rates)))
                of.write('{}rate_eval % unscreened_rates(i_drate_dt,{}) = drate_dt\n'.format(self.indent*n_indent, n+1+len(self.reaclib_rates)))
                of.write('{}rate_eval % add_energy_rate({})  = edot_nu\n'.format(self.indent*n_indent, n+1))
                of.write('\n')

    def _ydot_declare_scratch(self, n_indent, of):
        # Declare scratch variables
        if self.use_cse:
            for si in self.ydot_out_scratch:
                siname = si[0]
                of.write('{}double precision :: {}\n'.format(self.indent*n_indent, siname))

    def _ydot_scratch(self, n_indent, of):
        # Assign scratch variables
        if self.use_cse:
            for si in self.ydot_out_scratch:
                siname = si[0]
                sivalue = self.fortranify(sympy.fcode(si[1], precision=15,
                                                      source_format='free',
                                                      standard=95))
                of.write('{}{} = {}\n'.format(self.indent*n_indent, siname, sivalue))

    def _ydot(self, n_indent, of):
        # Write YDOT
        for i, n in enumerate(self.unique_nuclei):
            sol_value = self.fortranify(sympy.fcode(self.ydot_out_result[i], precision=15,
                                                    source_format='free',
                                                    standard=95))
            of.write('{}{}(j{}) = ( &\n'.format(self.indent*n_indent,
                                                self.name_ydot_nuc, n))
            of.write("{}{} &\n".format(self.indent*(n_indent+1), sol_value))
            of.write("{}   )\n\n".format(self.indent*n_indent))

    def _enuc_add_energy_rate(self, n_indent, of):
        # Add tabular per-reaction neutrino energy generation rates to the energy generation rate
        # (not thermal neutrinos)
        for nr, r in enumerate(self.rates):
            if nr in self.tabular_rates:
                if len(r.reactants) != 1:
                    print('ERROR: Unknown energy rate corrections for a reaction where the number of reactants is not 1.')
                    exit()
                else:
                    reactant = r.reactants[0]
                    of.write('{}enuc = enuc + N_AVO * {}(j{}) * rate_eval % add_energy_rate({})\n'.format(
                        self.indent*n_indent, self.name_y, reactant, r.table_index_name))

    def _jacnuc_declare_scratch(self, n_indent, of):
        # Declare scratch variables
        if self.use_cse:
            for si in self.jac_out_scratch:
                siname = si[0]
                of.write('{}double precision :: {}\n'.format(self.indent*n_indent, siname))

    def _jacnuc_scratch(self, n_indent, of):
        # Assign scratch variables
        if self.use_cse:
            for si in self.jac_out_scratch:
                siname = si[0]
                sivalue = self.fortranify(sympy.fcode(si[1], precision=15,
                                                      source_format='free',
                                                      standard=95))
                of.write('{}{} = {}\n'.format(self.indent*n_indent, siname, sivalue))

    def _jacnuc(self, n_indent, of):
        # now make the Jacobian
        n_unique_nuclei = len(self.unique_nuclei)
        for jnj, nj in enumerate(self.unique_nuclei):
            for ini, ni in enumerate(self.unique_nuclei):
                jac_idx = n_unique_nuclei*jnj + ini
                if not self.jac_null_entries[jac_idx]:
                    jvalue = self.fortranify(sympy.fcode(self.jac_out_result[jac_idx],
                                                         precision=15,
                                                         source_format='free',
                                                         standard=95))
                    of.write("{}scratch = (&\n".format(self.indent*(n_indent)))
                    of.write("{}{} &\n".format(self.indent*(n_indent+1), jvalue))
                    of.write("{}   )\n".format(self.indent*n_indent))
                    of.write("{}call set_jac_entry({}, j{}, j{}, scratch)\n\n".format(
                        self.indent*n_indent, self.name_jacobian, nj, ni))

    def _yinit_nuc(self, n_indent, of):
        for n in self.unique_nuclei:
            of.write("{}state_in % xn(j{}) = initial_mass_fraction_{}\n".format(
                self.indent*n_indent, n, n))

    def _initial_mass_fractions(self, n_indent, of):
        for n in self.unique_nuclei:
            of.write("{}initial_mass_fraction_{} = 0.0d0\n".format(
                self.indent*n_indent, n))

    def _probin_mass_fractions(self, n_indent, of):
        num_unique_nuclei = len(self.unique_nuclei)
        for j, n in enumerate(self.unique_nuclei):
            of.write("{}initial_mass_fraction_{}".format(
                self.indent*n_indent, n))
            if j < num_unique_nuclei - 1:
                of.write(", &\n")

    def _parameters_mass_fractions(self, n_indent, of):
        for n in self.unique_nuclei:
            of.write("{}initial_mass_fraction_{}          real          0.0d0\n".format(
                self.indent*n_indent, n))

    def _final_net_print(self, n_indent, of):
        for n in self.unique_nuclei:
            of.write("{}write(*,'(A,ES25.14)') '{}: ', history % X(j{}, end_index)\n".format(self.indent*n_indent, n, n))

    def _headerline(self, n_indent, of):
        of.write('{}write(2, fmt=hfmt) '.format(self.indent*n_indent))
        of.write("'Time', ")
        for nuc in self.unique_nuclei:
            of.write("'Y_{}', ".format(nuc))
        of.write("'E_nuc'\n")

    def _pynucastro_home(self, n_indent, of):
        of.write('{}PYNUCASTRO_HOME := {}\n'.format(self.indent*n_indent,
                                                    os.path.dirname(self.pynucastro_dir)))<|MERGE_RESOLUTION|>--- conflicted
+++ resolved
@@ -13,6 +13,7 @@
 import sympy
 from collections import OrderedDict
 from abc import ABC, abstractmethod
+import numpy as np
 
 from pynucastro.networks import RateCollection
 from pynucastro.nucdata import BindingTable
@@ -65,6 +66,7 @@
         self.ftags['<table_term_meta>'] = self._table_term_meta
         self.ftags['<table_rates_indices>'] = self._table_rates_indices
         self.ftags['<compute_tabular_rates>'] = self._compute_tabular_rates
+        self.ftags['<compute_partition_terms>'] = self._compute_partition_factors
         self.ftags['<ydot_declare_scratch>'] = self._ydot_declare_scratch
         self.ftags['<ydot_scratch>'] = self._ydot_scratch
         self.ftags['<ydot>'] = self._ydot
@@ -389,6 +391,76 @@
         self.jac_null_entries = jac_null
         self.solved_jacobian = True
 
+    def output_partition_table(self):
+        partition_functions = []
+        temperatures = []
+        #Collect Partition Functions and Temperature arrays for all Nuclei
+        for nuc in self.unique_nuclei:
+            pf = nuc.get_partition_function()
+            partition_functions.append(pf.partition_function)
+            temperatures.append(pf.temperature)
+
+        #Indices of partition_functions[] without a partition function
+        nopf = []
+        for i, temperature in enumerate(temperatures):
+            if type(temperature) == type(None):
+                nopf.append(i)
+
+        #temporary temperature array to get max/min without NaN
+        temptemp = np.delete(temperatures, nopf)
+        maxT = max([temp_array[-1] for temp_array in temptemp])
+        minT = min([temp_array[0] for temp_array in temptemp])
+
+        #Replace isotopes that don't have PFs to PF=1
+        for i in nopf:
+            imax = np.argmax([len(temp_array) if type(temp_array) != type(None) else 0
+                              for temp_array in temperatures])
+            temperatures[i] = temperatures[imax]
+            partition_functions[i] = np.ones(len(temperatures[imax]))
+
+        #Get array indices that have maxT and minT,
+        #we'll use those to fill in missing data.
+        for temp_array in temperatures:
+            if (temp_array[0] == minT) and (temp_array[-1] == maxT):
+                example_T = temp_array
+                break
+
+        for j, temp_array in enumerate(temperatures):
+            if temp_array[0] != minT:
+                i = example_T.tolist().index(temp_array[0])
+                temperatures[j] = np.append(example_T[0:i], temp_array)
+                partition_functions[j] = np.append(np.ones(i), partition_functions[j])
+            if temp_array[-1] != maxT:
+                i = example_T.tolist().index(temp_array[-1])
+                #print(np.append(temp_array, example_T[i+1:]))
+                temperatures[j] = np.append(temp_array, example_T[i+1:])
+                partition_functions[j] = np.append(partition_functions[j],
+                                    partition_functions[j][-1]*np.ones(len(example_T)-i-1))
+
+        #assert that the length of all temperature arrays and partition
+        #functions are the same. Temperatures should all be identical.
+        for i,temp_array in enumerate(temperatures[1:]):
+            assert(len(temperatures[i]) == len(temperatures[i-1]))
+            assert(len(partition_functions[i]) == len(partition_functions[i-1]))
+            assert(len(partition_functions[i]) == len(temperatures[i-1]))
+            for j in range(len(temp_array)):
+                assert(np.sum(temperatures[i][j]) == np.sum(temperatures[i-1][j]))
+
+        #partition_functions.append(len(temperatures[0]))
+        partition_functions.append(temperatures[0])
+        #move temp to front
+        data = np.roll(partition_functions, 1, axis=0)
+
+        if os.path.exists("partition_function_table.dat"):
+            os.remove("partition_function_table.dat")
+        file = os.getcwd() + "/partition_function_table.dat"
+        with open(file, 'w') as f:
+            np.savetxt(f, [len(temperatures)])
+            np.savetxt(f,[len(temperatures[0])])
+            np.savetxt(f,data)
+
+
+
     def io_open(self, infile, outfile):
         """open the input and output files"""
         try:
@@ -449,6 +521,9 @@
                     of.write(l)
             self.io_close(ifile, of)
 
+        #Output Partititon Function Table
+        self.output_partition_table()
+
         # Copy any tables in the network to the current directory
         # if the table file cannot be found, print a warning and continue.
         for i_tab in self.tabular_rates:
@@ -466,7 +541,6 @@
             self.indent*n_indent,
             len(self.rates)))
 
-<<<<<<< HEAD
     def get_screening_map(self):
         screening_map = []
         for k, r in enumerate(self.rates):
@@ -497,24 +571,33 @@
             of.write('\n')
 
         self.num_screen_calls = len(screening_map)
-=======
-    def _partition_factors(self, n_indent, of):
+
+    def _compute_partition_factors(self, n_indent, of):
         for i, nr in enumerate(self.reaclib_rates):
             r = self.rates[nr]
             # if the Reaclib rate is flagged as "reverse" then
             # modify it by the ratio of partition functions
             if r.reverse:
                 for n in r.products:
-                    of.write('{}pf = interpolate_partition_functions(j{}, temp)\n'.format(
+                    of.write('{}pf = interpolate_partition_functions(j{}, state % T)\n'.format(
                              self.indent*n_indent, n))
-                    of.write('{}rate_eval % unscreened_rates(i_rate, k_{}) = rate_eval % unscreened_rates(i_rate, k_{}) * pf\n'.format(
-                             self.indent*n_indent, r.fname, r.fname))
+                    #rate = rate*pf
+                    of.write('{}rate_eval % unscreened_rates(i_rate, k_{})'.format(self.indent*n_indent, r.fname)
+                             +' = rate_eval % unscreened_rates(i_rate, k_{}) * pf(1)\n'.format(r.fname))
+                    # dRate(PF)/dT = dRate/dT * pf + rate * dpf/dT
+                    of.write('{}rate_eval % unscreened_rates(i_drate_dt, k_{})'.format(self.indent*n_indent, r.fname)
+                             +' = rate_eval % unscreened_rates(i_drate_dt, k_{}) * pf(1)'.format(r.fname)
+                             +' rate_eval % unscreened_rates(i_rate, k_{}) * pf(2)\n\n'.format(r.fname))
                 for n in r.reactants:
-                    of.write('{}pf = interpolate_partition_functions(j{}, temp)\n'.format(
+                    of.write('{}pf = interpolate_partition_functions(j{}, state % T)\n'.format(
                              self.indent*n_indent, n))
-                    of.write('{}rate_eval % unscreened_rates(i_rate, k_{}) = rate_eval % unscreened_rates(i_rate, k_{}) / pf\n'.format(
-                             self.indent*n_indent, r.fname, r.fname))
->>>>>>> 95422dc9
+                    #rate = rate/pf
+                    of.write('{}rate_eval % unscreened_rates(i_rate, k_{})'.format(self.indent*n_indent, r.fname)
+                             +' = rate_eval % unscreened_rates(i_rate, k_{}) / pf(1)\n'.format(r.fname))
+                    #dRate(PF)/dT = dRate/dT* 1/pf - rate * dpf/dT / (pf)**2
+                    of.write('{}rate_eval % unscreened_rates(i_drate_dt, k_{})'.format(self.indent*n_indent, r.fname)
+                             +' = rate_eval % unscreened_rates(i_drate_dt, k_{}) / pf(1)'.format(r.fname)
+                             +' - rate_eval % unscreened_rates(i_rate, k_{}) * pf(2) / pf(1)**2\n\n'.format(r.fname))
 
     def _nrat_reaclib(self, n_indent, of):
         # Writes the number of Reaclib rates
