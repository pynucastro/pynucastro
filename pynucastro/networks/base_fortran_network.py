--- conflicted
+++ resolved
@@ -383,10 +383,7 @@
         self.compose_ydot()
         self.compose_jacobian()
 
-<<<<<<< HEAD
         # Process template files
-=======
->>>>>>> 4040320a
         for tfile in self.template_files:
             tfile_basename = os.path.basename(tfile)
             outfile    = tfile_basename.replace('.template', '')
@@ -403,7 +400,6 @@
                     of.write(l)
             self.io_close(ifile, of)
 
-<<<<<<< HEAD
         # Copy any tables in the network to the current directory
         # if the table file cannot be found, print a warning and continue.
         for i_tab in self.tabular_rates:
@@ -416,10 +412,7 @@
                 else:
                     print('WARNING: Table data file {} not found.'.format(tr.table_file))
 
-    def nrates(self, n_indent, of):
-=======
     def _nrates(self, n_indent, of):
->>>>>>> 4040320a
         of.write('{}integer, parameter :: nrates = {}\n'.format(
             self.indent*n_indent,
             len(self.rates)))
