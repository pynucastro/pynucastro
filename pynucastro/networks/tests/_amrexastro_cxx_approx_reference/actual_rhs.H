#ifndef actual_rhs_H
#define actual_rhs_H

#include <AMReX_REAL.H>
#include <AMReX_Array.H>

#include <extern_parameters.H>
#include <actual_network.H>
#include <burn_type.H>
#include <jacobian_utilities.H>
#include <screen.H>
#include <sneut5.H>
#include <reaclib_rates.H>
#include <table_rates.H>
#include <extern_parameters.H>

using namespace amrex;
using namespace ArrayUtil;

using namespace Species;
using namespace Rates;

using namespace rate_tables;


template<class T>
AMREX_GPU_HOST_DEVICE AMREX_INLINE
void ener_gener_rate(T const& dydt, Real& enuc)
{

    // Computes the instantaneous energy generation rate (from the nuclei)

    // This is basically e = m c**2

    enuc = 0.0_rt;

    for (int n = 1; n <= NumSpec; ++n) {
        enuc += dydt(n) * network::mion(n);
    }

    enuc *= C::Legacy::enuc_conv2;
}


template <int do_T_derivatives, typename T>
AMREX_GPU_HOST_DEVICE AMREX_INLINE
void evaluate_rates(const burn_t& state, T& rate_eval) {


    // create molar fractions

    Array1D<Real, 1, NumSpec> Y;
    for (int n = 1; n <= NumSpec; ++n) {
        Y(n) = state.xn[n-1] * aion_inv[n-1];
    }

    [[maybe_unused]] Real rhoy = state.rho * state.y_e;

    // Calculate Reaclib rates

    plasma_state_t pstate;
    fill_plasma_state(pstate, state.T, state.rho, Y);

    tf_t tfactors = evaluate_tfactors(state.T);

    fill_reaclib_rates<do_T_derivatives, T>(tfactors, rate_eval);



    // Evaluate screening factors

    Real ratraw, dratraw_dT;
    Real scor, dscor_dt;
    Real scor2, dscor2_dt;


    {
        constexpr auto scn_fac = scrn::calculate_screen_factor(2.0_rt, 4.0_rt, 12.0_rt, 24.0_rt);


        static_assert(scn_fac.z1 == 2.0_rt);


        actual_screen<do_T_derivatives>(pstate, scn_fac, scor, dscor_dt);
    }


    ratraw = rate_eval.screened_rates(k_he4_mg24__si28__removed);
    rate_eval.screened_rates(k_he4_mg24__si28__removed) *= scor;
    if constexpr (std::is_same<T, rate_derivs_t>::value) {
        dratraw_dT = rate_eval.dscreened_rates_dT(k_he4_mg24__si28__removed);
        rate_eval.dscreened_rates_dT(k_he4_mg24__si28__removed) = ratraw * dscor_dt + dratraw_dT * scor;
    }

    ratraw = rate_eval.screened_rates(k_he4_mg24__p_al27__removed);
    rate_eval.screened_rates(k_he4_mg24__p_al27__removed) *= scor;
    if constexpr (std::is_same<T, rate_derivs_t>::value) {
        dratraw_dT = rate_eval.dscreened_rates_dT(k_he4_mg24__p_al27__removed);
        rate_eval.dscreened_rates_dT(k_he4_mg24__p_al27__removed) = ratraw * dscor_dt + dratraw_dT * scor;
    }


    {
        constexpr auto scn_fac = scrn::calculate_screen_factor(1.0_rt, 1.0_rt, 13.0_rt, 27.0_rt);


        static_assert(scn_fac.z1 == 1.0_rt);


        actual_screen<do_T_derivatives>(pstate, scn_fac, scor, dscor_dt);
    }


    ratraw = rate_eval.screened_rates(k_p_al27__si28__removed);
    rate_eval.screened_rates(k_p_al27__si28__removed) *= scor;
    if constexpr (std::is_same<T, rate_derivs_t>::value) {
        dratraw_dT = rate_eval.dscreened_rates_dT(k_p_al27__si28__removed);
        rate_eval.dscreened_rates_dT(k_p_al27__si28__removed) = ratraw * dscor_dt + dratraw_dT * scor;
    }

    ratraw = rate_eval.screened_rates(k_p_al27__he4_mg24__removed);
    rate_eval.screened_rates(k_p_al27__he4_mg24__removed) *= scor;
    if constexpr (std::is_same<T, rate_derivs_t>::value) {
        dratraw_dT = rate_eval.dscreened_rates_dT(k_p_al27__he4_mg24__removed);
        rate_eval.dscreened_rates_dT(k_p_al27__he4_mg24__removed) = ratraw * dscor_dt + dratraw_dT * scor;
    }


    {
        constexpr auto scn_fac = scrn::calculate_screen_factor(2.0_rt, 4.0_rt, 14.0_rt, 28.0_rt);


        static_assert(scn_fac.z1 == 2.0_rt);


        actual_screen<do_T_derivatives>(pstate, scn_fac, scor, dscor_dt);
    }


    ratraw = rate_eval.screened_rates(k_he4_si28__s32__removed);
    rate_eval.screened_rates(k_he4_si28__s32__removed) *= scor;
    if constexpr (std::is_same<T, rate_derivs_t>::value) {
        dratraw_dT = rate_eval.dscreened_rates_dT(k_he4_si28__s32__removed);
        rate_eval.dscreened_rates_dT(k_he4_si28__s32__removed) = ratraw * dscor_dt + dratraw_dT * scor;
    }

    ratraw = rate_eval.screened_rates(k_he4_si28__p_p31__removed);
    rate_eval.screened_rates(k_he4_si28__p_p31__removed) *= scor;
    if constexpr (std::is_same<T, rate_derivs_t>::value) {
        dratraw_dT = rate_eval.dscreened_rates_dT(k_he4_si28__p_p31__removed);
        rate_eval.dscreened_rates_dT(k_he4_si28__p_p31__removed) = ratraw * dscor_dt + dratraw_dT * scor;
    }


    {
        constexpr auto scn_fac = scrn::calculate_screen_factor(1.0_rt, 1.0_rt, 15.0_rt, 31.0_rt);


        static_assert(scn_fac.z1 == 1.0_rt);


        actual_screen<do_T_derivatives>(pstate, scn_fac, scor, dscor_dt);
    }


    ratraw = rate_eval.screened_rates(k_p_p31__s32__removed);
    rate_eval.screened_rates(k_p_p31__s32__removed) *= scor;
    if constexpr (std::is_same<T, rate_derivs_t>::value) {
        dratraw_dT = rate_eval.dscreened_rates_dT(k_p_p31__s32__removed);
        rate_eval.dscreened_rates_dT(k_p_p31__s32__removed) = ratraw * dscor_dt + dratraw_dT * scor;
    }

    ratraw = rate_eval.screened_rates(k_p_p31__he4_si28__removed);
    rate_eval.screened_rates(k_p_p31__he4_si28__removed) *= scor;
    if constexpr (std::is_same<T, rate_derivs_t>::value) {
        dratraw_dT = rate_eval.dscreened_rates_dT(k_p_p31__he4_si28__removed);
        rate_eval.dscreened_rates_dT(k_p_p31__he4_si28__removed) = ratraw * dscor_dt + dratraw_dT * scor;
    }


    // Fill approximate rates

    fill_approx_rates<do_T_derivatives, T>(tfactors, rate_eval);

    // Calculate tabular rates

<<<<<<< HEAD
    [[maybe_unused]] Real rate, drate_dt, edot_nu;
=======
    Real rate, drate_dt, edot_nu, edot_gamma;
>>>>>>> 1c496d25


}

AMREX_GPU_HOST_DEVICE AMREX_INLINE
void rhs_nuc(const burn_t& state,
             Array1D<Real, 1, neqs>& ydot_nuc,
             const Array1D<Real, 1, NumSpec>& Y,
             const Array1D<Real, 1, NumRates>& screened_rates) {

    using namespace Rates;

    ydot_nuc(He4) =
        (-screened_rates(k_mg24_he4__si28__approx)*Y(He4)*Y(Mg24)*state.rho + screened_rates(k_si28__mg24_he4__approx)*Y(Si28)) +
        (-screened_rates(k_si28_he4__s32__approx)*Y(He4)*Y(Si28)*state.rho + screened_rates(k_s32__si28_he4__approx)*Y(S32));

    ydot_nuc(Mg24) =
        (-screened_rates(k_mg24_he4__si28__approx)*Y(He4)*Y(Mg24)*state.rho + screened_rates(k_si28__mg24_he4__approx)*Y(Si28));

    ydot_nuc(Si28) =
        (screened_rates(k_mg24_he4__si28__approx)*Y(He4)*Y(Mg24)*state.rho + -screened_rates(k_si28__mg24_he4__approx)*Y(Si28)) +
        (-screened_rates(k_si28_he4__s32__approx)*Y(He4)*Y(Si28)*state.rho + screened_rates(k_s32__si28_he4__approx)*Y(S32));

    ydot_nuc(S32) =
        (screened_rates(k_si28_he4__s32__approx)*Y(He4)*Y(Si28)*state.rho + -screened_rates(k_s32__si28_he4__approx)*Y(S32));

}


AMREX_GPU_HOST_DEVICE AMREX_INLINE
void actual_rhs (burn_t& state, Array1D<Real, 1, neqs>& ydot)
{
    for (int i = 1; i <= neqs; ++i) {
        ydot(i) = 0.0_rt;
    }


    // Set molar abundances
    Array1D<Real, 1, NumSpec> Y;
    for (int i = 1; i <= NumSpec; ++i) {
        Y(i) = state.xn[i-1] * aion_inv[i-1];
    }

    // build the rates

    rate_t rate_eval;

    constexpr int do_T_derivatives = 0;
    evaluate_rates<do_T_derivatives, rate_t>(state, rate_eval);

    rhs_nuc(state, ydot, Y, rate_eval.screened_rates);

    // ion binding energy contributions

    Real enuc;
    ener_gener_rate(ydot, enuc);

    // include reaction neutrino losses (non-thermal) and gamma heating

    // Get the thermal neutrino losses

    Real sneut, dsneutdt, dsneutdd, snuda, snudz;

    sneut5(state.T, state.rho, state.abar, state.zbar, sneut, dsneutdt, dsneutdd, snuda, snudz);

    // Append the energy equation (this is erg/g/s)

    ydot(net_ienuc) = enuc - sneut;

}


template<class MatrixType>
AMREX_GPU_HOST_DEVICE AMREX_INLINE
void jac_nuc(const burn_t& state,
             MatrixType& jac,
             const Array1D<Real, 1, NumSpec>& Y,
             const Array1D<Real, 1, NumRates>& screened_rates)
{

    Real scratch;

    scratch = -screened_rates(k_mg24_he4__si28__approx)*Y(Mg24)*state.rho - screened_rates(k_si28_he4__s32__approx)*Y(Si28)*state.rho;
    jac.set(He4, He4, scratch);

    scratch = -screened_rates(k_mg24_he4__si28__approx)*Y(He4)*state.rho;
    jac.set(He4, Mg24, scratch);

    scratch = screened_rates(k_si28__mg24_he4__approx) - screened_rates(k_si28_he4__s32__approx)*Y(He4)*state.rho;
    jac.set(He4, Si28, scratch);

    scratch = screened_rates(k_s32__si28_he4__approx);
    jac.set(He4, S32, scratch);

    scratch = -screened_rates(k_mg24_he4__si28__approx)*Y(Mg24)*state.rho;
    jac.set(Mg24, He4, scratch);

    scratch = -screened_rates(k_mg24_he4__si28__approx)*Y(He4)*state.rho;
    jac.set(Mg24, Mg24, scratch);

    scratch = screened_rates(k_si28__mg24_he4__approx);
    jac.set(Mg24, Si28, scratch);

    scratch = screened_rates(k_mg24_he4__si28__approx)*Y(Mg24)*state.rho - screened_rates(k_si28_he4__s32__approx)*Y(Si28)*state.rho;
    jac.set(Si28, He4, scratch);

    scratch = screened_rates(k_mg24_he4__si28__approx)*Y(He4)*state.rho;
    jac.set(Si28, Mg24, scratch);

    scratch = -screened_rates(k_si28__mg24_he4__approx) - screened_rates(k_si28_he4__s32__approx)*Y(He4)*state.rho;
    jac.set(Si28, Si28, scratch);

    scratch = screened_rates(k_s32__si28_he4__approx);
    jac.set(Si28, S32, scratch);

    scratch = screened_rates(k_si28_he4__s32__approx)*Y(Si28)*state.rho;
    jac.set(S32, He4, scratch);

    scratch = screened_rates(k_si28_he4__s32__approx)*Y(He4)*state.rho;
    jac.set(S32, Si28, scratch);

    scratch = -screened_rates(k_s32__si28_he4__approx);
    jac.set(S32, S32, scratch);


}



template<class MatrixType>
AMREX_GPU_HOST_DEVICE AMREX_INLINE
void actual_jac(const burn_t& state, MatrixType& jac)
{

    // Set molar abundances
    Array1D<Real, 1, NumSpec> Y;
    for (int i = 1; i <= NumSpec; ++i) {
        Y(i) = state.xn[i-1] * aion_inv[i-1];
    }


    jac.zero();

    rate_derivs_t rate_eval;

    constexpr int do_T_derivatives = 1;
    evaluate_rates<do_T_derivatives, rate_derivs_t>(state, rate_eval);

    // Species Jacobian elements with respect to other species

    jac_nuc(state, jac, Y, rate_eval.screened_rates);

    // Energy generation rate Jacobian elements with respect to species

    for (int j = 1; j <= NumSpec; ++j) {
        auto jac_slice_2 = [&](int i) -> Real { return jac.get(i, j); };
        ener_gener_rate(jac_slice_2, jac(net_ienuc,j));
    }

    // Account for the thermal neutrino losses

    Real sneut, dsneutdt, dsneutdd, snuda, snudz;
    sneut5(state.T, state.rho, state.abar, state.zbar, sneut, dsneutdt, dsneutdd, snuda, snudz);

    for (int j = 1; j <= NumSpec; ++j) {
       Real b1 = (-state.abar * state.abar * snuda + (zion[j-1] - state.zbar) * state.abar * snudz);
       jac.add(net_ienuc, j, -b1);
    }


    // Evaluate the Jacobian elements with respect to energy by
    // calling the RHS using d(rate) / dT and then transform them
    // to our energy integration variable.

    Array1D<Real, 1, neqs>  yderivs;

    rhs_nuc(state, yderivs, Y, rate_eval.dscreened_rates_dT);

    for (int k = 1; k <= NumSpec; k++) {
        jac.set(k, net_ienuc, temperature_to_energy_jacobian(state, yderivs(k)));
    }


    // finally, d(de/dt)/de

    Real jac_e_T;
    ener_gener_rate(yderivs, jac_e_T);
    jac_e_T -= dsneutdt;
    jac.set(net_ienuc, net_ienuc, temperature_to_energy_jacobian(state, jac_e_T));

}


AMREX_INLINE
void actual_rhs_init () {

    init_tabular();

}


#endif<|MERGE_RESOLUTION|>--- conflicted
+++ resolved
@@ -184,11 +184,7 @@
 
     // Calculate tabular rates
 
-<<<<<<< HEAD
-    [[maybe_unused]] Real rate, drate_dt, edot_nu;
-=======
-    Real rate, drate_dt, edot_nu, edot_gamma;
->>>>>>> 1c496d25
+    [[maybe_unused]] Real rate, drate_dt, edot_nu, edot_gamma;
 
 
 }
