#ifndef REACLIB_RATES_H
#define REACLIB_RATES_H

#include <AMReX.H>
#include <AMReX_Print.H>

#include <tfactors.H>
#include <actual_network.H>
#include <partition_functions.H>

using namespace Rates;
using namespace Species;

struct rate_t {
    amrex::Array1D<amrex::Real, 1, NumRates>  screened_rates;
    amrex::Real enuc_weak;
};

struct rate_derivs_t {
    amrex::Array1D<amrex::Real, 1, NumRates>  screened_rates;
    amrex::Array1D<amrex::Real, 1, NumRates>  dscreened_rates_dT;
    amrex::Real enuc_weak;
};


template <int do_T_derivatives>
AMREX_GPU_HOST_DEVICE AMREX_INLINE
void rate_He4_Mg24_to_Si28_removed(const tf_t& tfactors, amrex::Real& rate, amrex::Real& drate_dT) {

    // Mg24 + He4 --> Si28

    rate = 0.0;
    drate_dT = 0.0;

    amrex::Real ln_set_rate{0.0};
    amrex::Real dln_set_rate_dT9{0.0};
    amrex::Real set_rate{0.0};

    // st08r
    ln_set_rate =  -50.5494 + -12.8332 * tfactors.T9i + 21.3721 * tfactors.T913i + 37.7649 * tfactors.T913
                         + -4.10635 * tfactors.T9 + 0.249618 * tfactors.T953 + -1.5 * tfactors.lnT9;

    if constexpr (do_T_derivatives) {
        dln_set_rate_dT9 =  12.8332 * tfactors.T9i * tfactors.T9i + -(1.0/3.0) * 21.3721 * tfactors.T943i + (1.0/3.0) * 37.7649 * tfactors.T923i
                                  + -4.10635 + (5.0/3.0) * 0.249618 * tfactors.T923 + -1.5 * tfactors.T9i;
    }

    // avoid underflows by zeroing rates in [0.0, 1.e-100]
    ln_set_rate = std::max(ln_set_rate, -230.0);
    set_rate = std::exp(ln_set_rate);
    rate += set_rate;
    if constexpr (do_T_derivatives) {
        drate_dT += set_rate * dln_set_rate_dT9 / 1.0e9;
    }

    // st08r
    ln_set_rate =  8.03977 + -15.629 * tfactors.T9i
                         + -1.5 * tfactors.lnT9;

    if constexpr (do_T_derivatives) {
        dln_set_rate_dT9 =  15.629 * tfactors.T9i * tfactors.T9i
                                  + -1.5 * tfactors.T9i;
    }

    // avoid underflows by zeroing rates in [0.0, 1.e-100]
    ln_set_rate = std::max(ln_set_rate, -230.0);
    set_rate = std::exp(ln_set_rate);
    rate += set_rate;
    if constexpr (do_T_derivatives) {
        drate_dT += set_rate * dln_set_rate_dT9 / 1.0e9;
    }

}

template <int do_T_derivatives>
AMREX_GPU_HOST_DEVICE AMREX_INLINE
void rate_He4_Mg24_to_p_Al27_removed(const tf_t& tfactors, amrex::Real& rate, amrex::Real& drate_dT) {

    // Mg24 + He4 --> p + Al27

    rate = 0.0;
    drate_dT = 0.0;

    amrex::Real ln_set_rate{0.0};
    amrex::Real dln_set_rate_dT9{0.0};
    amrex::Real set_rate{0.0};

    // il10n
    ln_set_rate =  30.0397 + -18.5791 * tfactors.T9i + -26.4162 * tfactors.T913i
                         + -2.0 * tfactors.T953 + -0.666667 * tfactors.lnT9;

    if constexpr (do_T_derivatives) {
        dln_set_rate_dT9 =  18.5791 * tfactors.T9i * tfactors.T9i + -(1.0/3.0) * -26.4162 * tfactors.T943i
                                  + (5.0/3.0) * -2.0 * tfactors.T923 + -0.666667 * tfactors.T9i;
    }

    // avoid underflows by zeroing rates in [0.0, 1.e-100]
    ln_set_rate = std::max(ln_set_rate, -230.0);
    set_rate = std::exp(ln_set_rate);
    rate += set_rate;
    if constexpr (do_T_derivatives) {
        drate_dT += set_rate * dln_set_rate_dT9 / 1.0e9;
    }

    // il10r
    ln_set_rate =  -26.2862 + -19.5422 * tfactors.T9i + 5.18642 * tfactors.T913i + -34.7936 * tfactors.T913
                         + 168.225 * tfactors.T9 + -115.825 * tfactors.T953 + -1.5 * tfactors.lnT9;

    if constexpr (do_T_derivatives) {
        dln_set_rate_dT9 =  19.5422 * tfactors.T9i * tfactors.T9i + -(1.0/3.0) * 5.18642 * tfactors.T943i + (1.0/3.0) * -34.7936 * tfactors.T923i
                                  + 168.225 + (5.0/3.0) * -115.825 * tfactors.T923 + -1.5 * tfactors.T9i;
    }

    // avoid underflows by zeroing rates in [0.0, 1.e-100]
    ln_set_rate = std::max(ln_set_rate, -230.0);
    set_rate = std::exp(ln_set_rate);
    rate += set_rate;
    if constexpr (do_T_derivatives) {
        drate_dT += set_rate * dln_set_rate_dT9 / 1.0e9;
    }

    // il10r
    ln_set_rate =  -6.44575 + -22.8216 * tfactors.T9i + 18.0416 * tfactors.T913
                         + -1.54137 * tfactors.T9 + 0.0847506 * tfactors.T953 + -1.5 * tfactors.lnT9;

    if constexpr (do_T_derivatives) {
        dln_set_rate_dT9 =  22.8216 * tfactors.T9i * tfactors.T9i + (1.0/3.0) * 18.0416 * tfactors.T923i
                                  + -1.54137 + (5.0/3.0) * 0.0847506 * tfactors.T923 + -1.5 * tfactors.T9i;
    }

    // avoid underflows by zeroing rates in [0.0, 1.e-100]
    ln_set_rate = std::max(ln_set_rate, -230.0);
    set_rate = std::exp(ln_set_rate);
    rate += set_rate;
    if constexpr (do_T_derivatives) {
        drate_dT += set_rate * dln_set_rate_dT9 / 1.0e9;
    }

}

template <int do_T_derivatives>
AMREX_GPU_HOST_DEVICE AMREX_INLINE
void rate_p_Al27_to_Si28_removed(const tf_t& tfactors, amrex::Real& rate, amrex::Real& drate_dT) {

    // Al27 + p --> Si28

    rate = 0.0;
    drate_dT = 0.0;

    amrex::Real ln_set_rate{0.0};
    amrex::Real dln_set_rate_dT9{0.0};
    amrex::Real set_rate{0.0};

    // il10r
    ln_set_rate =  -13.6664 + -1.90396 * tfactors.T9i + 23.8634 * tfactors.T913
                         + -3.70135 * tfactors.T9 + 0.28964 * tfactors.T953 + -1.5 * tfactors.lnT9;

    if constexpr (do_T_derivatives) {
        dln_set_rate_dT9 =  1.90396 * tfactors.T9i * tfactors.T9i + (1.0/3.0) * 23.8634 * tfactors.T923i
                                  + -3.70135 + (5.0/3.0) * 0.28964 * tfactors.T923 + -1.5 * tfactors.T9i;
    }

    // avoid underflows by zeroing rates in [0.0, 1.e-100]
    ln_set_rate = std::max(ln_set_rate, -230.0);
    set_rate = std::exp(ln_set_rate);
    rate += set_rate;
    if constexpr (do_T_derivatives) {
        drate_dT += set_rate * dln_set_rate_dT9 / 1.0e9;
    }

    // il10r
    ln_set_rate =  86.0234 + -0.387313 * tfactors.T9i + -26.8327 * tfactors.T913i + -116.137 * tfactors.T913
                         + 0.00950567 * tfactors.T9 + 0.00999755 * tfactors.T953 + -1.5 * tfactors.lnT9;

    if constexpr (do_T_derivatives) {
        dln_set_rate_dT9 =  0.387313 * tfactors.T9i * tfactors.T9i + -(1.0/3.0) * -26.8327 * tfactors.T943i + (1.0/3.0) * -116.137 * tfactors.T923i
                                  + 0.00950567 + (5.0/3.0) * 0.00999755 * tfactors.T923 + -1.5 * tfactors.T9i;
    }

    // avoid underflows by zeroing rates in [0.0, 1.e-100]
    ln_set_rate = std::max(ln_set_rate, -230.0);
    set_rate = std::exp(ln_set_rate);
    rate += set_rate;
    if constexpr (do_T_derivatives) {
        drate_dT += set_rate * dln_set_rate_dT9 / 1.0e9;
    }

    // il10n
    ln_set_rate =  21.1065 + -23.2205 * tfactors.T913i
                         + -2.0 * tfactors.T953 + -0.666667 * tfactors.lnT9;

    if constexpr (do_T_derivatives) {
        dln_set_rate_dT9 =  + -(1.0/3.0) * -23.2205 * tfactors.T943i
                                  + (5.0/3.0) * -2.0 * tfactors.T923 + -0.666667 * tfactors.T9i;
    }

    // avoid underflows by zeroing rates in [0.0, 1.e-100]
    ln_set_rate = std::max(ln_set_rate, -230.0);
    set_rate = std::exp(ln_set_rate);
    rate += set_rate;
    if constexpr (do_T_derivatives) {
        drate_dT += set_rate * dln_set_rate_dT9 / 1.0e9;
    }

}

template <int do_T_derivatives>
AMREX_GPU_HOST_DEVICE AMREX_INLINE
void rate_Si28_to_He4_Mg24_removed(const tf_t& tfactors, amrex::Real& rate, amrex::Real& drate_dT) {

    // Si28 --> He4 + Mg24

    rate = 0.0;
    drate_dT = 0.0;

    amrex::Real ln_set_rate{0.0};
    amrex::Real dln_set_rate_dT9{0.0};
    amrex::Real set_rate{0.0};

    // st08r
    ln_set_rate =  32.9006 + -131.488 * tfactors.T9i;

    if constexpr (do_T_derivatives) {
        dln_set_rate_dT9 =  131.488 * tfactors.T9i * tfactors.T9i;
    }

    // avoid underflows by zeroing rates in [0.0, 1.e-100]
    ln_set_rate = std::max(ln_set_rate, -230.0);
    set_rate = std::exp(ln_set_rate);
    rate += set_rate;
    if constexpr (do_T_derivatives) {
        drate_dT += set_rate * dln_set_rate_dT9 / 1.0e9;
    }

    // st08r
    ln_set_rate =  -25.6886 + -128.693 * tfactors.T9i + 21.3721 * tfactors.T913i + 37.7649 * tfactors.T913
                         + -4.10635 * tfactors.T9 + 0.249618 * tfactors.T953;

    if constexpr (do_T_derivatives) {
        dln_set_rate_dT9 =  128.693 * tfactors.T9i * tfactors.T9i + -(1.0/3.0) * 21.3721 * tfactors.T943i + (1.0/3.0) * 37.7649 * tfactors.T923i
                                  + -4.10635 + (5.0/3.0) * 0.249618 * tfactors.T923;
    }

    // avoid underflows by zeroing rates in [0.0, 1.e-100]
    ln_set_rate = std::max(ln_set_rate, -230.0);
    set_rate = std::exp(ln_set_rate);
    rate += set_rate;
    if constexpr (do_T_derivatives) {
        drate_dT += set_rate * dln_set_rate_dT9 / 1.0e9;
    }

}

template <int do_T_derivatives>
AMREX_GPU_HOST_DEVICE AMREX_INLINE
void rate_Si28_to_p_Al27_removed(const tf_t& tfactors, amrex::Real& rate, amrex::Real& drate_dT) {

    // Si28 --> p + Al27

    rate = 0.0;
    drate_dT = 0.0;

    amrex::Real ln_set_rate{0.0};
    amrex::Real dln_set_rate_dT9{0.0};
    amrex::Real set_rate{0.0};

    // il10r
    ln_set_rate =  11.7765 + -136.349 * tfactors.T9i + 23.8634 * tfactors.T913
                         + -3.70135 * tfactors.T9 + 0.28964 * tfactors.T953;

    if constexpr (do_T_derivatives) {
        dln_set_rate_dT9 =  136.349 * tfactors.T9i * tfactors.T9i + (1.0/3.0) * 23.8634 * tfactors.T923i
                                  + -3.70135 + (5.0/3.0) * 0.28964 * tfactors.T923;
    }

    // avoid underflows by zeroing rates in [0.0, 1.e-100]
    ln_set_rate = std::max(ln_set_rate, -230.0);
    set_rate = std::exp(ln_set_rate);
    rate += set_rate;
    if constexpr (do_T_derivatives) {
        drate_dT += set_rate * dln_set_rate_dT9 / 1.0e9;
    }

    // il10n
    ln_set_rate =  46.5494 + -134.445 * tfactors.T9i + -23.2205 * tfactors.T913i
                         + -2.0 * tfactors.T953 + 0.833333 * tfactors.lnT9;

    if constexpr (do_T_derivatives) {
        dln_set_rate_dT9 =  134.445 * tfactors.T9i * tfactors.T9i + -(1.0/3.0) * -23.2205 * tfactors.T943i
                                  + (5.0/3.0) * -2.0 * tfactors.T923 + 0.833333 * tfactors.T9i;
    }

    // avoid underflows by zeroing rates in [0.0, 1.e-100]
    ln_set_rate = std::max(ln_set_rate, -230.0);
    set_rate = std::exp(ln_set_rate);
    rate += set_rate;
    if constexpr (do_T_derivatives) {
        drate_dT += set_rate * dln_set_rate_dT9 / 1.0e9;
    }

    // il10r
    ln_set_rate =  111.466 + -134.832 * tfactors.T9i + -26.8327 * tfactors.T913i + -116.137 * tfactors.T913
                         + 0.00950567 * tfactors.T9 + 0.00999755 * tfactors.T953;

    if constexpr (do_T_derivatives) {
        dln_set_rate_dT9 =  134.832 * tfactors.T9i * tfactors.T9i + -(1.0/3.0) * -26.8327 * tfactors.T943i + (1.0/3.0) * -116.137 * tfactors.T923i
                                  + 0.00950567 + (5.0/3.0) * 0.00999755 * tfactors.T923;
    }

    // avoid underflows by zeroing rates in [0.0, 1.e-100]
    ln_set_rate = std::max(ln_set_rate, -230.0);
    set_rate = std::exp(ln_set_rate);
    rate += set_rate;
    if constexpr (do_T_derivatives) {
        drate_dT += set_rate * dln_set_rate_dT9 / 1.0e9;
    }

}

template <int do_T_derivatives>
AMREX_GPU_HOST_DEVICE AMREX_INLINE
void rate_p_Al27_to_He4_Mg24_removed(const tf_t& tfactors, amrex::Real& rate, amrex::Real& drate_dT) {

    // Al27 + p --> He4 + Mg24

    rate = 0.0;
    drate_dT = 0.0;

    amrex::Real ln_set_rate{0.0};
    amrex::Real dln_set_rate_dT9{0.0};
    amrex::Real set_rate{0.0};

    // il10r
    ln_set_rate =  -7.02789 + -4.2425 * tfactors.T9i + 18.0416 * tfactors.T913
                         + -1.54137 * tfactors.T9 + 0.0847506 * tfactors.T953 + -1.5 * tfactors.lnT9;

    if constexpr (do_T_derivatives) {
        dln_set_rate_dT9 =  4.2425 * tfactors.T9i * tfactors.T9i + (1.0/3.0) * 18.0416 * tfactors.T923i
                                  + -1.54137 + (5.0/3.0) * 0.0847506 * tfactors.T923 + -1.5 * tfactors.T9i;
    }

    // avoid underflows by zeroing rates in [0.0, 1.e-100]
    ln_set_rate = std::max(ln_set_rate, -230.0);
    set_rate = std::exp(ln_set_rate);
    rate += set_rate;
    if constexpr (do_T_derivatives) {
        drate_dT += set_rate * dln_set_rate_dT9 / 1.0e9;
    }

    // il10r
    ln_set_rate =  -26.8683 + -0.963012 * tfactors.T9i + 5.18642 * tfactors.T913i + -34.7936 * tfactors.T913
                         + 168.225 * tfactors.T9 + -115.825 * tfactors.T953 + -1.5 * tfactors.lnT9;

    if constexpr (do_T_derivatives) {
        dln_set_rate_dT9 =  0.963012 * tfactors.T9i * tfactors.T9i + -(1.0/3.0) * 5.18642 * tfactors.T943i + (1.0/3.0) * -34.7936 * tfactors.T923i
                                  + 168.225 + (5.0/3.0) * -115.825 * tfactors.T923 + -1.5 * tfactors.T9i;
    }

    // avoid underflows by zeroing rates in [0.0, 1.e-100]
    ln_set_rate = std::max(ln_set_rate, -230.0);
    set_rate = std::exp(ln_set_rate);
    rate += set_rate;
    if constexpr (do_T_derivatives) {
        drate_dT += set_rate * dln_set_rate_dT9 / 1.0e9;
    }

    // il10n
    ln_set_rate =  29.4576 + -26.4162 * tfactors.T913i
                         + -2.0 * tfactors.T953 + -0.666667 * tfactors.lnT9;

    if constexpr (do_T_derivatives) {
        dln_set_rate_dT9 =  + -(1.0/3.0) * -26.4162 * tfactors.T943i
                                  + (5.0/3.0) * -2.0 * tfactors.T923 + -0.666667 * tfactors.T9i;
    }

    // avoid underflows by zeroing rates in [0.0, 1.e-100]
    ln_set_rate = std::max(ln_set_rate, -230.0);
    set_rate = std::exp(ln_set_rate);
    rate += set_rate;
    if constexpr (do_T_derivatives) {
        drate_dT += set_rate * dln_set_rate_dT9 / 1.0e9;
    }

}

template <int do_T_derivatives>
AMREX_GPU_HOST_DEVICE AMREX_INLINE
void rate_He4_Si28_to_S32_removed(const tf_t& tfactors, amrex::Real& rate, amrex::Real& drate_dT) {

    // Si28 + He4 --> S32

    rate = 0.0;
    drate_dT = 0.0;

    amrex::Real ln_set_rate{0.0};
    amrex::Real dln_set_rate_dT9{0.0};
    amrex::Real set_rate{0.0};

    // ths8r
    ln_set_rate =  47.9212 + -59.4896 * tfactors.T913i + 4.47205 * tfactors.T913
                         + -4.78989 * tfactors.T9 + 0.557201 * tfactors.T953 + -0.666667 * tfactors.lnT9;

    if constexpr (do_T_derivatives) {
        dln_set_rate_dT9 =  + -(1.0/3.0) * -59.4896 * tfactors.T943i + (1.0/3.0) * 4.47205 * tfactors.T923i
                                  + -4.78989 + (5.0/3.0) * 0.557201 * tfactors.T923 + -0.666667 * tfactors.T9i;
    }

    // avoid underflows by zeroing rates in [0.0, 1.e-100]
    ln_set_rate = std::max(ln_set_rate, -230.0);
    set_rate = std::exp(ln_set_rate);
    rate += set_rate;
    if constexpr (do_T_derivatives) {
        drate_dT += set_rate * dln_set_rate_dT9 / 1.0e9;
    }

}

template <int do_T_derivatives>
AMREX_GPU_HOST_DEVICE AMREX_INLINE
void rate_He4_Si28_to_p_P31_removed(const tf_t& tfactors, amrex::Real& rate, amrex::Real& drate_dT) {

    // Si28 + He4 --> p + P31

    rate = 0.0;
    drate_dT = 0.0;

    amrex::Real ln_set_rate{0.0};
    amrex::Real dln_set_rate_dT9{0.0};
    amrex::Real set_rate{0.0};

    // il10r
    ln_set_rate =  -11.4335 + -25.6606 * tfactors.T9i + 21.521 * tfactors.T913
                         + -1.90355 * tfactors.T9 + 0.092724 * tfactors.T953 + -1.5 * tfactors.lnT9;

    if constexpr (do_T_derivatives) {
        dln_set_rate_dT9 =  25.6606 * tfactors.T9i * tfactors.T9i + (1.0/3.0) * 21.521 * tfactors.T923i
                                  + -1.90355 + (5.0/3.0) * 0.092724 * tfactors.T923 + -1.5 * tfactors.T9i;
    }

    // avoid underflows by zeroing rates in [0.0, 1.e-100]
    ln_set_rate = std::max(ln_set_rate, -230.0);
    set_rate = std::exp(ln_set_rate);
    rate += set_rate;
    if constexpr (do_T_derivatives) {
        drate_dT += set_rate * dln_set_rate_dT9 / 1.0e9;
    }

    // il10n
    ln_set_rate =  60.3424 + -22.2348 * tfactors.T9i + -31.932 * tfactors.T913i + -77.0334 * tfactors.T913
                         + -43.6847 * tfactors.T9 + -4.28955 * tfactors.T953 + -0.666667 * tfactors.lnT9;

    if constexpr (do_T_derivatives) {
        dln_set_rate_dT9 =  22.2348 * tfactors.T9i * tfactors.T9i + -(1.0/3.0) * -31.932 * tfactors.T943i + (1.0/3.0) * -77.0334 * tfactors.T923i
                                  + -43.6847 + (5.0/3.0) * -4.28955 * tfactors.T923 + -0.666667 * tfactors.T9i;
    }

    // avoid underflows by zeroing rates in [0.0, 1.e-100]
    ln_set_rate = std::max(ln_set_rate, -230.0);
    set_rate = std::exp(ln_set_rate);
    rate += set_rate;
    if constexpr (do_T_derivatives) {
        drate_dT += set_rate * dln_set_rate_dT9 / 1.0e9;
    }

    // il10r
    ln_set_rate =  -13.4595 + -24.112 * tfactors.T9i
                         + -1.5 * tfactors.lnT9;

    if constexpr (do_T_derivatives) {
        dln_set_rate_dT9 =  24.112 * tfactors.T9i * tfactors.T9i
                                  + -1.5 * tfactors.T9i;
    }

    // avoid underflows by zeroing rates in [0.0, 1.e-100]
    ln_set_rate = std::max(ln_set_rate, -230.0);
    set_rate = std::exp(ln_set_rate);
    rate += set_rate;
    if constexpr (do_T_derivatives) {
        drate_dT += set_rate * dln_set_rate_dT9 / 1.0e9;
    }

}

template <int do_T_derivatives>
AMREX_GPU_HOST_DEVICE AMREX_INLINE
void rate_p_P31_to_S32_removed(const tf_t& tfactors, amrex::Real& rate, amrex::Real& drate_dT) {

    // P31 + p --> S32

    rate = 0.0;
    drate_dT = 0.0;

    amrex::Real ln_set_rate{0.0};
    amrex::Real dln_set_rate_dT9{0.0};
    amrex::Real set_rate{0.0};

    // il10r
    ln_set_rate =  0.821556 + -3.77704 * tfactors.T9i + 8.09341 * tfactors.T913
                         + -0.615971 * tfactors.T9 + 0.031159 * tfactors.T953 + -1.5 * tfactors.lnT9;

    if constexpr (do_T_derivatives) {
        dln_set_rate_dT9 =  3.77704 * tfactors.T9i * tfactors.T9i + (1.0/3.0) * 8.09341 * tfactors.T923i
                                  + -0.615971 + (5.0/3.0) * 0.031159 * tfactors.T923 + -1.5 * tfactors.T9i;
    }

    // avoid underflows by zeroing rates in [0.0, 1.e-100]
    ln_set_rate = std::max(ln_set_rate, -230.0);
    set_rate = std::exp(ln_set_rate);
    rate += set_rate;
    if constexpr (do_T_derivatives) {
        drate_dT += set_rate * dln_set_rate_dT9 / 1.0e9;
    }

    // il10r
    ln_set_rate =  -2.66839 + -2.25958 * tfactors.T9i
                         + -1.5 * tfactors.lnT9;

    if constexpr (do_T_derivatives) {
        dln_set_rate_dT9 =  2.25958 * tfactors.T9i * tfactors.T9i
                                  + -1.5 * tfactors.T9i;
    }

    // avoid underflows by zeroing rates in [0.0, 1.e-100]
    ln_set_rate = std::max(ln_set_rate, -230.0);
    set_rate = std::exp(ln_set_rate);
    rate += set_rate;
    if constexpr (do_T_derivatives) {
        drate_dT += set_rate * dln_set_rate_dT9 / 1.0e9;
    }

    // il10n
    ln_set_rate =  19.2596 + -25.3278 * tfactors.T913i + 6.4931 * tfactors.T913
                         + -9.27513 * tfactors.T9 + -0.610439 * tfactors.T953 + -0.666667 * tfactors.lnT9;

    if constexpr (do_T_derivatives) {
        dln_set_rate_dT9 =  + -(1.0/3.0) * -25.3278 * tfactors.T943i + (1.0/3.0) * 6.4931 * tfactors.T923i
                                  + -9.27513 + (5.0/3.0) * -0.610439 * tfactors.T923 + -0.666667 * tfactors.T9i;
    }

    // avoid underflows by zeroing rates in [0.0, 1.e-100]
    ln_set_rate = std::max(ln_set_rate, -230.0);
    set_rate = std::exp(ln_set_rate);
    rate += set_rate;
    if constexpr (do_T_derivatives) {
        drate_dT += set_rate * dln_set_rate_dT9 / 1.0e9;
    }

}

template <int do_T_derivatives>
AMREX_GPU_HOST_DEVICE AMREX_INLINE
void rate_S32_to_He4_Si28_removed(const tf_t& tfactors, amrex::Real& rate, amrex::Real& drate_dT) {

    // S32 --> He4 + Si28

    rate = 0.0;
    drate_dT = 0.0;

    amrex::Real ln_set_rate{0.0};
    amrex::Real dln_set_rate_dT9{0.0};
    amrex::Real set_rate{0.0};

    // ths8r
    ln_set_rate =  72.813 + -80.626 * tfactors.T9i + -59.4896 * tfactors.T913i + 4.47205 * tfactors.T913
                         + -4.78989 * tfactors.T9 + 0.557201 * tfactors.T953 + 0.833333 * tfactors.lnT9;

    if constexpr (do_T_derivatives) {
        dln_set_rate_dT9 =  80.626 * tfactors.T9i * tfactors.T9i + -(1.0/3.0) * -59.4896 * tfactors.T943i + (1.0/3.0) * 4.47205 * tfactors.T923i
                                  + -4.78989 + (5.0/3.0) * 0.557201 * tfactors.T923 + 0.833333 * tfactors.T9i;
    }

    // avoid underflows by zeroing rates in [0.0, 1.e-100]
    ln_set_rate = std::max(ln_set_rate, -230.0);
    set_rate = std::exp(ln_set_rate);
    rate += set_rate;
    if constexpr (do_T_derivatives) {
        drate_dT += set_rate * dln_set_rate_dT9 / 1.0e9;
    }

}

template <int do_T_derivatives>
AMREX_GPU_HOST_DEVICE AMREX_INLINE
void rate_S32_to_p_P31_removed(const tf_t& tfactors, amrex::Real& rate, amrex::Real& drate_dT) {

    // S32 --> p + P31

    rate = 0.0;
    drate_dT = 0.0;

    amrex::Real ln_set_rate{0.0};
    amrex::Real dln_set_rate_dT9{0.0};
    amrex::Real set_rate{0.0};

    // il10r
    ln_set_rate =  25.1729 + -106.637 * tfactors.T9i + 8.09341 * tfactors.T913
                         + -0.615971 * tfactors.T9 + 0.031159 * tfactors.T953;

    if constexpr (do_T_derivatives) {
        dln_set_rate_dT9 =  106.637 * tfactors.T9i * tfactors.T9i + (1.0/3.0) * 8.09341 * tfactors.T923i
                                  + -0.615971 + (5.0/3.0) * 0.031159 * tfactors.T923;
    }

    // avoid underflows by zeroing rates in [0.0, 1.e-100]
    ln_set_rate = std::max(ln_set_rate, -230.0);
    set_rate = std::exp(ln_set_rate);
    rate += set_rate;
    if constexpr (do_T_derivatives) {
        drate_dT += set_rate * dln_set_rate_dT9 / 1.0e9;
    }

    // il10r
    ln_set_rate =  21.6829 + -105.119 * tfactors.T9i;

    if constexpr (do_T_derivatives) {
        dln_set_rate_dT9 =  105.119 * tfactors.T9i * tfactors.T9i;
    }

    // avoid underflows by zeroing rates in [0.0, 1.e-100]
    ln_set_rate = std::max(ln_set_rate, -230.0);
    set_rate = std::exp(ln_set_rate);
    rate += set_rate;
    if constexpr (do_T_derivatives) {
        drate_dT += set_rate * dln_set_rate_dT9 / 1.0e9;
    }

    // il10n
    ln_set_rate =  43.6109 + -102.86 * tfactors.T9i + -25.3278 * tfactors.T913i + 6.4931 * tfactors.T913
                         + -9.27513 * tfactors.T9 + -0.610439 * tfactors.T953 + 0.833333 * tfactors.lnT9;

    if constexpr (do_T_derivatives) {
        dln_set_rate_dT9 =  102.86 * tfactors.T9i * tfactors.T9i + -(1.0/3.0) * -25.3278 * tfactors.T943i + (1.0/3.0) * 6.4931 * tfactors.T923i
                                  + -9.27513 + (5.0/3.0) * -0.610439 * tfactors.T923 + 0.833333 * tfactors.T9i;
    }

    // avoid underflows by zeroing rates in [0.0, 1.e-100]
    ln_set_rate = std::max(ln_set_rate, -230.0);
    set_rate = std::exp(ln_set_rate);
    rate += set_rate;
    if constexpr (do_T_derivatives) {
        drate_dT += set_rate * dln_set_rate_dT9 / 1.0e9;
    }

}

template <int do_T_derivatives>
AMREX_GPU_HOST_DEVICE AMREX_INLINE
void rate_p_P31_to_He4_Si28_removed(const tf_t& tfactors, amrex::Real& rate, amrex::Real& drate_dT) {

    // P31 + p --> He4 + Si28

    rate = 0.0;
    drate_dT = 0.0;

    amrex::Real ln_set_rate{0.0};
    amrex::Real dln_set_rate_dT9{0.0};
    amrex::Real set_rate{0.0};

    // il10r
    ln_set_rate =  -10.893 + -3.42575 * tfactors.T9i + 21.521 * tfactors.T913
                         + -1.90355 * tfactors.T9 + 0.092724 * tfactors.T953 + -1.5 * tfactors.lnT9;

    if constexpr (do_T_derivatives) {
        dln_set_rate_dT9 =  3.42575 * tfactors.T9i * tfactors.T9i + (1.0/3.0) * 21.521 * tfactors.T923i
                                  + -1.90355 + (5.0/3.0) * 0.092724 * tfactors.T923 + -1.5 * tfactors.T9i;
    }

    // avoid underflows by zeroing rates in [0.0, 1.e-100]
    ln_set_rate = std::max(ln_set_rate, -230.0);
    set_rate = std::exp(ln_set_rate);
    rate += set_rate;
    if constexpr (do_T_derivatives) {
        drate_dT += set_rate * dln_set_rate_dT9 / 1.0e9;
    }

    // il10r
    ln_set_rate =  -12.919 + -1.87716 * tfactors.T9i
                         + -1.5 * tfactors.lnT9;

    if constexpr (do_T_derivatives) {
        dln_set_rate_dT9 =  1.87716 * tfactors.T9i * tfactors.T9i
                                  + -1.5 * tfactors.T9i;
    }

    // avoid underflows by zeroing rates in [0.0, 1.e-100]
    ln_set_rate = std::max(ln_set_rate, -230.0);
    set_rate = std::exp(ln_set_rate);
    rate += set_rate;
    if constexpr (do_T_derivatives) {
        drate_dT += set_rate * dln_set_rate_dT9 / 1.0e9;
    }

    // il10n
    ln_set_rate =  60.8829 + -31.932 * tfactors.T913i + -77.0334 * tfactors.T913
                         + -43.6847 * tfactors.T9 + -4.28955 * tfactors.T953 + -0.666667 * tfactors.lnT9;

    if constexpr (do_T_derivatives) {
        dln_set_rate_dT9 =  + -(1.0/3.0) * -31.932 * tfactors.T943i + (1.0/3.0) * -77.0334 * tfactors.T923i
                                  + -43.6847 + (5.0/3.0) * -4.28955 * tfactors.T923 + -0.666667 * tfactors.T9i;
    }

    // avoid underflows by zeroing rates in [0.0, 1.e-100]
    ln_set_rate = std::max(ln_set_rate, -230.0);
    set_rate = std::exp(ln_set_rate);
    rate += set_rate;
    if constexpr (do_T_derivatives) {
        drate_dT += set_rate * dln_set_rate_dT9 / 1.0e9;
    }

}


template <typename T>
AMREX_GPU_HOST_DEVICE AMREX_INLINE
void rate_Mg24_He4_to_Si28_approx(const T& rate_eval, amrex::Real& rate, amrex::Real& drate_dT) {

    amrex::Real r_ag = rate_eval.screened_rates(k_He4_Mg24_to_Si28_removed);
    amrex::Real r_ap = rate_eval.screened_rates(k_He4_Mg24_to_p_Al27_removed);
    amrex::Real r_pg = rate_eval.screened_rates(k_p_Al27_to_Si28_removed);
    amrex::Real r_pa = rate_eval.screened_rates(k_p_Al27_to_He4_Mg24_removed);
    amrex::Real dd = 1.0_rt / (r_pg + r_pa);
    rate = r_ag + r_ap * r_pg * dd;
<<<<<<< HEAD
    if constexpr (std::is_same<T, rate_derivs_t>::value) {
        amrex::Real drdT_ag = rate_eval.dscreened_rates_dT(k_He4_Mg24_to_Si28_removed);
        amrex::Real drdT_ap = rate_eval.dscreened_rates_dT(k_He4_Mg24_to_p_Al27_removed);
        amrex::Real drdT_pg = rate_eval.dscreened_rates_dT(k_p_Al27_to_Si28_removed);
        amrex::Real drdT_pa = rate_eval.dscreened_rates_dT(k_p_Al27_to_He4_Mg24_removed);
=======
    if constexpr (std::is_same_v<T, rate_derivs_t>) {
        Real drdT_ag = rate_eval.dscreened_rates_dT(k_He4_Mg24_to_Si28_removed);
        Real drdT_ap = rate_eval.dscreened_rates_dT(k_He4_Mg24_to_p_Al27_removed);
        Real drdT_pg = rate_eval.dscreened_rates_dT(k_p_Al27_to_Si28_removed);
        Real drdT_pa = rate_eval.dscreened_rates_dT(k_p_Al27_to_He4_Mg24_removed);
>>>>>>> 50338494
        drate_dT = drdT_ag + drdT_ap * r_pg * dd + r_ap * drdT_pg * dd - r_ap * r_pg * dd * dd * (drdT_pg + drdT_pa);
    }
}

template <typename T>
AMREX_GPU_HOST_DEVICE AMREX_INLINE
void rate_Si28_to_Mg24_He4_approx(const T& rate_eval, amrex::Real& rate, amrex::Real& drate_dT) {

    amrex::Real r_ga = rate_eval.screened_rates(k_Si28_to_He4_Mg24_removed);
    amrex::Real r_pa = rate_eval.screened_rates(k_p_Al27_to_He4_Mg24_removed);
    amrex::Real r_gp = rate_eval.screened_rates(k_Si28_to_p_Al27_removed);
    amrex::Real r_pg = rate_eval.screened_rates(k_p_Al27_to_Si28_removed);
    amrex::Real dd = 1.0_rt / (r_pg + r_pa);
    rate = r_ga + r_gp * r_pa * dd;
<<<<<<< HEAD
    if constexpr (std::is_same<T, rate_derivs_t>::value) {
        amrex::Real drdT_ga = rate_eval.dscreened_rates_dT(k_Si28_to_He4_Mg24_removed);
        amrex::Real drdT_pa = rate_eval.dscreened_rates_dT(k_p_Al27_to_He4_Mg24_removed);
        amrex::Real drdT_gp = rate_eval.dscreened_rates_dT(k_Si28_to_p_Al27_removed);
        amrex::Real drdT_pg = rate_eval.dscreened_rates_dT(k_p_Al27_to_Si28_removed);
=======
    if constexpr (std::is_same_v<T, rate_derivs_t>) {
        Real drdT_ga = rate_eval.dscreened_rates_dT(k_Si28_to_He4_Mg24_removed);
        Real drdT_pa = rate_eval.dscreened_rates_dT(k_p_Al27_to_He4_Mg24_removed);
        Real drdT_gp = rate_eval.dscreened_rates_dT(k_Si28_to_p_Al27_removed);
        Real drdT_pg = rate_eval.dscreened_rates_dT(k_p_Al27_to_Si28_removed);
>>>>>>> 50338494
        drate_dT = drdT_ga + drdT_gp * r_pa * dd + r_gp * drdT_pa * dd - r_gp * r_pa * dd * dd * (drdT_pg + drdT_pa);
    }
}

template <typename T>
AMREX_GPU_HOST_DEVICE AMREX_INLINE
void rate_Si28_He4_to_S32_approx(const T& rate_eval, amrex::Real& rate, amrex::Real& drate_dT) {

    amrex::Real r_ag = rate_eval.screened_rates(k_He4_Si28_to_S32_removed);
    amrex::Real r_ap = rate_eval.screened_rates(k_He4_Si28_to_p_P31_removed);
    amrex::Real r_pg = rate_eval.screened_rates(k_p_P31_to_S32_removed);
    amrex::Real r_pa = rate_eval.screened_rates(k_p_P31_to_He4_Si28_removed);
    amrex::Real dd = 1.0_rt / (r_pg + r_pa);
    rate = r_ag + r_ap * r_pg * dd;
<<<<<<< HEAD
    if constexpr (std::is_same<T, rate_derivs_t>::value) {
        amrex::Real drdT_ag = rate_eval.dscreened_rates_dT(k_He4_Si28_to_S32_removed);
        amrex::Real drdT_ap = rate_eval.dscreened_rates_dT(k_He4_Si28_to_p_P31_removed);
        amrex::Real drdT_pg = rate_eval.dscreened_rates_dT(k_p_P31_to_S32_removed);
        amrex::Real drdT_pa = rate_eval.dscreened_rates_dT(k_p_P31_to_He4_Si28_removed);
=======
    if constexpr (std::is_same_v<T, rate_derivs_t>) {
        Real drdT_ag = rate_eval.dscreened_rates_dT(k_He4_Si28_to_S32_removed);
        Real drdT_ap = rate_eval.dscreened_rates_dT(k_He4_Si28_to_p_P31_removed);
        Real drdT_pg = rate_eval.dscreened_rates_dT(k_p_P31_to_S32_removed);
        Real drdT_pa = rate_eval.dscreened_rates_dT(k_p_P31_to_He4_Si28_removed);
>>>>>>> 50338494
        drate_dT = drdT_ag + drdT_ap * r_pg * dd + r_ap * drdT_pg * dd - r_ap * r_pg * dd * dd * (drdT_pg + drdT_pa);
    }
}

template <typename T>
AMREX_GPU_HOST_DEVICE AMREX_INLINE
void rate_S32_to_Si28_He4_approx(const T& rate_eval, amrex::Real& rate, amrex::Real& drate_dT) {

    amrex::Real r_ga = rate_eval.screened_rates(k_S32_to_He4_Si28_removed);
    amrex::Real r_pa = rate_eval.screened_rates(k_p_P31_to_He4_Si28_removed);
    amrex::Real r_gp = rate_eval.screened_rates(k_S32_to_p_P31_removed);
    amrex::Real r_pg = rate_eval.screened_rates(k_p_P31_to_S32_removed);
    amrex::Real dd = 1.0_rt / (r_pg + r_pa);
    rate = r_ga + r_gp * r_pa * dd;
<<<<<<< HEAD
    if constexpr (std::is_same<T, rate_derivs_t>::value) {
        amrex::Real drdT_ga = rate_eval.dscreened_rates_dT(k_S32_to_He4_Si28_removed);
        amrex::Real drdT_pa = rate_eval.dscreened_rates_dT(k_p_P31_to_He4_Si28_removed);
        amrex::Real drdT_gp = rate_eval.dscreened_rates_dT(k_S32_to_p_P31_removed);
        amrex::Real drdT_pg = rate_eval.dscreened_rates_dT(k_p_P31_to_S32_removed);
=======
    if constexpr (std::is_same_v<T, rate_derivs_t>) {
        Real drdT_ga = rate_eval.dscreened_rates_dT(k_S32_to_He4_Si28_removed);
        Real drdT_pa = rate_eval.dscreened_rates_dT(k_p_P31_to_He4_Si28_removed);
        Real drdT_gp = rate_eval.dscreened_rates_dT(k_S32_to_p_P31_removed);
        Real drdT_pg = rate_eval.dscreened_rates_dT(k_p_P31_to_S32_removed);
>>>>>>> 50338494
        drate_dT = drdT_ga + drdT_gp * r_pa * dd + r_gp * drdT_pa * dd - r_gp * r_pa * dd * dd * (drdT_pg + drdT_pa);
    }
}


template <int do_T_derivatives, typename T>
AMREX_GPU_HOST_DEVICE AMREX_INLINE
void
fill_reaclib_rates(const tf_t& tfactors, T& rate_eval)
{

    amrex::Real rate;
    amrex::Real drate_dT;

    rate_He4_Mg24_to_Si28_removed<do_T_derivatives>(tfactors, rate, drate_dT);
    rate_eval.screened_rates(k_He4_Mg24_to_Si28_removed) = rate;
    if constexpr (std::is_same_v<T, rate_derivs_t>) {
        rate_eval.dscreened_rates_dT(k_He4_Mg24_to_Si28_removed) = drate_dT;

    }
    rate_He4_Mg24_to_p_Al27_removed<do_T_derivatives>(tfactors, rate, drate_dT);
    rate_eval.screened_rates(k_He4_Mg24_to_p_Al27_removed) = rate;
    if constexpr (std::is_same_v<T, rate_derivs_t>) {
        rate_eval.dscreened_rates_dT(k_He4_Mg24_to_p_Al27_removed) = drate_dT;

    }
    rate_p_Al27_to_Si28_removed<do_T_derivatives>(tfactors, rate, drate_dT);
    rate_eval.screened_rates(k_p_Al27_to_Si28_removed) = rate;
    if constexpr (std::is_same_v<T, rate_derivs_t>) {
        rate_eval.dscreened_rates_dT(k_p_Al27_to_Si28_removed) = drate_dT;

    }
    rate_Si28_to_He4_Mg24_removed<do_T_derivatives>(tfactors, rate, drate_dT);
    rate_eval.screened_rates(k_Si28_to_He4_Mg24_removed) = rate;
    if constexpr (std::is_same_v<T, rate_derivs_t>) {
        rate_eval.dscreened_rates_dT(k_Si28_to_He4_Mg24_removed) = drate_dT;

    }
    rate_Si28_to_p_Al27_removed<do_T_derivatives>(tfactors, rate, drate_dT);
    rate_eval.screened_rates(k_Si28_to_p_Al27_removed) = rate;
    if constexpr (std::is_same_v<T, rate_derivs_t>) {
        rate_eval.dscreened_rates_dT(k_Si28_to_p_Al27_removed) = drate_dT;

    }
    rate_p_Al27_to_He4_Mg24_removed<do_T_derivatives>(tfactors, rate, drate_dT);
    rate_eval.screened_rates(k_p_Al27_to_He4_Mg24_removed) = rate;
    if constexpr (std::is_same_v<T, rate_derivs_t>) {
        rate_eval.dscreened_rates_dT(k_p_Al27_to_He4_Mg24_removed) = drate_dT;

    }
    rate_He4_Si28_to_S32_removed<do_T_derivatives>(tfactors, rate, drate_dT);
    rate_eval.screened_rates(k_He4_Si28_to_S32_removed) = rate;
    if constexpr (std::is_same_v<T, rate_derivs_t>) {
        rate_eval.dscreened_rates_dT(k_He4_Si28_to_S32_removed) = drate_dT;

    }
    rate_He4_Si28_to_p_P31_removed<do_T_derivatives>(tfactors, rate, drate_dT);
    rate_eval.screened_rates(k_He4_Si28_to_p_P31_removed) = rate;
    if constexpr (std::is_same_v<T, rate_derivs_t>) {
        rate_eval.dscreened_rates_dT(k_He4_Si28_to_p_P31_removed) = drate_dT;

    }
    rate_p_P31_to_S32_removed<do_T_derivatives>(tfactors, rate, drate_dT);
    rate_eval.screened_rates(k_p_P31_to_S32_removed) = rate;
    if constexpr (std::is_same_v<T, rate_derivs_t>) {
        rate_eval.dscreened_rates_dT(k_p_P31_to_S32_removed) = drate_dT;

    }
    rate_S32_to_He4_Si28_removed<do_T_derivatives>(tfactors, rate, drate_dT);
    rate_eval.screened_rates(k_S32_to_He4_Si28_removed) = rate;
    if constexpr (std::is_same_v<T, rate_derivs_t>) {
        rate_eval.dscreened_rates_dT(k_S32_to_He4_Si28_removed) = drate_dT;

    }
    rate_S32_to_p_P31_removed<do_T_derivatives>(tfactors, rate, drate_dT);
    rate_eval.screened_rates(k_S32_to_p_P31_removed) = rate;
    if constexpr (std::is_same_v<T, rate_derivs_t>) {
        rate_eval.dscreened_rates_dT(k_S32_to_p_P31_removed) = drate_dT;

    }
    rate_p_P31_to_He4_Si28_removed<do_T_derivatives>(tfactors, rate, drate_dT);
    rate_eval.screened_rates(k_p_P31_to_He4_Si28_removed) = rate;
    if constexpr (std::is_same_v<T, rate_derivs_t>) {
        rate_eval.dscreened_rates_dT(k_p_P31_to_He4_Si28_removed) = drate_dT;

    }

}

template <int do_T_derivatives, typename T>
AMREX_GPU_HOST_DEVICE AMREX_INLINE
void
fill_approx_rates([[maybe_unused]] const tf_t& tfactors, [[maybe_unused]] T& rate_eval)
{

    [[maybe_unused]] amrex::Real rate{};
    [[maybe_unused]] amrex::Real drate_dT{};

    rate_Mg24_He4_to_Si28_approx<T>(rate_eval, rate, drate_dT);
    rate_eval.screened_rates(k_Mg24_He4_to_Si28_approx) = rate;
    if constexpr (std::is_same_v<T, rate_derivs_t>) {
        rate_eval.dscreened_rates_dT(k_Mg24_He4_to_Si28_approx) = drate_dT;

    }
    rate_Si28_to_Mg24_He4_approx<T>(rate_eval, rate, drate_dT);
    rate_eval.screened_rates(k_Si28_to_Mg24_He4_approx) = rate;
    if constexpr (std::is_same_v<T, rate_derivs_t>) {
        rate_eval.dscreened_rates_dT(k_Si28_to_Mg24_He4_approx) = drate_dT;

    }
    rate_Si28_He4_to_S32_approx<T>(rate_eval, rate, drate_dT);
    rate_eval.screened_rates(k_Si28_He4_to_S32_approx) = rate;
    if constexpr (std::is_same_v<T, rate_derivs_t>) {
        rate_eval.dscreened_rates_dT(k_Si28_He4_to_S32_approx) = drate_dT;

    }
    rate_S32_to_Si28_He4_approx<T>(rate_eval, rate, drate_dT);
    rate_eval.screened_rates(k_S32_to_Si28_He4_approx) = rate;
    if constexpr (std::is_same_v<T, rate_derivs_t>) {
        rate_eval.dscreened_rates_dT(k_S32_to_Si28_He4_approx) = drate_dT;

    }

}

#endif<|MERGE_RESOLUTION|>--- conflicted
+++ resolved
@@ -720,19 +720,11 @@
     amrex::Real r_pa = rate_eval.screened_rates(k_p_Al27_to_He4_Mg24_removed);
     amrex::Real dd = 1.0_rt / (r_pg + r_pa);
     rate = r_ag + r_ap * r_pg * dd;
-<<<<<<< HEAD
-    if constexpr (std::is_same<T, rate_derivs_t>::value) {
+    if constexpr (std::is_same_v<T, rate_derivs_t>) {
         amrex::Real drdT_ag = rate_eval.dscreened_rates_dT(k_He4_Mg24_to_Si28_removed);
         amrex::Real drdT_ap = rate_eval.dscreened_rates_dT(k_He4_Mg24_to_p_Al27_removed);
         amrex::Real drdT_pg = rate_eval.dscreened_rates_dT(k_p_Al27_to_Si28_removed);
         amrex::Real drdT_pa = rate_eval.dscreened_rates_dT(k_p_Al27_to_He4_Mg24_removed);
-=======
-    if constexpr (std::is_same_v<T, rate_derivs_t>) {
-        Real drdT_ag = rate_eval.dscreened_rates_dT(k_He4_Mg24_to_Si28_removed);
-        Real drdT_ap = rate_eval.dscreened_rates_dT(k_He4_Mg24_to_p_Al27_removed);
-        Real drdT_pg = rate_eval.dscreened_rates_dT(k_p_Al27_to_Si28_removed);
-        Real drdT_pa = rate_eval.dscreened_rates_dT(k_p_Al27_to_He4_Mg24_removed);
->>>>>>> 50338494
         drate_dT = drdT_ag + drdT_ap * r_pg * dd + r_ap * drdT_pg * dd - r_ap * r_pg * dd * dd * (drdT_pg + drdT_pa);
     }
 }
@@ -747,19 +739,11 @@
     amrex::Real r_pg = rate_eval.screened_rates(k_p_Al27_to_Si28_removed);
     amrex::Real dd = 1.0_rt / (r_pg + r_pa);
     rate = r_ga + r_gp * r_pa * dd;
-<<<<<<< HEAD
-    if constexpr (std::is_same<T, rate_derivs_t>::value) {
+    if constexpr (std::is_same_v<T, rate_derivs_t>) {
         amrex::Real drdT_ga = rate_eval.dscreened_rates_dT(k_Si28_to_He4_Mg24_removed);
         amrex::Real drdT_pa = rate_eval.dscreened_rates_dT(k_p_Al27_to_He4_Mg24_removed);
         amrex::Real drdT_gp = rate_eval.dscreened_rates_dT(k_Si28_to_p_Al27_removed);
         amrex::Real drdT_pg = rate_eval.dscreened_rates_dT(k_p_Al27_to_Si28_removed);
-=======
-    if constexpr (std::is_same_v<T, rate_derivs_t>) {
-        Real drdT_ga = rate_eval.dscreened_rates_dT(k_Si28_to_He4_Mg24_removed);
-        Real drdT_pa = rate_eval.dscreened_rates_dT(k_p_Al27_to_He4_Mg24_removed);
-        Real drdT_gp = rate_eval.dscreened_rates_dT(k_Si28_to_p_Al27_removed);
-        Real drdT_pg = rate_eval.dscreened_rates_dT(k_p_Al27_to_Si28_removed);
->>>>>>> 50338494
         drate_dT = drdT_ga + drdT_gp * r_pa * dd + r_gp * drdT_pa * dd - r_gp * r_pa * dd * dd * (drdT_pg + drdT_pa);
     }
 }
@@ -774,19 +758,11 @@
     amrex::Real r_pa = rate_eval.screened_rates(k_p_P31_to_He4_Si28_removed);
     amrex::Real dd = 1.0_rt / (r_pg + r_pa);
     rate = r_ag + r_ap * r_pg * dd;
-<<<<<<< HEAD
-    if constexpr (std::is_same<T, rate_derivs_t>::value) {
+    if constexpr (std::is_same_v<T, rate_derivs_t>) {
         amrex::Real drdT_ag = rate_eval.dscreened_rates_dT(k_He4_Si28_to_S32_removed);
         amrex::Real drdT_ap = rate_eval.dscreened_rates_dT(k_He4_Si28_to_p_P31_removed);
         amrex::Real drdT_pg = rate_eval.dscreened_rates_dT(k_p_P31_to_S32_removed);
         amrex::Real drdT_pa = rate_eval.dscreened_rates_dT(k_p_P31_to_He4_Si28_removed);
-=======
-    if constexpr (std::is_same_v<T, rate_derivs_t>) {
-        Real drdT_ag = rate_eval.dscreened_rates_dT(k_He4_Si28_to_S32_removed);
-        Real drdT_ap = rate_eval.dscreened_rates_dT(k_He4_Si28_to_p_P31_removed);
-        Real drdT_pg = rate_eval.dscreened_rates_dT(k_p_P31_to_S32_removed);
-        Real drdT_pa = rate_eval.dscreened_rates_dT(k_p_P31_to_He4_Si28_removed);
->>>>>>> 50338494
         drate_dT = drdT_ag + drdT_ap * r_pg * dd + r_ap * drdT_pg * dd - r_ap * r_pg * dd * dd * (drdT_pg + drdT_pa);
     }
 }
@@ -801,19 +777,11 @@
     amrex::Real r_pg = rate_eval.screened_rates(k_p_P31_to_S32_removed);
     amrex::Real dd = 1.0_rt / (r_pg + r_pa);
     rate = r_ga + r_gp * r_pa * dd;
-<<<<<<< HEAD
-    if constexpr (std::is_same<T, rate_derivs_t>::value) {
+    if constexpr (std::is_same_v<T, rate_derivs_t>) {
         amrex::Real drdT_ga = rate_eval.dscreened_rates_dT(k_S32_to_He4_Si28_removed);
         amrex::Real drdT_pa = rate_eval.dscreened_rates_dT(k_p_P31_to_He4_Si28_removed);
         amrex::Real drdT_gp = rate_eval.dscreened_rates_dT(k_S32_to_p_P31_removed);
         amrex::Real drdT_pg = rate_eval.dscreened_rates_dT(k_p_P31_to_S32_removed);
-=======
-    if constexpr (std::is_same_v<T, rate_derivs_t>) {
-        Real drdT_ga = rate_eval.dscreened_rates_dT(k_S32_to_He4_Si28_removed);
-        Real drdT_pa = rate_eval.dscreened_rates_dT(k_p_P31_to_He4_Si28_removed);
-        Real drdT_gp = rate_eval.dscreened_rates_dT(k_S32_to_p_P31_removed);
-        Real drdT_pg = rate_eval.dscreened_rates_dT(k_p_P31_to_S32_removed);
->>>>>>> 50338494
         drate_dT = drdT_ga + drdT_gp * r_pa * dd + r_gp * drdT_pa * dd - r_gp * r_pa * dd * dd * (drdT_pg + drdT_pa);
     }
 }
