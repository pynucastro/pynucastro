--- conflicted
+++ resolved
@@ -132,11 +132,7 @@
 
     // Calculate tabular rates
 
-<<<<<<< HEAD
-    [[maybe_unused]] Real rate, drate_dt, edot_nu;
-=======
-    Real rate, drate_dt, edot_nu, edot_gamma;
->>>>>>> 1c496d25
+    [[maybe_unused]] Real rate, drate_dt, edot_nu, edot_gamma;
 
     tabular_evaluate(j_na23_ne23_meta, j_na23_ne23_rhoy, j_na23_ne23_temp, j_na23_ne23_data,
                      rhoy, state.T, rate, drate_dt, edot_nu, edot_gamma);
