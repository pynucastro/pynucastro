# unit tests for rates
from pynucastro import networks
import os
import filecmp
import pytest

import io


class TestAmrexAstroCxxNetwork:
    # pylint: disable=protected-access
    @pytest.fixture(scope="class")
    def fn(self):
        files = ["c12-c12a-ne20-cf88",
                 "c12-c12n-mg23-cf88",
                 "c12-c12p-na23-cf88",
                 "c12-ag-o16-nac2",
                 "na23--ne23-toki",
                 "ne23--na23-toki",
                 "n--p-wc12"]

<<<<<<< HEAD
        fn = networks.StarKillerCxxNetwork(files)
=======
        fn = networks.AmrexAstroCxxNetwork(files)
        fn.secret_code = "testing"
>>>>>>> 0c06caae
        return fn

    def cromulent_ftag(self, ftag, answer, n_indent=1):
        """ check to see if function ftag returns answer """

        output = io.StringIO()
        ftag(n_indent, output)
        result = output.getvalue() == answer
        output.close()
        return result

    def test_nrat_reaclib(self, fn):
        """ test the _nrat_reaclib function """

        answer = ('    const int NrateReaclib = 5;\n')

        assert self.cromulent_ftag(fn._nrat_reaclib, answer, n_indent=1)

    def test_nrat_tabular(self, fn):
        """ test the _nrat_tabular function """

        answer = '    const int NrateTabular = 2;\n'

        assert self.cromulent_ftag(fn._nrat_tabular, answer, n_indent=1)

    def test_nrxn(self, fn):
        """ test the _nrxn function """

        answer = ('    k_c12_c12__he4_ne20 = 1,\n' +
                  '    k_c12_c12__n_mg23 = 2,\n' +
                  '    k_c12_c12__p_na23 = 3,\n' +
                  '    k_he4_c12__o16 = 4,\n' +
                  '    k_n__p__weak__wc12 = 5,\n' +
                  '    k_na23__ne23 = 6,\n' +
                  '    k_ne23__na23 = 7,\n' +
                  '    NumRates = k_ne23__na23\n')
        assert self.cromulent_ftag(fn._nrxn, answer, n_indent=1)

    def test_ebind(self, fn):
        """ test the _ebind function """

        answer = ('        ebind_per_nucleon(N) = 0.0_rt;\n' +
                  '        ebind_per_nucleon(H1) = 0.0_rt;\n' +
                  '        ebind_per_nucleon(He4) = 7.073915_rt;\n' +
                  '        ebind_per_nucleon(C12) = 7.680144_rt;\n' +
                  '        ebind_per_nucleon(O16) = 7.976206_rt;\n' +
                  '        ebind_per_nucleon(Ne20) = 8.03224_rt;\n' +
                  '        ebind_per_nucleon(Ne23) = 7.955256_rt;\n' +
                  '        ebind_per_nucleon(Na23) = 8.111493000000001_rt;\n' +
                  '        ebind_per_nucleon(Mg23) = 7.901115_rt;\n')
        assert self.cromulent_ftag(fn._ebind, answer, n_indent=2)

    def test_write_network(self, fn):
        """ test the write_network function"""
        test_path = "_test_cxx/"
        reference_path = "_amrexastro_cxx_reference/"
        base_path = os.path.relpath(os.path.dirname(__file__))

        fn.write_network(odir=test_path)

        files = ["actual_network_data.cpp",
                 "actual_network.H",
                 "actual_rhs.H",
                 "inputs.burn_cell.VODE",
                 "Make.package",
                 "NETWORK_PROPERTIES",
                 "_parameters",
                 "pynucastro.net",
                 "reaclib_rates.H",
                 "table_rates_data.cpp",
                 "table_rates.H"]

        errors = []
        for test_file in files:
            # note, _test is written under whatever directory pytest is run from,
            # so it is not necessarily at the same place as _amrexastro_reference
            if not filecmp.cmp(os.path.normpath(f"{test_path}/{test_file}"),
                               os.path.normpath(f"{base_path}/{reference_path}/{test_file}"),
                               shallow=False):
                errors.append(test_file)

        assert not errors, f"files don't match: {' '.join(errors)}"<|MERGE_RESOLUTION|>--- conflicted
+++ resolved
@@ -19,12 +19,7 @@
                  "ne23--na23-toki",
                  "n--p-wc12"]
 
-<<<<<<< HEAD
-        fn = networks.StarKillerCxxNetwork(files)
-=======
         fn = networks.AmrexAstroCxxNetwork(files)
-        fn.secret_code = "testing"
->>>>>>> 0c06caae
         return fn
 
     def cromulent_ftag(self, ftag, answer, n_indent=1):
