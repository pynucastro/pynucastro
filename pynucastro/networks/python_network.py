--- conflicted
+++ resolved
@@ -172,16 +172,7 @@
         if self.approx_rates:
             ostr += f"\n{indent}# approximate rates\n"
         for r in self.approx_rates:
-<<<<<<< HEAD
-            args = []
-            if r.rate_eval_needs_rho:
-                args.append("rho=rho")
-            if r.rate_eval_needs_comp:
-                args.append("Y=Y")
-            ostr += f"{indent}{r.fname}(rate_eval, tf, {', '.join(args)})\n"
-=======
             ostr += format_rate_call(r)
->>>>>>> ec32becc
 
         return ostr
 
