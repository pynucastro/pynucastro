--- conflicted
+++ resolved
@@ -267,15 +267,6 @@
         # Writes the number of Reaclib rates
         of.write(f'{self.indent*n_indent}const int NrateReaclib = {len(self.reaclib_rates + self.derived_rates)};\n')
 
-<<<<<<< HEAD
-        nreaclib_sets = 0
-        for r in self.reaclib_rates + self.derived_rates:
-            nreaclib_sets = nreaclib_sets + len(r.sets)
-
-        of.write(f'{self.indent*n_indent}const int NumReaclibSets = {nreaclib_sets};\n')
-
-=======
->>>>>>> 5a29233e
     def _nrat_tabular(self, n_indent, of):
         # Writes the number of tabular rates
         of.write(f'{self.indent*n_indent}const int NrateTabular = {len(self.tabular_rates)};\n')
