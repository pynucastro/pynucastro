"""A collection of classes and methods to deal with collections of
rates that together make up a network."""

# Common Imports
import warnings
import functools
import math
import os

from operator import mul

from ipywidgets import interact

import numpy as np
import matplotlib as mpl
import matplotlib.pyplot as plt
from mpl_toolkits.axes_grid1 import make_axes_locatable
from matplotlib.ticker import MaxNLocator
from matplotlib.colors import SymLogNorm
from matplotlib.scale import SymmetricalLogTransform
from matplotlib.patches import ConnectionPatch
import networkx as nx
from scipy import constants
from scipy.optimize import fsolve
import copy

# Import Rate
<<<<<<< HEAD
from pynucastro.rates import Rate, Nucleus, Library, Tfactors
=======
from pynucastro.nucdata import Nucleus
from pynucastro.rates import Rate, TabularRate, RatePair, DerivedRate, ApproximateRate, Library, load_rate
from pynucastro.screening import PlasmaState, ScreenFactors

from pynucastro.nucdata import PeriodicTable
>>>>>>> c4e6b1a1

mpl.rcParams['figure.dpi'] = 100


def _skip_xalpha(n, p, r):
    """utility function to consider if we show an (a, x) or (x, a) rate.  Here, p is the
    product we want to link to"""

    # first check if alpha is the heaviest nucleus on the RHS
    rhs_heavy = max(r.products)
    if not (rhs_heavy.Z == 2 and rhs_heavy.A == 4):

        # for rates that are A (x, alpha) B, where A and B are heavy nuclei,
        # don't show the connection of the nucleus to alpha, only show it to B
        if p.Z == 2 and p.A == 4:
            return True

        # likewise, hide A (alpha, x) B, unless A itself is an alpha
        c = r.reactants
        n_alpha = 0
        for nuc in c:
            if nuc.Z == 2 and nuc.A == 4:
                n_alpha += 1
        # if there is only 1 alpha and we are working on the alpha node,
        # then skip
        if n_alpha == 1 and n.Z == 2 and n.A == 4:
            return True

    return False


def _skip_xp(n, p, r):
    """utility function to consider if we show an (p, x) or (x, p) rate.  Here, p is the
    product we want to link to"""

    # for rates that are A (x, p) B, where A and B are heavy nuclei,
    # don't show the connection of the nucleus to p, only show it to B
    if p.Z == 1 and p.A == 1:
        return True

    # likewise, hide A (p, x) B, unless A itself is an p
    c = r.reactants
    n_p = 0
    for nuc in c:
        if nuc.Z == 1 and nuc.A == 1:
            n_p += 1
    # if there is only 1 p and we are working on the p node,
    # then skip
    if n_p == 1 and n.Z == 1 and n.A == 1:
        return True

    return False


class Composition:
    """a composition holds the mass fractions of the nuclei in a network
    -- useful for evaluating the rates

    """
    def __init__(self, nuclei, small=1.e-16):
        """nuclei is an iterable of the nuclei (Nucleus objects) in the network"""
        if not isinstance(nuclei[0], Nucleus):
            raise ValueError("must supply an iterable of Nucleus objects")
        self.X = {k: small for k in nuclei}

    def set_solar_like(self, Z=0.02):
        """ approximate a solar abundance, setting p to 0.7, He4 to 0.3 - Z and
        the remainder evenly distributed with Z """
        num = len(self.X)
        rem = Z/(num-2)
        for k in self.X:
            if k == Nucleus("p"):
                self.X[k] = 0.7
            elif k.raw == "he4":
                self.X[k] = 0.3 - Z
            else:
                self.X[k] = rem

        self.normalize()

    def set_all(self, xval):
        """ set all species to a particular value """
        for k in self.X:
            self.X[k] = xval

    def set_nuc(self, name, xval):
        """ set nuclei name to the mass fraction xval """
        for k in self.X:
            if k.raw == name:
                self.X[k] = xval
                break

    def normalize(self):
        """ normalize the mass fractions to sum to 1 """
        X_sum = sum(self.X[k] for k in self.X)

        for k in self.X:
            self.X[k] /= X_sum

    def get_molar(self):
        """ return a dictionary of molar fractions"""
        molar_frac = {k: v/k.A for k, v in self.X.items()}
        return molar_frac

    def eval_ye(self):
        """ return the electron fraction """
        zvec = []
        avec = []
        xvec = []
        for n in self.X:
            zvec.append(n.Z)
            avec.append(n.A)
            xvec.append(self.X[n])
        zvec = np.array(zvec)
        avec = np.array(avec)
        xvec = np.array(xvec)
        electron_frac = np.sum(zvec*xvec/avec)/np.sum(xvec)
        return electron_frac
        
    def eval_abar(self):
        """ return the mean molecular weight """

        avec = np.zeros(len(self.X), dtype=np.int32)
        xvec = np.zeros(len(self.X), dtype=np.float64)
        for i, n in enumerate(self.X):
            avec[i] = n.A
            xvec[i] = self.X[n]
        return 1. / np.sum(xvec / avec)

    def __str__(self):
        ostr = ""
        for k in self.X:
            ostr += f"  X({k}) : {self.X[k]}\n"
        return ostr

    def plot(self, trace_threshold=0.1, hard_limit=None, size=(9, 5)):
        """ Make a pie chart of Composition. group trace nuceli together and explode into bar chart

        parameters
        ----------

        trace_threshold : the threshold to consider a component to be trace.

        hard_limit : hard limit for nuclei to be labeled in the plot. Default is None which will set the limit to 5% of total trace abundance

        size: tuple giving width x height of the plot in inches

        """

        # find trace nuclei
        trace_keys = []
        trace_tot = 0.
        main_keys = []
        for k in self.X:
            # if below threshold, count as trace element
            if self.X[k] < trace_threshold:
                trace_keys.append(k)
                trace_tot += self.X[k]
            else:
                main_keys.append(k)

        # check if any trace nuclei
        if not trace_keys:
            # just do pie chart without including trace

            fig, ax = plt.subplots(1, 1, figsize=size)

            ax.pie(self.X.values(), labels=self.X.keys(), autopct=lambda p: f"{p/100:0.3f}")

        else:
            # find trace nuclei which contribute little to trace proportion
            if hard_limit is None:
                # make hardlimit proportional to trace abundance
                hard_limit = 0.05*trace_tot

            limited_trace_keys = []
            other_trace_tot = 0.
            for k in trace_keys:
                if self.X[k] < hard_limit:
                    other_trace_tot += self.X[k]
                else:
                    limited_trace_keys.append(k)

            # make figure and assign axis objects
            fig, (ax1, ax2) = plt.subplots(1, 2, figsize=size)
            fig.subplots_adjust(wspace=0)

            # pie chart parameters
            main_values = [trace_tot] + [self.X[k] for k in main_keys]
            main_labels = ['trace'] + main_keys
            explode = [0.2] + [0. for i in range(len(main_keys))]

            # rotate so that first wedge is split by the x-axis
            angle = -180 * main_values[0]
            wedges, *_ = ax1.pie(main_values, autopct=lambda p: f"{p/100:0.3f}", startangle=angle,
                                labels=main_labels, explode=explode)

            # bar chart parameters
            trace_values = [self.X[k] for k in limited_trace_keys] + [other_trace_tot]
            trace_labels = [k.short_spec_name for k in limited_trace_keys] + ['other']
            bottom = 1
            width = 0.1

            # Adding from the top matches the legend.
            alpha_list = np.linspace(0.1, 1, len(trace_values))
            trace_wedge_color = wedges[0].get_facecolor()

            for j, (height, label) in enumerate([*zip(trace_values, trace_labels)]):
                bottom -= height
                bc = ax2.bar(0, height, width, bottom=bottom, color=trace_wedge_color, label=label,
                            alpha=alpha_list[j])

                ax2.bar_label(bc, labels=[f"{height:.2e}"], label_type='center')
                ax2.bar_label(bc, labels=[f"{label:>30}"], label_type='center')

            ax2.set_title('Composition of Trace Nuclei')
            ax2.axis('off')
            ax2.set_xlim(- 2.5 * width, 2.5 * width)

            # use ConnectionPatch to draw lines between the two plots
            theta1, theta2 = wedges[0].theta1, wedges[0].theta2
            center, r = wedges[0].center, wedges[0].r
            bar_height = sum(trace_values)

            # draw top connecting line
            x = r * np.cos(np.pi / 180 * theta2) + center[0]
            y = r * np.sin(np.pi / 180 * theta2) + center[1]
            con = ConnectionPatch(xyA=(-width / 2, bar_height+bottom), coordsA=ax2.transData,
                                xyB=(x, y), coordsB=ax1.transData)
            con.set_color(trace_wedge_color)
            con.set_linewidth(4)
            ax2.add_artist(con)

            # draw bottom connecting line
            x = r * np.cos(np.pi / 180 * theta1) + center[0]
            y = r * np.sin(np.pi / 180 * theta1) + center[1]
            con = ConnectionPatch(xyA=(-width / 2, bottom), coordsA=ax2.transData,
                                xyB=(x, y), coordsB=ax1.transData)
            con.set_color(trace_wedge_color)
            ax2.add_artist(con)
            con.set_linewidth(4)

        plt.show()
        return fig


class ScreeningPair:
    """a pair of nuclei that will have rate screening applied.  We store a
    list of all rates that match this pair of nuclei"""

    def __init__(self, name, nuc1, nuc2, rate=None):
        self.name = name
        self.n1 = nuc1
        self.n2 = nuc2

        if rate is None:
            self.rates = []
        else:
            self.rates = [rate]

    def add_rate(self, rate):
        if rate not in self.rates:
            self.rates.append(rate)

    def __str__(self):
        ostr = f"screening for {self.n1} + {self.n2}\n"
        ostr += "rates:\n"
        for r in self.rates:
            ostr += f"  {r}\n"
        return ostr

    def __eq__(self, other):
        """all we care about is whether the names are the same -- that conveys
        what the reaction is"""

        return self.name == other.name


class RateCollection:
    """ a collection of rates that together define a network """

    pynucastro_dir = os.path.dirname(os.path.dirname(os.path.realpath(__file__)))

    def __init__(self, rate_files=None, libraries=None, rates=None, precedence=(),
                 inert_nuclei=None,
                 symmetric_screening=False, do_screening=True):
        """rate_files are the files that together define the network.  This
        can be any iterable or single string.

        This can include Reaclib library files storing multiple rates.

        If libraries is supplied, initialize a RateCollection using the rates
        in the Library object(s) in list 'libraries'.

        If rates is supplied, initialize a RateCollection using the
        Rate objects in the list 'rates'.

        Precedence should be sequence of rate labels (e.g. wc17) to be used to
        resolve name conflicts. If a nonempty sequence is provided, the rate
        collection will automatically be scanned for multiple rates with the
        same name. If all of their labels were given a ranking, the rate with
        the label that comes first in the sequence will be retained and the
        rest discarded.

        inert_nuclei is a list of nuclei (as Nucleus objects) that
        should be part of the collection but are not linked via reactions
        to the other nuclei in the network.

        symmetric_screening means that we screen the reverse rates
        using the same factor as the forward rates, for rates computed
        via detailed balance.

        Any combination of these options may be supplied.

        """

        self.files = []
        self.rates = []
        self.library = None

        self.inert_nuclei = inert_nuclei

        self.symmetric_screening = symmetric_screening
        self.do_screening = do_screening

        self.inert_nuclei = inert_nuclei

        if rate_files:
            if isinstance(rate_files, str):
                rate_files = [rate_files]
            self._read_rate_files(rate_files)

        if rates:
            if isinstance(rates, Rate):
                rates = [rates]
            for r in rates:
                if not isinstance(r, Rate):
                    raise ValueError('Expected Rate object or list of Rate objects passed as the rates argument.')
            rlib = Library(rates=rates)
            if not self.library:
                self.library = rlib
            else:
                self.library = self.library + rlib

        if libraries:
            if isinstance(libraries, Library):
                libraries = [libraries]
            for lib in libraries:
                if not isinstance(lib, Library):
                    raise ValueError('Expected Library object or list of Library objects passed as the libraries argument.')
            if not self.library:
                self.library = libraries.pop(0)
            for lib in libraries:
                self.library = self.library + lib

        if self.library:
            self.rates = self.rates + self.library.get_rates()

        if precedence:
            self._make_distinguishable(precedence)

        self._build_collection()

    def _build_collection(self):

        # get the unique nuclei
        u = []
        for r in self.rates:
            t = set(r.reactants + r.products)
            u = set(list(u) + list(t))

        self.unique_nuclei = sorted(u)

        # approx nuclei are used in approximate rates
        self.approx_nuclei = []
        for r in self.rates:
            if isinstance(r, ApproximateRate):
                if r.intermediate_nucleus not in self.unique_nuclei + self.approx_nuclei:
                    self.approx_nuclei.append(r.intermediate_nucleus)

        if self.inert_nuclei:
            for n in self.inert_nuclei:
                if isinstance(n, Nucleus):
                    nuc = n
                else:
                    nuc = Nucleus(n)
                if nuc not in self.unique_nuclei:
                    self.unique_nuclei.append(nuc)

        # now make a list of each rate that touches each nucleus
        # we'll store this in a dictionary keyed on the nucleus
        self.nuclei_consumed = {}
        self.nuclei_produced = {}

        for n in self.unique_nuclei:
            self.nuclei_consumed[n] = [r for r in self.rates if n in r.reactants]
            self.nuclei_produced[n] = [r for r in self.rates if n in r.products]

        self.nuclei_rate_pairs = {}
        _rp = self.get_rate_pairs()

        for n in self.unique_nuclei:
            self.nuclei_rate_pairs[n] = \
                [rp for rp in _rp if rp.forward is not None and n in rp.forward.reactants + rp.forward.products or
                                     rp.reverse is not None and n in rp.reverse.reactants + rp.reverse.products]

        # Re-order self.rates so Reaclib rates come first,
        # followed by Tabular rates. This is needed if
        # reaclib coefficients are targets of a pointer array.
        # It is desired to avoid wasting array size
        # storing meaningless Tabular coefficient pointers.
        self.rates = sorted(self.rates,
                            key=lambda r: r.chapter == 't')

        self.tabular_rates = []
        self.reaclib_rates = []
        self.approx_rates = []
        self.derived_rates = []
        for r in self.rates:
            if isinstance(r, ApproximateRate):
                self.approx_rates.append(r)
                for cr in r.get_child_rates():
                    assert cr.chapter != "t"
                    # there may be dupes in the list of reaclib rates, since some
                    # approx rates will use the same child rates
                    if cr not in self.reaclib_rates:
                        self.reaclib_rates.append(cr)
            elif r.chapter == 't':
                self.tabular_rates.append(r)
            elif isinstance(r, DerivedRate):
                self.derived_rates.append(r)
            elif isinstance(r.chapter, int):
                if r not in self.reaclib_rates:
                    self.reaclib_rates.append(r)
            else:
                raise NotImplementedError(f"Chapter type unknown for rate chapter {r.chapter}")

        self.all_rates = self.reaclib_rates + self.tabular_rates + self.approx_rates + self.derived_rates

    def _read_rate_files(self, rate_files):
        # get the rates
        self.files = rate_files
        for rf in self.files:
            # create the appropriate rate object first
            try:
                rate = load_rate(rf)
            except Exception as ex:
                raise Exception(f"Error reading rate from file: {rf}") from ex

            # now create a library:
            rflib = Library(rates=[rate])

            if not self.library:
                self.library = rflib
            else:
                self.library = self.library + rflib

    def get_forward_rates(self):
        """return a list of the forward (exothermic) rates"""

        # first handle the ones that have Q defined
        forward_rates = [r for r in self.rates if r.Q is not None and r.Q >= 0.0]

        # e-capture tabular rates don't have a Q defined, so just go off of the binding energy
        forward_rates += [r for r in self.rates if r.Q is None and r.reactants[0].nucbind <= r.products[0].nucbind]

        return forward_rates

    def get_reverse_rates(self):
        """return a list of the reverse (endothermic) rates)"""

        # first handle the ones that have Q defined
        reverse_rates = [r for r in self.rates if r.Q is not None and r.Q < 0.0]

        # e-capture tabular rates don't have a Q defined, so just go off of the binding energy
        reverse_rates += [r for r in self.rates if r.Q is None and r.reactants[0].nucbind > r.products[0].nucbind]

        return reverse_rates

    def find_reverse(self, forward_rate, reverse_rates=None):
        """given a forward rate, locate the rate that is its reverse"""

        if reverse_rates is None:
            reverse_rates = self.get_reverse_rates()

        reverse = None

        for rr in reverse_rates:
            if sorted(forward_rate.reactants, key=lambda x: x.A) == sorted(rr.products, key=lambda x: x.A) and \
               sorted(forward_rate.products, key=lambda x: x.A) == sorted(rr.reactants, key=lambda x: x.A):
                reverse = rr
                break

        return reverse

    def get_rate_pairs(self):
        """ return a list of RatePair objects, grouping the rates together
            by forward and reverse"""

        rate_pairs = []

        reverse_rates = self.get_reverse_rates()

        # loop over all the forward rates and find the matching reverse rate
        # if it exists
        for fr in self.get_forward_rates():
            rp = RatePair(forward=fr)

            rr = self.find_reverse(fr, reverse_rates=reverse_rates)

            # since we found a match, remove the reverse rate we paired
            # from out list so no other forward rate can match with it
            if rr is not None:
                rp.reverse = rr
                reverse_rates.remove(rp.reverse)

            rate_pairs.append(rp)

        # we might have some reverse rates remaining for which there
        # were no forward rates -- add those now
        if reverse_rates:
            for rr in reverse_rates:
                rp = RatePair(reverse=rr)
                rate_pairs.append(rp)

        return rate_pairs

    def add_nucleus(self, nuc):
        """Add a nucleus to this network without adding any rates that utilize it."""
        
        self.unique_nuclei.append(nuc)
        self.nuclei_consumed[nuc] = []
        self.nuclei_produced[nuc] = []
        
    def get_nuclei(self):
        """ get all the nuclei that are part of the network """
        return self.unique_nuclei
        
    def linking_nuclei(self, nuclei):
        """
        Return a new RateCollection/Network object containing only rates linking the
        given nuclei (parameter *nuclei*). Nuclei can be provided as an iterable of Nucleus
        objects or a list of abbreviations.
        """
        
        return self.__class__(libraries=self.library.linking_nuclei(nuclei))      

    def get_rates(self):
        """ get a list of the reaction rates in this network"""
        return self.rates

    def get_rate(self, rid):
        """ Return a rate matching the id provided.  Here rid should be
        the string return by Rate.fname"""
        try:
            return [r for r in self.rates if r.fname == rid][0]
        except IndexError:
            raise LookupError(f"rate identifier {rid!r} does not match a rate in this network.") from None

    def get_rate_by_nuclei(self, reactants, products):
        """given a list of reactants and products, return any matching rates"""
        _tmp = [r for r in self.rates if
                sorted(r.reactants) == sorted(reactants) and
                sorted(r.products) == sorted(products)]

        if not _tmp:
            return None
        return _tmp

    def remove_nuclei(self, nuc_list):
        """remove the nuclei in nuc_list from the network along with any rates
        that directly involve them (this doesn't affect approximate rates that
        may have these nuclei as hidden intermediate links)"""

        rates_to_delete = []
        for nuc in nuc_list:
            nn = nuc
            if not isinstance(nuc, Nucleus):
                nn = Nucleus(nuc)
            for rate in self.rates:
                if nn in rate.reactants + rate.products:
                    print(f"looking to remove {rate}")
                    rates_to_delete.append(rate)

        for rate in set(rates_to_delete):
            self.rates.remove(rate)

        self._build_collection()

    def remove_rates(self, rate_list):
        """remove the rates in rate_list from the network.  Note, if
        rate list is a dict, then the keys are assumed to be the rates
        to remove"""

        if isinstance(rate_list, dict):
            for r in rate_list.keys():
                self.rates.remove(r)
        else:
            for r in rate_list:
                self.rates.remove(r)

        self._build_collection()

    def make_ap_pg_approx(self, intermediate_nuclei=None):
        """combine the rates A(a,g)B and A(a,p)X(p,g)B (and the reverse) into a single
        effective approximate rate."""

        # make sure that the intermediate_nuclei list are Nuclei objects
        _inter_nuclei_remove = []
        if intermediate_nuclei:
            for nn in intermediate_nuclei:
                if isinstance(nn, Nucleus):
                    _inter_nuclei_remove.append(nn)
                else:
                    _inter_nuclei_remove.append(Nucleus(nn))

        # find all of the (a,g) rates
        ag_rates = []
        for r in self.rates:
            if (len(r.reactants) == 2 and Nucleus("he4") in r.reactants and
                len(r.products) == 1):
                ag_rates.append(r)

        # for each (a,g), check to see if the remaining rates are present
        approx_rates = []

        for r_ag in ag_rates:
            prim_nuc = sorted(r_ag.reactants)[-1]
            prim_prod = sorted(r_ag.products)[-1]

            inter_nuc_Z = prim_nuc.Z + 1
            inter_nuc_A = prim_nuc.A + 3

            element = PeriodicTable.lookup_Z(inter_nuc_Z)

            inter_nuc = Nucleus(f"{element.abbreviation}{inter_nuc_A}")

            if intermediate_nuclei and inter_nuc not in _inter_nuclei_remove:
                continue

            # look for A(a,p)X
            _r = self.get_rate_by_nuclei([prim_nuc, Nucleus("he4")], [inter_nuc, Nucleus("p")])

            if _r:
                r_ap = _r[-1]
            else:
                continue

            # look for X(p,g)B
            _r = self.get_rate_by_nuclei([inter_nuc, Nucleus("p")], [prim_prod])

            if _r:
                r_pg = _r[-1]
            else:
                continue

            # look for reverse B(g,a)A
            _r = self.get_rate_by_nuclei([prim_prod], [prim_nuc, Nucleus("he4")])

            if _r:
                r_ga = _r[-1]
            else:
                continue

            # look for reverse B(g,p)X
            _r = self.get_rate_by_nuclei([prim_prod], [inter_nuc, Nucleus("p")])

            if _r:
                r_gp = _r[-1]
            else:
                continue

            # look for reverse X(p,a)A
            _r = self.get_rate_by_nuclei([inter_nuc, Nucleus("p")], [Nucleus("he4"), prim_nuc])

            if _r:
                r_pa = _r[-1]
            else:
                continue

            # build the approximate rates
            ar = ApproximateRate(r_ag, [r_ap, r_pg], r_ga, [r_gp, r_pa], approx_type="ap_pg")
            ar_reverse = ApproximateRate(r_ag, [r_ap, r_pg], r_ga, [r_gp, r_pa], is_reverse=True, approx_type="ap_pg")

            print(f"using approximate rate {ar}")
            print(f"using approximate rate {ar_reverse}")

            # approximate rates
            approx_rates += [ar, ar_reverse]

        # remove the old rates from the rate list and add the approximate rate
        for ar in approx_rates:
            for r in ar.get_child_rates():
                try:
                    self.rates.remove(r)
                    print(f"removing rate {r}")
                except ValueError:
                    pass

            # add the approximate rates
            self.rates.append(ar)

        # regenerate the links
        self._build_collection()

    def evaluate_rates(self, rho, T, composition, screen_func=None):
        """evaluate the rates for a specific density, temperature, and
        composition, with optional screening"""
        rvals = {}
        ys = composition.get_molar()
        y_e = composition.eval_ye()

        if screen_func is not None:
            screen_factors = self.evaluate_screening(rho, T, composition, screen_func)
        else:
            screen_factors = {}

        for r in self.rates:
            val = r.prefactor * rho**r.dens_exp * r.eval(T, rho * y_e)
            if (r.weak_type == 'electron_capture' and not isinstance(r, TabularRate)):
                val = val * y_e
            yfac = functools.reduce(mul, [ys[q] for q in r.reactants])
            rvals[r] = yfac * val * screen_factors.get(r, 1.0)

        return rvals

    def find_unimportant_rates(self, states, cutoff_ratio, screen_func=None):
        """evaluate the rates at multiple thermodynamic states, and find the
        rates that are always less than `cutoff_ratio` times the fastest rate
        for each state

        Here, states is a list of tuple of the form (density, temperature, composition),
        where composition is of type `Composition`.
        """
        largest_ratio = {r: 0 for r in self.rates}
        for rho, T, comp in states:
            rvals = self.evaluate_rates(rho, T, comp, screen_func)
            fastest = max(rvals.values())
            for r, value in rvals.items():
                largest_ratio[r] = max(largest_ratio[r], value / fastest)
        return {r: ratio for r, ratio in largest_ratio.items() if ratio < cutoff_ratio}

    def evaluate_screening(self, rho, T, composition, screen_func):
        """Evaluate the screening factors for each rate, using one of the
        methods in :py:mod:`pynucastro.screening`"""
        # this follows the same logic as BaseCxxNetwork._compute_screening_factors()
        factors = {}
        ys = composition.get_molar()
        plasma_state = PlasmaState.fill(T, rho, ys)
        screening_map = self.get_screening_map()

        for i, scr in enumerate(screening_map):
            if not (scr.n1.dummy or scr.n2.dummy):
                scn_fac = ScreenFactors(scr.n1, scr.n2)
                scor = screen_func(plasma_state, scn_fac)[0]
            if scr.name == "he4_he4_he4":
                # we don't need to do anything here, but we want to avoid
                # immediately applying the screening
                pass
            elif scr.name == "he4_he4_he4_dummy":
                # make sure the previous iteration was the first part of 3-alpha
                assert screening_map[i - 1].name == "he4_he4_he4"
                # handle the second part of the screening for 3-alpha
                scn_fac2 = ScreenFactors(scr.n1, scr.n2)
                scor2 = screen_func(plasma_state, scn_fac2)[0]

                # there might be both the forward and reverse 3-alpha
                # if we are doing symmetric screening
                for r in scr.rates:
                    # use scor from the previous loop iteration
                    factors[r] = scor * scor2
            else:
                # there might be several rates that have the same
                # reactants and therefore the same screening applies
                # -- handle them all now
                for r in scr.rates:
                    factors[r] = scor

        return factors

    def _evaluate_comp_NSE(self, u, rho, T, ye):
        """ A helper equation that finds the mass fraction of each nuclide in NSE state,
        u[0] is chemical potential of proton  while u[1] is chemical potential of neutron"""

        # If there is proton included in network, upper limit of ye is 1
        # And if neutron is included in network, lower limit of ye is 0.
        # However, there are networks where either of them are included
        # So here I add a general check to find the upper and lower limit of ye
        # so the input doesn't go outside of the scope and the solver won't be able to converge if it did
        ye_low = min(nuc.Z/nuc.A for nuc in self.unique_nuclei)
        ye_max = max(nuc.Z/nuc.A for nuc in self.unique_nuclei)
        assert ye >= ye_low and ye <= ye_max, "input electron fraction goes outside of scope for current network"

        # Define constants: amu, boltzmann, planck, and electron charge
        m_u = constants.value("unified atomic mass unit") * 1.0e3  # atomic unit mass in g
        k = constants.value("Boltzmann constant") * 1.0e7          # boltzmann in erg/K
        h = constants.value("Planck constant") * 1.0e7             # in cgs
        e = 4.8032e-10                                             # electron charge in cgs
        Erg2MeV = 624151.0

        # These are three constants for calculating coulomb corrections of chemical energy, see Calders paper: iopscience 510709, appendix
        A_1 = -0.9052
        A_2 = 0.6322
        A_3 = -0.5 * np.sqrt(3.0) - A_1 / np.sqrt(A_2)

        # Create composition object for NSE and find electron number density
        comp_NSE = Composition(self.unique_nuclei)
        n_e = rho * ye / m_u

        # u_c is the coulomb correction term for NSE
        # Calculate the composition at NSE, equations found in appendix of Calder paper
        for nuc in self.unique_nuclei:
            if nuc.partition_function:
                pf = nuc.partition_function(T)
            else:
                pf = 1.0

            gamma = nuc.Z**(5. / 3.) * e**2 * (4.0 * np.pi * n_e / 3.0)**(1. / 3.) / k / T
            u_c = Erg2MeV * k * T * (A_1 * (np.sqrt(gamma * (A_2 + gamma)) - A_2 * np.log(np.sqrt(gamma / A_2) +
                                      np.sqrt(1.0 + gamma / A_2))) + 2.0 * A_3 * (np.sqrt(gamma) - np.arctan(np.sqrt(gamma))))
            comp_NSE.X[nuc] = m_u * nuc.A_nuc * pf / rho * (2.0 * np.pi * m_u * nuc.A_nuc * k * T / h**2)**(3. / 2.) \
            * np.exp((nuc.Z * u[0] + nuc.N * u[1] - u_c + nuc.nucbind * nuc.A) / k / T / Erg2MeV)

        return comp_NSE

    def _constraint_eq(self, u, rho, T, ye):
        """ Constraint Equations used to evaluate chemical potential for proton and neutron,
        which is used when evaluating composition at NSE"""

        comp_NSE = self._evaluate_comp_NSE(u, rho, T, ye)

        # Don't use eval_ye() since it does automatic mass fraction normalization.
        # However, we should force normalization through constraint eq1.
        nse_ye = sum(nuc.Z * comp_NSE.X[nuc] / nuc.A for nuc in self.unique_nuclei)

        eq1 = sum(comp_NSE.X.values()) - 1.0
        eq2 = ye - nse_ye

        return [eq1, eq2]

    def get_comp_NSE(self, rho, T, ye, init_guess=(-3.5, -15.0), tol=1.5e-9, tell_sol=False):
        """
        Returns the NSE composition given density, temperature and prescribed electron fraction
        using scipy.fsolve, `tol` is an optional parameter for the tolerance of scipy.fsolve.
        init_guess is optional, however one should change init_guess accordingly if unable or
        taking long time to find solution.
        One can enable printing the actual guess that found the solution after fine-tuning, which is useful
        when calling this method multiple times such as making a plot.
        """

        j = 0
        init_guess = np.array(init_guess)
        is_pos_old = False
        found_sol = False

        # This nested loops should fine-tune the initial guess if fsolve is unable to find a solution
        while (j < 15):
            i = 0
            guess = copy.deepcopy(init_guess)
            init_dx = 0.5

            while (i < 15):
                u = fsolve(self._constraint_eq, guess, args=(rho, T, ye), xtol=tol, maxfev=800)
                res = self._constraint_eq(u, rho, T, ye)
                is_pos_new = all(k > 0 for k in res)
                found_sol = np.all(np.isclose(res, [0.0, 0.0], rtol=1e-2, atol=1e-3))

                if found_sol:
                    if tell_sol:
                        print(f"After solving, chemical potential of proton and neutron are {u[0]} and {u[1]}")
                    comp_NSE = self._evaluate_comp_NSE(u, rho, T, ye)

                    return comp_NSE

                if is_pos_old != is_pos_new:
                    init_dx *= 0.8

                if is_pos_new:
                    guess -= init_dx
                else:
                    guess += init_dx

                is_pos_old = is_pos_new
                i += 1

            j += 1
            init_guess[0] -= 0.5

        raise ValueError("Unable to find a solution, try to adjust initial guess manually")

    def evaluate_ydots(self, rho, T, composition, screen_func=None):
        """evaluate net rate of change of molar abundance for each nucleus
        for a specific density, temperature, and composition"""

        rvals = self.evaluate_rates(rho, T, composition, screen_func)
        ydots = {}

        for nuc in self.unique_nuclei:

            # Rates that consume / produce nuc
            consuming_rates = self.nuclei_consumed[nuc]
            producing_rates = self.nuclei_produced[nuc]
            # Number of nuclei consumed / produced
            nconsumed = (r.reactants.count(nuc) for r in consuming_rates)
            nproduced = (r.products.count(nuc) for r in producing_rates)
            # Multiply each rate by the count
            consumed = (c * rvals[r] for c, r in zip(nconsumed, consuming_rates))
            produced = (c * rvals[r] for c, r in zip(nproduced, producing_rates))
            # Net change is difference between produced and consumed
            ydots[nuc] = sum(produced) - sum(consumed)

        return ydots

    def evaluate_energy_generation(self, rho, T, composition, screen_func=None):
        """evaluate the specific energy generation rate of the network for a specific
        density, temperature and composition"""

        ydots = self.evaluate_ydots(rho, T, composition, screen_func)
        enuc = 0.

        # compute constants and units
        m_n_MeV = constants.value('neutron mass energy equivalent in MeV')
        m_p_MeV = constants.value('proton mass energy equivalent in MeV')
        m_e_MeV = constants.value('electron mass energy equivalent in MeV')
        MeV2erg = (constants.eV * constants.mega) / constants.erg

        # ion binding energy contributions. basically e=mc^2
        for nuc in self.unique_nuclei:
            # add up mass in MeV then convert to erg
            mass = ((nuc.A - nuc.Z) * m_n_MeV + nuc.Z * (m_p_MeV + m_e_MeV) - nuc.A * nuc.nucbind) * MeV2erg
            enuc += ydots[nuc] * mass

        #convert from molar value to erg/g/s
        enuc *= -1*constants.Avogadro

        #subtract neutrino losses for tabular weak reactions
        for r in self.rates:
            if r.weak and isinstance(r, TabularRate):
                # get composition
                ys = composition.get_molar()
                y_e = composition.eval_ye()

                # need to get reactant nucleus
                nuc = r.reactants[0]
                enuc -= constants.Avogadro * ys[nuc] * r.get_nu_loss(T, rho * y_e)

        return enuc

    def evaluate_activity(self, rho, T, composition, screen_func=None):
        """sum over all of the terms contributing to ydot,
        neglecting sign"""

        rvals = self.evaluate_rates(rho, T, composition, screen_func)
        act = {}

        for nuc in self.unique_nuclei:

            # Rates that consume / produce nuc
            consuming_rates = self.nuclei_consumed[nuc]
            producing_rates = self.nuclei_produced[nuc]
            # Number of nuclei consumed / produced
            nconsumed = (r.reactants.count(nuc) for r in consuming_rates)
            nproduced = (r.products.count(nuc) for r in producing_rates)
            # Multiply each rate by the count
            consumed = (c * rvals[r] for c, r in zip(nconsumed, consuming_rates))
            produced = (c * rvals[r] for c, r in zip(nproduced, producing_rates))
            # Net activity is sum of produced and consumed
            act[nuc] = sum(produced) + sum(consumed)

        return act
        
    def calc_count_matrices(self):
        """
        Compute and store 3 count matrices that can be used for vectorized rate calculations.
        Each matrix has shape *number_of_species × number_of_rates*. The first matrix (*nuc_prod_count*)
        stores the count of each nucleus in rates producing that nucleus. The second
        (*nuc_cons_count*) stores the count of each nucleus in rates consuming that nucleus. The
        third (*nuc_used*) stores a Boolean matrix of whether the nucleus is involved in the reaction
        or not.
        """
        
        # Rate -> index mapping
        r_map = dict()
        for i, r in enumerate(self.rates):
            r_map[r] = i
        
        N_species = len(self.unique_nuclei)
        N_rates = len(self.rates)
        
        # Counts for reactions producing nucleus
        self.nuc_prod_count = np.zeros((N_species, N_rates), dtype=np.int32)
        # Counts for reactions consuming nucleus
        self.nuc_cons_count = np.zeros((N_species, N_rates), dtype=np.int32)

        for i, n in enumerate(self.unique_nuclei):
            
            for r in self.nuclei_produced[n]:
                self.nuc_prod_count[i, r_map[r]] = r.products.count(n)

            for r in self.nuclei_consumed[n]:
                self.nuc_cons_count[i, r_map[r]] = r.reactants.count(n)
        
        # Whether the nucleus is involved in the reaction or not
        self.nuc_used = np.logical_or(self.nuc_prod_count, self.nuc_cons_count).T

    def update_rate_coef_arr(self):
        """
        Store Reaclib rate coefficient array, as well as a Boolean mask array determining
        how many sets to include in the final rate evaluation. The first array (*coef_arr*)
        has shape *number_of_rates × number_of_species × 7*, while the second has shape
        *number_of_rates × number_of_species*.
        """
        
        # coef arr can be precomputed if evaluate_rates_arr is called multiple times
        N_sets = max(len(r.sets) for r in self.rates)

        coef_arr = np.zeros((len(self.rates), N_sets, 7), dtype=np.float64)
        coef_mask = np.zeros((len(self.rates), N_sets), dtype=np.bool_)
        
        for i, r in enumerate(self.rates):
            for j, s in enumerate(r.sets):
                coef_arr[i, j, :] = s.a
                coef_mask[i,j] = True

        self.coef_arr = coef_arr
        self.coef_mask = coef_mask
        
    def update_yfac_arr(self, composition):
        """
        Calculate and store molar fraction component of each rate (Y of each reactant raised to
        the appropriate power). The results are stored in an array called *yfac*. The method
        *calc_count_matrices* needs to have been called with this net beforehand.
        """
        
        # yfac must be evaluated each time composition changes, probably pretty cheap
        yfac = np.ones((len(self.rates), len(self.unique_nuclei)), dtype=np.float64)
        ys = np.array(list(composition.get_molar().values()), dtype=np.float64)

        yfac *= ys**self.nuc_cons_count.T
        yfac = np.prod(yfac, axis=1)
        self.yfac = yfac
        
    def update_prefac_arr(self, rho, composition):
        """
        Calculate and store rate prefactors, which include both statistical prefactors and
        mass density raised to the corresponding density exponents. The results are stored in
        an array called *prefac*.
        """
        
        y_e = composition.eval_ye()
        prefac = np.zeros(len(self.rates))
        for i, r in enumerate(self.rates):
            if r.tabular:
                raise ValueError('Tabular rates are not supported in vectorized rate calculations.')
            prefac[i] = r.prefactor * rho**r.dens_exp
            if(r.weak_type == 'electron_capture'):
                prefac[i] *= y_e

        self.prefac = prefac

    def evaluate_rates_arr(self, T):
        """
        Evaluate the rates in the network for a specific temperature, assuming necessary precalculations
        have been carried out (calling the methods *calc_count_matrices*, *update_rate_coef_arr*,
        *update_yfac_arr*, and *update_prefac_arr*). The latter two set the composition and density.
        
        This performs a vectorized calculation, and returns an array ordered by the rates in the *rates*
        member variable. This does not support tabular rates.
        
        See *evaluate_rates* method for non-vectorized version. Relative performance between the
        two varies based on the setup. See *clear_arrays* for freeing memory post calculation.
        """
        
        # T9 arr only needs to be evaluated when T changes, but it's negligibly cheap
        T9_arr = Tfactors(T).array[None, None, :]

        rvals = self.prefac*self.yfac*np.sum(np.exp(np.sum(self.coef_arr*T9_arr, axis=2))*self.coef_mask, axis=1)

        return rvals

    def evaluate_ydots_arr(self, T):
        """
        Evaluate net rate of change of molar abundance for each nucleus in the network for a
        specific temperature, assuming necessary precalculations have been carried out (calling the
        methods *calc_count_matrices*, *update_rate_coef_arr*, *update_yfac_arr*, and
        *update_prefac_arr*). The latter two set the composition and density.
        
        This performs a vectorized calculation, and returns an array ordered by the nuclei in the
        *unique_nuclei* member variable. This does not support tabular rates.
        
        See *evaluate_ydots* method for non-vectorized version. Relative performance between the
        two varies based on the setup. See *clear_arrays* for freeing memory post calculation.
        """
        
        rvals_arr = self.evaluate_rates_arr(T)

        p_A = np.sum(self.nuc_prod_count*rvals_arr, axis=1)
        c_A = np.sum(self.nuc_cons_count*rvals_arr, axis=1)

        return p_A - c_A
        
    def evaluate_activity_arr(self, T):
        """
        sum over all of the terms contributing to dY/dt for a specific temperature, neglecting sign,
        assuming necessary precalculations have been carried out (calling the methods
        *calc_count_matrices*, *update_rate_coef_arr*, *update_yfac_arr*, and *update_prefac_arr*).
        The latter two set the composition and density.
        
        This performs a vectorized calculation, and returns an array ordered by the nuclei in the
        *unique_nuclei* member variable. This does not support tabular rates.
        
        See *evaluate_activity* method for non-vectorized version. Relative performance between the
        two varies based on the setup. See *clear_arrays* for freeing memory post calculation.
        """
        
        rvals_arr = self.evaluate_rates_arr(T)

        p_A = np.sum(self.nuc_prod_count*rvals_arr, axis=1)
        c_A = np.sum(self.nuc_cons_count*rvals_arr, axis=1)

        return p_A + c_A
        
    def clear_arrays(self):
        """
        Clear all temporary variables created/set by the *calc_count_matrices*, *update_rate_coef_arr*,
        *update_yfac_arr*, and *update_prefac_arr* member functions, freeing up memory.
        """
        
        try: del self.nuc_prod_count
        except AttributeError: pass
        
        try: del self.nuc_cons_count
        except AttributeError: pass
        
        try: del self.nuc_used
        except AttributeError: pass
        
        try: del self.coef_arr
        except AttributeError: pass
        
        try: del self.coef_mask
        except AttributeError: pass
        
        try: del self.prefac
        except AttributeError: pass
        
        try: del self.yfac
        except AttributeError: pass

    def _get_network_chart(self, rho, T, composition):
        """a network chart is a dict, keyed by rate that holds a list of tuples (Nucleus, ydot)"""

        rvals = self.evaluate_rates(rho, T, composition)

        nc = {}

        for rate, rval in rvals.items():
            nucs = []
            for n in set(rate.reactants):
                nucs.append((n, -rate.reactants.count(n) * rval))
            for n in set(rate.products):
                nucs.append((n, rate.products.count(n) * rval))
            nc[rate] = nucs

        return nc

    def network_overview(self):
        """ return a verbose network overview """
        ostr = ""
        for n in self.unique_nuclei:
            ostr += f"{n}\n"
            ostr += "  consumed by:\n"
            for r in self.nuclei_consumed[n]:
                ostr += f"     {r.string}\n"

            ostr += "  produced by:\n"
            for r in self.nuclei_produced[n]:
                ostr += f"     {r.string}\n"

            ostr += "\n"
        return ostr

    def rate_pair_overview(self):
        """ return a verbose network overview in terms of forward-reverse pairs"""
        ostr = ""
        for n in self.unique_nuclei:
            ostr += f"{n}\n"
            for rp in sorted(self.nuclei_rate_pairs[n]):
                ostr += f"     {rp}\n"
        return ostr

    def get_nuclei_latex_string(self):
        """return a string listing the nuclei in latex format"""

        ostr = ""
        for i, n in enumerate(self.unique_nuclei):
            ostr += f"${n.pretty}$"
            if i != len(self.unique_nuclei)-1:
                ostr += ", "
        return ostr

    def get_rates_latex_table_string(self):
        ostr = ""
        for rp in sorted(self.get_rate_pairs()):
            if rp.forward:
                ostr += f"{rp.forward.pretty_string:38} & \n"
            else:
                ostr += f"{' ':38} \n &"

            if rp.reverse:
                ostr += rf"  {rp.reverse.pretty_string:38} \\"
            else:
                ostr += rf"  {' ':38} \\"

            ostr += "\n"

        return ostr

    def get_screening_map(self):
        """a screening map is just a list of tuples containing the information
        about nuclei pairs for screening: (descriptive name of nuclei,
        nucleus 1, nucleus 2, rate, 1-based index of rate).  If symmetric_screening=True,
        then for reverse rates, we screen using the forward rate nuclei (assuming that we
        got here via detailed balance).

        """
        screening_map = []
        if not self.do_screening:
            return screening_map

        # we need to consider the child rates that come with ApproximateRate
        all_rates = []
        for r in self.rates:
            if isinstance(r, ApproximateRate):
                all_rates += r.get_child_rates()
            else:
                all_rates.append(r)

        for r in all_rates:
            screen_nuclei = r.ion_screen
            if self.symmetric_screening:
                screen_nuclei = r.symmetric_screen

            # screen_nuclei may be [] if it is a decay, gamma-capture, or neutron-capture
            if not screen_nuclei:
                continue

            nucs = "_".join([str(q) for q in screen_nuclei])

            scr = [q for q in screening_map if q.name == nucs]

            assert len(scr) <= 1

            if scr:
                # we already have the reactants in our map, so we
                # will already be doing the screening factors.
                # Just append this new rate to the list we are
                # keeping of the rates where this screening is
                # needed -- if the rate is already in the list, then
                # this is a no-op

                scr[0].add_rate(r)

                # if we got here because nuc == "he4_he4_he4",
                # then we also have to add to "he4_he4_he4_dummy"

                if nucs == "he4_he4_he4":
                    scr2 = [q for q in screening_map if q.name == nucs + "_dummy"]
                    assert len(scr2) == 1

                    scr2[0].add_rate(r)

            else:

                # we handle 3-alpha specially -- we actually need
                # 2 screening factors for it

                if nucs == "he4_he4_he4":
                    # he4 + he4
                    scr1 = ScreeningPair(nucs, screen_nuclei[0], screen_nuclei[1], r)

                    # he4 + be8
                    be8 = Nucleus("Be8", dummy=True)
                    scr2 = ScreeningPair(nucs + "_dummy", screen_nuclei[2], be8, r)

                    screening_map.append(scr1)
                    screening_map.append(scr2)

                else:
                    scr1 = ScreeningPair(nucs, screen_nuclei[0], screen_nuclei[1], r)
                    screening_map.append(scr1)

        return screening_map

    def write_network(self, *args, **kwargs):
        """Before writing the network, check to make sure the rates
        are distinguishable by name."""
        assert self._distinguishable_rates(), "ERROR: Rates not uniquely identified by Rate.fname"
        self._write_network(*args, **kwargs)

    def _distinguishable_rates(self):
        """Every Rate in this RateCollection should have a unique Rate.fname,
        as the network writers distinguish the rates on this basis."""
        names = [r.fname for r in self.rates]
        for n, r in zip(names, self.rates):
            k = names.count(n)
            if k > 1:
                print(f'Found rate {r} named {n} with {k} entries in the RateCollection.')
                print(f'Rate {r} has the original source:\n{r.original_source}')
                print(f'Rate {r} is in chapter {r.chapter}')
        return len(set(names)) == len(self.rates)

    def _make_distinguishable(self, precedence):
        """If multiple rates have the same name, eliminate the extraneous ones according to their
        labels' positions in the precedence list. Only do this if all of the labels have
        rankings in the list."""

        nameset = {r.fname for r in self.rates}
        precedence = {lab: i for i, lab in enumerate(precedence)}

        def sorting_key(i):
            return precedence[self.rates[i].label]

        for n in nameset:

            # Count instances of name, and cycle if there is only one
            ind = [i for i, r in enumerate(self.rates) if r.fname == n]
            k = len(ind)
            if k <= 1:
                continue

            # If there were multiple instances, use the precedence settings to delete extraneous
            # rates
            labels = [self.rates[i].label for i in ind]

            if all(lab in precedence for lab in labels):

                sorted_ind = sorted(ind, key=sorting_key)
                r = self.rates[sorted_ind[0]]
                for i in sorted(sorted_ind[1:], reverse=True):
                    del self.rates[i]
                print(f'Found rate {r} named {n} with {k} entries in the RateCollection.')
                print(f'Kept only entry with label {r.label} out of {labels}.')

    def _write_network(self, *args, **kwargs):
        """A stub for function to output the network -- this is implementation
        dependent."""
        # pylint: disable=unused-argument
        print('To create network integration source code, use a class that implements a specific network type.')

    def plot(self, outfile=None, rho=None, T=None, comp=None,
             size=(800, 600), dpi=100, title=None,
             ydot_cutoff_value=None,
             node_size=1000, node_font_size=13, node_color="#A0CBE2", node_shape="o",
             curved_edges=False,
             N_range=None, Z_range=None, rotated=False,
             always_show_p=False, always_show_alpha=False,
             hide_xp=False, hide_xalpha=False,
             nucleus_filter_function=None, rate_filter_function=None):
        """Make a plot of the network structure showing the links between
        nuclei.  If a full set of thermodymamic conditions are
        provided (rho, T, comp), then the links are colored by rate
        strength.


        parameters
        ----------

        outfile: output name of the plot -- extension determines the type

        rho: density to evaluate rates with

        T: temperature to evaluate rates with

        comp: composition to evaluate rates with

        size: tuple giving width x height of the plot in inches

        dpi: pixels per inch used by matplotlib in rendering bitmap

        title: title to display on the plot

        ydot_cutoff_value: rate threshold below which we do not show a
        line corresponding to a rate

        node_size: size of a node

        node_font_size: size of the font used to write the isotope in the node

        node_color: color to make the nodes

        node_shape: shape of the node (using matplotlib marker names)

        curved_edges: do we use arcs to connect the nodes?

        N_range: range of neutron number to zoom in on

        Z_range: range of proton number to zoom in on

        rotate: if True, we plot A - 2Z vs. Z instead of the default Z vs. N

        always_show_p: include p as a node on the plot even if we
        don't have p+p reactions

        always_show_alpha: include He4 as a node on the plot even if
        we don't have 3-alpha

        hide_xalpha=False: dont connect the links to alpha for heavy
        nuclei reactions of the form A(alpha,X)B or A(X,alpha)B,
        except if alpha is the heaviest product.

        hide_xp=False: dont connect the links to p for heavy
        nuclei reactions of the form A(p,X)B or A(X,p)B.

        nucleus_filter_funcion: name of a custom function that takes a
        Nucleus object and returns true or false if it is to be shown
        as a node.

        rate_filter_funcion: name of a custom function that takes a Rate
        object and returns true or false if it is to be shown as an edge.

        """

        G = nx.MultiDiGraph()
        G.position = {}
        G.labels = {}

        fig, ax = plt.subplots()
        #divider = make_axes_locatable(ax)
        #cax = divider.append_axes('right', size='15%', pad=0.05)

        #ax.plot([0, 0], [8, 8], 'b-')

        # in general, we do not show p, n, alpha,
        # unless we have p + p, 3-a, etc.
        hidden_nuclei = ["n"]
        if not always_show_p:
            hidden_nuclei.append("p")
        if not always_show_alpha:
            hidden_nuclei.append("he4")

        # nodes -- the node nuclei will be all of the heavies
        # add all the nuclei into G.node
        node_nuclei = []
        colors = []
        for n in self.unique_nuclei:
            if n.raw not in hidden_nuclei:
                node_nuclei.append(n)
                colors.append(node_color)
            else:
                for r in self.rates:
                    if r.reactants.count(n) > 1:
                        node_nuclei.append(n)
                        colors.append(node_color)
                        break

        # approx nuclei are given a different color
        for n in self.approx_nuclei:
            node_nuclei.append(n)
            colors.append("#555555")

        if nucleus_filter_function is not None:
            node_nuclei = list(filter(nucleus_filter_function, node_nuclei))
            # redo the colors:
            colors = []
            for n in node_nuclei:
                if n in self.approx_nuclei:
                    colors.append("#555555")
                else:
                    colors.append(node_color)

        for n in node_nuclei:
            G.add_node(n)
            if rotated:
                G.position[n] = (n.Z, n.A - 2*n.Z)
            else:
                G.position[n] = (n.N, n.Z)
            G.labels[n] = fr"${n.pretty}$"

        # get the rates for each reaction
        if rho is not None and T is not None and comp is not None:
            ydots = self.evaluate_rates(rho, T, comp)
        else:
            ydots = None

        # Do not show rates on the graph if their corresponding ydot is less than ydot_cutoff_value
        invisible_rates = set()
        if ydot_cutoff_value is not None:
            for r in self.rates:
                if ydots[r] < ydot_cutoff_value:
                    invisible_rates.add(r)

        # edges for the rates that are explicitly in the network
        for n in node_nuclei:
            if n not in self.nuclei_consumed:
                continue
            for r in self.nuclei_consumed[n]:
                if rate_filter_function is not None:
                    if not rate_filter_function(r):
                        continue

                for p in r.products:
                    if p not in node_nuclei:
                        continue

                    if hide_xalpha and _skip_xalpha(n, p, r):
                        continue

                    if hide_xp and _skip_xp(n, p, r):
                        continue

                    # networkx doesn't seem to keep the edges in
                    # any particular order, so we associate data
                    # to the edges here directly, in this case,
                    # the reaction rate, which will be used to
                    # color it
                    # here real means that it is not an approximate rate

                    if ydots is None:
                        G.add_edges_from([(n, p)], weight=0.5, real=1)
                        continue
                    if r in invisible_rates:
                        continue
                    try:
                        rate_weight = math.log10(ydots[r])
                    except ValueError:
                        # if ydots[r] is zero, then set the weight
                        # to roughly the minimum exponent possible
                        # for python floats
                        rate_weight = -308

                    G.add_edges_from([(n, p)], weight=rate_weight, real=1)

        # now consider the rates that are approximated out of the network
        rate_seen = []
        for r in self.rates:
            if not isinstance(r, ApproximateRate):
                continue
            for sr in r.secondary_rates + r.secondary_reverse:
                if sr in rate_seen:
                    continue
                rate_seen.append(sr)

                for n in sr.reactants:
                    if n not in node_nuclei:
                        continue
                    for p in sr.products:
                        if p not in node_nuclei:
                            continue

                        if hide_xalpha and _skip_xalpha(n, p, sr):
                            continue

                        if hide_xp and _skip_xp(n, p, sr):
                            continue

                        G.add_edges_from([(n, p)], weight=0, real=0)

        # It seems that networkx broke backwards compatability, and 'zorder' is no longer a valid
        # keyword argument. The 'linewidth' argument has also changed to 'linewidths'.

        nx.draw_networkx_nodes(G, G.position,      # plot the element at the correct position
                               node_color=colors, alpha=1.0,
                               node_shape=node_shape, node_size=node_size, linewidths=2.0, ax=ax)

        nx.draw_networkx_labels(G, G.position, G.labels,   # label the name of element at the correct position
                                font_size=node_font_size, font_color="w", ax=ax)

        # now we'll draw edges in two groups -- real links and approximate links

        if curved_edges:
            connectionstyle = "arc3, rad = 0.2"
        else:
            connectionstyle = "arc3"

        real_edges = [(u, v) for u, v, e in G.edges(data=True) if e["real"] == 1]
        real_weights = [e["weight"] for u, v, e in G.edges(data=True) if e["real"] == 1]

        edge_color = real_weights
        ww = np.array(real_weights)
        min_weight = ww.min()
        max_weight = ww.max()
        dw = (max_weight - min_weight)/4
        widths = np.ones_like(ww)
        if dw > 0:
            widths[ww > min_weight + dw] = 1.5
            widths[ww > min_weight + 2*dw] = 2.5
            widths[ww > min_weight + 3*dw] = 4
        else:
            widths *= 2

        # plot the arrow of reaction
        real_edges_lc = nx.draw_networkx_edges(G, G.position, width=list(widths),
                                               edgelist=real_edges, edge_color=edge_color,
                                               connectionstyle=connectionstyle,
                                               node_size=node_size,
                                               edge_cmap=plt.cm.viridis, ax=ax)

        approx_edges = [(u, v) for u, v, e in G.edges(data=True) if e["real"] == 0]

        _ = nx.draw_networkx_edges(G, G.position, width=1,
                                   edgelist=approx_edges, edge_color="0.5",
                                   connectionstyle=connectionstyle,
                                   style="dotted", node_size=node_size, ax=ax)

        if ydots is not None:
            pc = mpl.collections.PatchCollection(real_edges_lc, cmap=plt.cm.viridis)
            pc.set_array(real_weights)
            if not rotated:
                plt.colorbar(pc, ax=ax, label="log10(rate)")
            else:
                plt.colorbar(pc, ax=ax, label="log10(rate)", orientation="horizontal", fraction=0.05)

        Ns = [n.N for n in node_nuclei]
        Zs = [n.Z for n in node_nuclei]

        if not rotated:
            ax.set_xlim(min(Ns)-1, max(Ns)+1)
        else:
            ax.set_xlim(min(Zs)-1, max(Zs)+1)

        #plt.ylim(min(Zs)-1, max(Zs)+1)

        if not rotated:
            plt.xlabel(r"$N$", fontsize="large")
            plt.ylabel(r"$Z$", fontsize="large")
        else:
            plt.xlabel(r"$Z$", fontsize="large")
            plt.ylabel(r"$A - 2Z$", fontsize="large")

        ax.spines['right'].set_visible(False)
        ax.spines['top'].set_visible(False)
        ax.spines['right'].set_visible(False)
        ax.spines['top'].set_visible(False)
        ax.spines['right'].set_visible(False)
        ax.spines['top'].set_visible(False)
        ax.xaxis.set_ticks_position('bottom')
        ax.yaxis.set_ticks_position('left')

        ax.xaxis.set_major_locator(MaxNLocator(integer=True))
        ax.yaxis.set_major_locator(MaxNLocator(integer=True))

        if Z_range is not None and N_range is not None:
            if not rotated:
                ax.set_xlim(N_range[0], N_range[1])
                ax.set_ylim(Z_range[0], Z_range[1])
            else:
                ax.set_xlim(Z_range[0], Z_range[1])

        if not rotated:
            ax.set_aspect("equal", "datalim")

        fig.set_size_inches(size[0]/dpi, size[1]/dpi)

        if title is not None:
            fig.suptitle(title)

        if outfile is None:
            plt.show()
        else:
            plt.tight_layout()
            plt.savefig(outfile, dpi=dpi)

<<<<<<< HEAD
    def get_reaction_network_graph(self):
        G = nx.DiGraph()
        G.position = {}
        G.labels = {}

        # nodes -- the node nuclei will be all of the heavies
        # add all the nuclei into G.node
        node_nuclei = []
        for n in self.unique_nuclei:
            node_nuclei.append(n)

        for n in node_nuclei:
            G.add_node(n)
            G.position[n] = (n.N, n.Z)
            G.labels[n] = r"{}".format(n.raw)

        # edges
        for n in node_nuclei:
            for r in self.nuclei_consumed[n]:
                for p in r.products:
                    if p in node_nuclei:
                        G.add_edges_from([(n, p)], weight=1)

        return G
    
    @staticmethod        
=======
    def plot_network_chart(self, outfile=None, rho=None, T=None, comp=None,
                           size=(800, 800), dpi=100, force_one_column=False):

        nc = self._get_network_chart(rho, T, comp)

        # find the limits
        _ydot = []
        for r in self.rates:
            for _, y in nc[r]:
                _ydot.append(y)

        _ydot = np.asarray(_ydot)
        valid_max = np.abs(_ydot[_ydot != 0]).max()

        # pylint: disable-next=redundant-keyword-arg
        norm = SymLogNorm(valid_max/1.e15, vmin=-valid_max, vmax=valid_max)

        # if there are a lot of rates, we split the network chart into
        # two side-by-side panes, with the first half of the rates on
        # the left and the second half of the rates on the right

        # how many panes?

        if len(self.rates) > 3 * len(self.unique_nuclei):
            npanes = 2
        else:
            npanes = 1

        if force_one_column:
            npanes = 1

        fig, _ax = plt.subplots(1, npanes, constrained_layout=True)

        fig.set_size_inches(size[0]/dpi, size[1]/dpi)

        if npanes == 1:
            drate = len(self.rates)
        else:
            drate = (len(self.rates) + 1) // 2

        _rates = sorted(self.rates)

        for ipane in range(npanes):

            if npanes == 2:
                ax = _ax[ipane]
            else:
                ax = _ax

            istart = ipane * drate
            iend = min((ipane + 1) * drate - 1, len(self.rates)-1)

            nrates = iend - istart + 1

            data = np.zeros((nrates, len(self.unique_nuclei)), dtype=np.float64)

            # loop over rates -- each rate is a line in a grid of nuclei vs rate

            #ax = grid[ipane]

            for irate, r in enumerate(_rates):
                if istart <= irate <= iend:
                    irow = irate - istart
                    for n, ydot in nc[r]:
                        icol = self.unique_nuclei.index(n)
                        assert data[irow, icol] == 0.0
                        data[irow, icol] = ydot

            # each pane has all the nuclei
            ax.set_xticks(np.arange(len(self.unique_nuclei)), labels=[f"${n.pretty}$" for n in self.unique_nuclei], rotation=90)

            # each pane only has its subset of rates
            ax.set_yticks(np.arange(nrates), labels=[f"{r.pretty_string}" for irate, r in enumerate(_rates) if istart <= irate <= iend])

            im = ax.imshow(data, norm=norm, cmap=plt.cm.bwr)

            ax.set_aspect("equal")

            # Turn spines off and create white grid.
            ax.spines[:].set_visible(False)

            ax.set_xticks(np.arange(data.shape[1]+1)-.5, minor=True)
            ax.set_yticks(np.arange(data.shape[0]+1)-.5, minor=True)
            ax.grid(which="minor", color="w", linestyle='-', linewidth=3)
            ax.tick_params(which="minor", bottom=False, left=False)

        if npanes == 1:
            fig.colorbar(im, ax=ax, orientation="horizontal", shrink=0.75)
        else:
            fig.colorbar(im, ax=ax, orientation="vertical", shrink=0.25)

        if outfile is not None:
            fig.savefig(outfile, bbox_inches="tight")

    @staticmethod
>>>>>>> c4e6b1a1
    def _safelog(arr, small):

        arr = np.copy(arr)
        if np.any(arr < 0.0):
            raise ValueError("Negative values not allowed for logscale - try symlog instead.")
        zeros = arr == 0.0
        arr[zeros] = min(small, arr[~zeros].min() / 10)
        return np.log10(arr)

    @staticmethod
    def _symlog(arr, linthresh=1.0, linscale=1.0):

        # Assume log base 10
        symlog_transform = SymmetricalLogTransform(10, linthresh, linscale)
        arr = symlog_transform.transform_non_affine(arr)

        return arr

    @staticmethod
    def _scale(arr, minval=None, maxval=None):

        if minval is None:
            minval = arr.min()
        if maxval is None:
            maxval = arr.max()
        if minval != maxval:
            scaled = (arr - minval) / (maxval - minval)
        else:
            scaled = np.zeros_like(arr)
        scaled[scaled < 0.0] = 0.0
        scaled[scaled > 1.0] = 1.0
        return scaled

    def gridplot(self, comp=None, color_field="X", rho=None, T=None, **kwargs):
        """
        Plot nuclides as cells on a grid of Z vs. N, colored by *color_field*. If called
        without a composition, the function will just plot the grid with no color field.

        :param comp: Composition of the environment.
        :param color_field: Field to color by. Must be one of 'X' (mass fraction),
            'Y' (molar abundance), 'Xdot' (time derivative of X), 'Ydot' (time
            derivative of Y), or 'activity' (sum of contributions to Ydot of
            all rates, ignoring sign).
        :param rho: Density to evaluate rates at. Needed for fields involving time
            derivatives.
        :param T: Temperature to evaluate rates at. Needed for fields involving time
            derivatives.

        :Keyword Arguments:

            - *scale* -- One of 'linear', 'log', and 'symlog'. Linear by default.
            - *small* -- If using logarithmic scaling, zeros will be replaced with
              this value. 1e-30 by default.
            - *linthresh* -- Linearity threshold for symlog scaling.
            - *linscale* --  The number of decades to use for each half of the linear
              range. Stretches linear range relative to the logarithmic range.
            - *filter_function* -- A callable to filter Nucleus objects with. Should
              return *True* if the nuclide should be plotted.
            - *outfile* -- Output file to save the plot to. The plot will be shown if
              not specified.
            - *dpi* -- DPI to save the image file at.
            - *cmap* -- Name of the matplotlib colormap to use. Default is 'magma'.
            - *edgecolor* -- Color of grid cell edges.
            - *area* -- Area of the figure without the colorbar, in square inches. 64
              by default.
            - *no_axes* -- Set to *True* to omit axis spines.
            - *no_ticks* -- Set to *True* to omit tickmarks.
            - *no_cbar* -- Set to *True* to omit colorbar.
            - *cbar_label* -- Colorbar label.
            - *cbar_bounds* -- Explicit colorbar bounds.
            - *cbar_format* -- Format string or Formatter object for the colorbar ticks.
        """

        # Process kwargs
        outfile = kwargs.pop("outfile", None)
        scale = kwargs.pop("scale", "linear")
        cmap = kwargs.pop("cmap", "viridis")
        edgecolor = kwargs.pop("edgecolor", "grey")
        small = kwargs.pop("small", 1e-30)
        area = kwargs.pop("area", 64)
        no_axes = kwargs.pop("no_axes", False)
        no_ticks = kwargs.pop("no_ticks", False)
        no_cbar = kwargs.pop("no_cbar", False)
        cbar_label = kwargs.pop("cbar_label", None)
        cbar_format = kwargs.pop("cbar_format", None)
        cbar_bounds = kwargs.pop("cbar_bounds", None)
        filter_function = kwargs.pop("filter_function", None)
        dpi = kwargs.pop("dpi", 100)
        linthresh = kwargs.pop("linthresh", 1.0)
        linscale = kwargs.pop("linscale", 1.0)

        if kwargs:
            warnings.warn(f"Unrecognized keyword arguments: {kwargs.keys()}")

        # Get figure, colormap
        fig, ax = plt.subplots()
        cmap = mpl.cm.get_cmap(cmap)

        # Get nuclei and all 3 numbers
        nuclei = self.unique_nuclei
        if filter_function is not None:
            nuclei = list(filter(filter_function, nuclei))
        Ns = np.array([n.N for n in nuclei])
        Zs = np.array([n.Z for n in nuclei])
        As = Ns + Zs

        # Compute weights
        color_field = color_field.lower()
        if color_field not in {"x", "y", "ydot", "xdot", "activity"}:
            raise ValueError(f"Invalid color field: '{color_field}'")

        if comp is None:

            values = np.zeros(len(nuclei))

        elif color_field == "x":

            values = np.array([comp.X[nuc] for nuc in nuclei])

        elif color_field == "y":

            ys = comp.get_molar()
            values = np.array([ys[nuc] for nuc in nuclei])

        elif color_field in {"ydot", "xdot"}:

            if rho is None or T is None:
                raise ValueError("Need both rho and T to evaluate rates!")
            ydots = self.evaluate_ydots(rho, T, comp)
            values = np.array([ydots[nuc] for nuc in nuclei])
            if color_field == "xdot":
                values *= As

        elif color_field == "activity":

            if rho is None or T is None:
                raise ValueError("Need both rho and T to evaluate rates!")
            act = self.evaluate_activity(rho, T, comp)
            values = np.array([act[nuc] for nuc in nuclei])

        if scale == "log":
            values = self._safelog(values, small)
        elif scale == "symlog":
            values = self._symlog(values, linthresh, linscale)

        if cbar_bounds is None:
            cbar_bounds = values.min(), values.max()
        weights = self._scale(values, *cbar_bounds)

        # Plot a square for each nucleus
        for nuc, weight in zip(nuclei, weights):

            square = plt.Rectangle((nuc.N - 0.5, nuc.Z - 0.5), width=1, height=1,
                    facecolor=cmap(weight), edgecolor=edgecolor)
            ax.add_patch(square)

        # Set limits
        maxN, minN = max(Ns), min(Ns)
        maxZ, minZ = max(Zs), min(Zs)

        plt.xlim(minN - 0.5, maxN + 0.6)
        plt.ylim(minZ - 0.5, maxZ + 0.6)

        # Set plot appearance
        rat = (maxN - minN) / (maxZ - minZ)
        width = np.sqrt(area * rat)
        height = area / width
        fig.set_size_inches(width, height)

        plt.xlabel(r"N $\rightarrow$")
        plt.ylabel(r"Z $\rightarrow$")

        if no_axes or no_ticks:

            plt.tick_params(
                axis='both',
                which='both',
                bottom=False,
                left=False,
                labelbottom=False,
                labelleft=False
            )

        else:

            ax.xaxis.set_major_locator(MaxNLocator(integer=True))
            ax.yaxis.set_major_locator(MaxNLocator(integer=True))

        ax.spines['right'].set_visible(False)
        ax.spines['top'].set_visible(False)
        if no_axes:
            ax.spines['bottom'].set_visible(False)
            ax.spines['left'].set_visible(False)

        # Colorbar stuff
        if not no_cbar and comp is not None:

            divider = make_axes_locatable(ax)
            cax = divider.append_axes('right', size='3.5%', pad=0.1)
            cbar_norm = mpl.colors.Normalize(*cbar_bounds)
            smap = mpl.cm.ScalarMappable(norm=cbar_norm, cmap=cmap)

            if not cbar_label:

                capfield = color_field.capitalize()
                if scale == "log":
                    cbar_label = f"log[{capfield}]"
                elif scale == "symlog":
                    cbar_label = f"symlog[{capfield}]"
                else:
                    cbar_label = capfield

            fig.colorbar(smap, cax=cax, orientation="vertical",
                    label=cbar_label, format=cbar_format)

        # Show or save
        if outfile is None:
            plt.show()
        else:
            plt.tight_layout()
            plt.savefig(outfile, dpi=dpi)

    def __repr__(self):
        string = ""
        for r in self.rates:
            string += f"{r.string}\n"
        return string


class Explorer:
    """ interactively explore a rate collection """
    def __init__(self, rc, comp, size=(800, 600),
                 ydot_cutoff_value=None, rotated=False,
                 hide_xalpha=False,
                 always_show_p=False, always_show_alpha=False,
                 node_size=1000, node_font_size=13):
        """ take a RateCollection and a composition """
        self.rc = rc
        self.comp = comp
        self.size = size
        self.ydot_cutoff_value = ydot_cutoff_value
        self.always_show_p = always_show_p
        self.always_show_alpha = always_show_alpha
        self.hide_xalpha = hide_xalpha
        self.rotated = rotated
        self.node_size = node_size
        self.node_font_size = node_font_size

    def _make_plot(self, logrho, logT):
        self.rc.plot(rho=10.0**logrho, T=10.0**logT,
                     comp=self.comp, size=self.size,
                     ydot_cutoff_value=self.ydot_cutoff_value,
                     always_show_p=self.always_show_p,
                     always_show_alpha=self.always_show_alpha,
                     rotated=self.rotated,
                     hide_xalpha=self.hide_xalpha,
                     node_size=self.node_size, node_font_size=self.node_font_size)

    def explore(self, logrho=(2, 6, 0.1), logT=(7, 9, 0.1)):
        """Perform interactive exploration of the network structure."""
        interact(self._make_plot, logrho=logrho, logT=logT)<|MERGE_RESOLUTION|>--- conflicted
+++ resolved
@@ -25,15 +25,12 @@
 import copy
 
 # Import Rate
-<<<<<<< HEAD
-from pynucastro.rates import Rate, Nucleus, Library, Tfactors
-=======
 from pynucastro.nucdata import Nucleus
-from pynucastro.rates import Rate, TabularRate, RatePair, DerivedRate, ApproximateRate, Library, load_rate
+from pynucastro.rates import Rate, TabularRate, RatePair, DerivedRate, ApproximateRate, Library, \
+        load_rate, Tfactors
 from pynucastro.screening import PlasmaState, ScreenFactors
 
 from pynucastro.nucdata import PeriodicTable
->>>>>>> c4e6b1a1
 
 mpl.rcParams['figure.dpi'] = 100
 
@@ -170,7 +167,7 @@
         return ostr
 
     def plot(self, trace_threshold=0.1, hard_limit=None, size=(9, 5)):
-        """ Make a pie chart of Composition. group trace nuceli together and explode into bar chart
+        """ Make a pie chart of Composition. group trace nuclei together and explode into bar chart
 
         parameters
         ----------
@@ -1107,7 +1104,7 @@
         two varies based on the setup. See *clear_arrays* for freeing memory post calculation.
         """
         
-        # T9 arr only needs to be evaluated when T changes, but it's negligibly cheap
+        # T9 arr only needs to be evaluated when T changes
         T9_arr = Tfactors(T).array[None, None, :]
 
         rvals = self.prefac*self.yfac*np.sum(np.exp(np.sum(self.coef_arr*T9_arr, axis=2))*self.coef_mask, axis=1)
@@ -1383,6 +1380,31 @@
         dependent."""
         # pylint: disable=unused-argument
         print('To create network integration source code, use a class that implements a specific network type.')
+        
+    def get_networkx_graph(self):
+        """Convert this collection to a simple, unweighted networkx graph."""
+        
+        G = nx.DiGraph()
+        G.position = {}
+        G.labels = {}
+
+        node_nuclei = []
+        for n in self.unique_nuclei:
+            node_nuclei.append(n)
+
+        for n in node_nuclei:
+            G.add_node(n)
+            G.position[n] = (n.N, n.Z)
+            G.labels[n] = r"{}".format(n.raw)
+
+        # edges
+        for n in node_nuclei:
+            for r in self.nuclei_consumed[n]:
+                for p in r.products:
+                    if p in node_nuclei:
+                        G.add_edges_from([(n, p)], weight=1)
+
+        return G
 
     def plot(self, outfile=None, rho=None, T=None, comp=None,
              size=(800, 600), dpi=100, title=None,
@@ -1697,34 +1719,6 @@
             plt.tight_layout()
             plt.savefig(outfile, dpi=dpi)
 
-<<<<<<< HEAD
-    def get_reaction_network_graph(self):
-        G = nx.DiGraph()
-        G.position = {}
-        G.labels = {}
-
-        # nodes -- the node nuclei will be all of the heavies
-        # add all the nuclei into G.node
-        node_nuclei = []
-        for n in self.unique_nuclei:
-            node_nuclei.append(n)
-
-        for n in node_nuclei:
-            G.add_node(n)
-            G.position[n] = (n.N, n.Z)
-            G.labels[n] = r"{}".format(n.raw)
-
-        # edges
-        for n in node_nuclei:
-            for r in self.nuclei_consumed[n]:
-                for p in r.products:
-                    if p in node_nuclei:
-                        G.add_edges_from([(n, p)], weight=1)
-
-        return G
-    
-    @staticmethod        
-=======
     def plot_network_chart(self, outfile=None, rho=None, T=None, comp=None,
                            size=(800, 800), dpi=100, force_one_column=False):
 
@@ -1820,7 +1814,6 @@
             fig.savefig(outfile, bbox_inches="tight")
 
     @staticmethod
->>>>>>> c4e6b1a1
     def _safelog(arr, small):
 
         arr = np.copy(arr)
