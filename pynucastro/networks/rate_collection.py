"""A collection of classes and methods to deal with collections of
rates that together make up a network."""

# Common Imports
import warnings
import functools
import math
import os

from operator import mul
from collections import OrderedDict

from ipywidgets import interact

import numpy as np
import matplotlib as mpl
import matplotlib.pyplot as plt
from mpl_toolkits.axes_grid1 import make_axes_locatable
from matplotlib.ticker import MaxNLocator
import networkx as nx

# Import Rate
from pynucastro.rates import Rate, Nucleus, Library

mpl.rcParams['figure.dpi'] = 100

class Composition:
    """a composition holds the mass fractions of the nuclei in a network
    -- useful for evaluating the rates

    """
    def __init__(self, nuclei, small=1.e-16):
        """nuclei is an iterable of the nuclei (Nucleus objects) in the network"""
        if not isinstance(nuclei[0], Nucleus):
            raise ValueError("must supply an iterable of Nucleus objects")
        self.X = {k: small for k in nuclei}

    def set_solar_like(self, Z=0.02):
        """ approximate a solar abundance, setting p to 0.7, He4 to 0.3 - Z and
        the remainder evenly distributed with Z """
        num = len(self.X)
        rem = Z/(num-2)
        for k in self.X:
            if k == Nucleus("p"):
                self.X[k] = 0.7
            elif k.raw == "he4":
                self.X[k] = 0.3 - Z
            else:
                self.X[k] = rem

        self.normalize()

    def set_all(self, xval):
        """ set all species to a particular value """
        for k in self.X:
            self.X[k] = xval

    def set_nuc(self, name, xval):
        """ set nuclei name to the mass fraction xval """
        for k in self.X:
            if k.raw == name:
                self.X[k] = xval
                break

    def normalize(self):
        """ normalize the mass fractions to sum to 1 """
        X_sum = sum(self.X[k] for k in self.X)

        for k in self.X:
            self.X[k] /= X_sum

    def get_molar(self):
        """ return a dictionary of molar fractions"""
        molar_frac = {k: v/k.A for k, v in self.X.items()}
        return molar_frac

    def eval_ye(self):
        """ return the electron fraction """
        zvec = []
        avec = []
        xvec = []
        for n in self.X:
            zvec.append(n.Z)
            avec.append(n.A)
            xvec.append(self.X[n])
        zvec = np.array(zvec)
        avec = np.array(avec)
        xvec = np.array(xvec)
        electron_frac = np.sum(zvec*xvec/avec)/np.sum(xvec)
        return electron_frac

    def __str__(self):
        ostr = ""
        for k in self.X:
            ostr += f"  X({k}) : {self.X[k]}\n"
        return ostr

class ScreeningPair:
    """a pair of nuclei that will have rate screening applied.  We store a
    list of all rates that match this pair of nuclei"""

    def __init__(self, name, nuc1, nuc2, rate=None):
        self.name = name
        self.n1 = nuc1
        self.n2 = nuc2

        if rate is None:
            self.rates = []
        else:
            self.rates = [rate]

    def add_rate(self, rate):
        self.rates.append(rate)

    def __eq__(self, other):
        """all we care about is whether the names are the same -- that conveys
        what the reaction is"""

        return self.name == other.name

class RateCollection:
    """ a collection of rates that together define a network """

    pynucastro_dir = os.path.dirname(os.path.dirname(os.path.realpath(__file__)))

    def __init__(self, rate_files=None, libraries=None, rates=None, precedence=(),
                 symmetric_screening=False, do_screening=True):
        """rate_files are the files that together define the network.  This
        can be any iterable or single string.

        This can include Reaclib library files storing multiple rates.

        If libraries is supplied, initialize a RateCollection using the rates
        in the Library object(s) in list 'libraries'.

        If rates is supplied, initialize a RateCollection using the
        Rate objects in the list 'rates'.

        Precedence should be sequence of rate labels (e.g. wc17) to be used to
        resolve name conflicts. If a nonempty sequence is provided, the rate
        collection will automatically be scanned for multiple rates with the
        same name. If all of their labels were given a ranking, the rate with
        the label that comes first in the sequence will be retained and the
        rest discarded.

        symmetric_screening means that we screen the reverse rates
        using the same factor as the forward rates, for rates computed
        via detailed balance.

        Any combination of these options may be supplied.

        """

        self.files = []
        self.rates = []
        self.library = None

        self.symmetric_screening = symmetric_screening
        self.do_screening = do_screening

        if rate_files:
            if isinstance(rate_files, str):
                rate_files = [rate_files]
            self._read_rate_files(rate_files)

        if rates:
            if isinstance(rates, Rate):
                rates = [rates]
            try:
                for r in rates:
                    assert isinstance(r, Rate)
            except:
                print('Expected Rate object or list of Rate objects passed as the rates argument.')
                raise
            else:
                rlib = Library(rates=rates)
                if not self.library:
                    self.library = rlib
                else:
                    self.library = self.library + rlib

        if libraries:
            if isinstance(libraries, Library):
                libraries = [libraries]
            try:
                for lib in libraries:
                    assert isinstance(lib, Library)
            except:
                print('Expected Library object or list of Library objects passed as the libraries argument.')
                raise
            else:
                if not self.library:
                    self.library = libraries.pop(0)
                for lib in libraries:
                    self.library = self.library + lib

        if self.library:
            self.rates = self.rates + self.library.get_rates()

        if precedence:
            self._make_distinguishable(precedence)

        # get the unique nuclei
        u = []
        for r in self.rates:
            t = set(r.reactants + r.products)
            u = set(list(u) + list(t))

        self.unique_nuclei = sorted(u)

        # now make a list of each rate that touches each nucleus
        # we'll store this in a dictionary keyed on the nucleus
        self.nuclei_consumed = OrderedDict()
        self.nuclei_produced = OrderedDict()

        for n in self.unique_nuclei:
            self.nuclei_consumed[n] = [r for r in self.rates if n in r.reactants]
            self.nuclei_produced[n] = [r for r in self.rates if n in r.products]

        # Re-order self.rates so Reaclib rates come first,
        # followed by Tabular rates. This is needed if
        # reaclib coefficients are targets of a pointer array
        # in the Fortran network.
        # It is desired to avoid wasting array size
        # storing meaningless Tabular coefficient pointers.
        self.rates = sorted(self.rates,
                            key=lambda r: r.chapter == 't')

        self.tabular_rates = []
        self.reaclib_rates = []
        for n, r in enumerate(self.rates):
            if r.chapter == 't':
                self.tabular_rates.append(n)
            elif isinstance(r.chapter, int):
                self.reaclib_rates.append(n)
            else:
                print('ERROR: Chapter type unknown for rate chapter {}'.format(
                    str(r.chapter)))
                exit()

    def _read_rate_files(self, rate_files):
        # get the rates
        self.files = rate_files
        for rf in self.files:
            try:
                rflib = Library(rf)
            except:
                print(f"Error reading library from file: {rf}")
                raise
            else:
                if not self.library:
                    self.library = rflib
                else:
                    self.library = self.library + rflib

    def get_nuclei(self):
        """ get all the nuclei that are part of the network """
        return self.unique_nuclei

    def evaluate_rates(self, rho, T, composition):
        """evaluate the rates for a specific density, temperature, and
        composition"""
        rvals = OrderedDict()
        ys = composition.get_molar()
        y_e = composition.eval_ye()

        for r in self.rates:
            val = r.prefactor * rho**r.dens_exp * r.eval(T, rho * y_e)
            if (r.weak_type == 'electron_capture' and not r.tabular):
                val = val * y_e
            yfac = functools.reduce(mul, [ys[q] for q in r.reactants])
            rvals[r] = yfac * val

        return rvals

    def evaluate_ydots(self, rho, T, composition):
        """evaluate net rate of change of molar abundance for each nucleus
        for a specific density, temperature, and composition"""

        rvals = self.evaluate_rates(rho, T, composition)
        ydots = dict()

        for nuc in self.unique_nuclei:

            # Rates that consume / produce nuc
            consuming_rates = self.nuclei_consumed[nuc]
            producing_rates = self.nuclei_produced[nuc]
            # Number of nuclei consumed / produced
            nconsumed = (r.reactants.count(nuc) for r in consuming_rates)
            nproduced = (r.products.count(nuc) for r in producing_rates)
            # Multiply each rate by the count
            consumed = (c * rvals[r] for c, r in zip(nconsumed, consuming_rates))
            produced = (c * rvals[r] for c, r in zip(nproduced, producing_rates))
            # Net change is difference between produced and consumed
            ydots[nuc] = sum(produced) - sum(consumed)

        return ydots

    def evaluate_activity(self, rho, T, composition):
        """sum over all of the terms contributing to ydot,
        neglecting sign"""

        rvals = self.evaluate_rates(rho, T, composition)
        act = dict()

        for nuc in self.unique_nuclei:

            # Rates that consume / produce nuc
            consuming_rates = self.nuclei_consumed[nuc]
            producing_rates = self.nuclei_produced[nuc]
            # Number of nuclei consumed / produced
            nconsumed = (r.reactants.count(nuc) for r in consuming_rates)
            nproduced = (r.products.count(nuc) for r in producing_rates)
            # Multiply each rate by the count
            consumed = (c * rvals[r] for c, r in zip(nconsumed, consuming_rates))
            produced = (c * rvals[r] for c, r in zip(nproduced, producing_rates))
            # Net activity is sum of produced and consumed
            act[nuc] = sum(produced) + sum(consumed)

        return act

    def network_overview(self):
        """ return a verbose network overview """
        ostr = ""
        for n in self.unique_nuclei:
            ostr += f"{n}\n"
            ostr += "  consumed by:\n"
            for r in self.nuclei_consumed[n]:
                ostr += f"     {r.string}\n"

            ostr += "  produced by:\n"
            for r in self.nuclei_produced[n]:
                ostr += f"     {r.string}\n"

            ostr += "\n"
        return ostr

    def get_screening_map(self):
        """a screening map is just a list of tuples containing the information
        about nuclei pairs for screening: (descriptive name of nuclei,
        nucleus 1, nucleus 2, rate, 1-based index of rate).  If symmetric_screening=True,
        then for reverse rates, we screen using the forward rate nuclei (assuming that we
        got here via detailed balance).

        """
        screening_map = []
<<<<<<< HEAD
        if not self.do_screening:
            return screening_map

        for k, r in enumerate(self.rates):
=======
        for r in self.rates:
>>>>>>> c7e42d66
            screen_nuclei = r.ion_screen
            if self.symmetric_screening:
                screen_nuclei = r.symmetric_screen

            if screen_nuclei:
                nucs = "_".join([str(q) for q in screen_nuclei])
                in_map = False

                scr = [q for q in screening_map if q.name == nucs]

                assert len(scr) <= 1

                if scr:
                    # we already have the reactants in our map, so we
                    # will already be doing the screening factors.
                    # Just append this new rate to the list we are
                    # keeping of the rates where this screening is
                    # needed

                    scr[0].add_rate(r)

                    # if we got here because nuc == "he4_he4_he4",
                    # then we also have to add to "he4_he4_he4_dummy"

                    if nucs == "he4_he4_he4":
                        scr2 = [q for q in screening_map if q.name == nucs + "_dummy"]
                        assert len(scr2) == 1

                        scr2[0].add_rate(r)

                else:

                    # we handle 3-alpha specially -- we actually need
                    # 2 screening factors for it

                    if nucs == "he4_he4_he4":
                        # he4 + he4
                        scr1 = ScreeningPair(nucs, screen_nuclei[0], screen_nuclei[1], r)

                        # he4 + be8
                        be8 = Nucleus("Be8", dummy=True)
                        scr2 = ScreeningPair(nucs + "_dummy", screen_nuclei[2], be8, r)

                        screening_map.append(scr1)
                        screening_map.append(scr2)

                    else:
                        scr1 = ScreeningPair(nucs, screen_nuclei[0], screen_nuclei[1], r)
                        screening_map.append(scr1)

        return screening_map

    def write_network(self, *args, **kwargs):
        """Before writing the network, check to make sure the rates
        are distinguishable by name."""
        assert self._distinguishable_rates(), "ERROR: Rates not uniquely identified by Rate.fname"
        self._write_network(*args, **kwargs)

    def _distinguishable_rates(self):
        """Every Rate in this RateCollection should have a unique Rate.fname,
        as the network writers distinguish the rates on this basis."""
        names = [r.fname for r in self.rates]
        for n, r in zip(names, self.rates):
            k = names.count(n)
            if k > 1:
                print(f'Found rate {r} named {n} with {k} entries in the RateCollection.')
                print(f'Rate {r} has the original source:\n{r.original_source}')
                print(f'Rate {r} is in chapter {r.chapter}')
        return len(set(names)) == len(self.rates)

    def _make_distinguishable(self, precedence):
        """If multiple rates have the same name, eliminate the extraneous ones according to their
        labels' positions in the precedence list. Only do this if all of the labels have
        rankings in the list."""

        nameset = {r.fname for r in self.rates}
        precedence = {lab: i for i, lab in enumerate(precedence)}
        def sorting_key(i):
            return precedence[self.rates[i].label]

        for n in nameset:

            # Count instances of name, and cycle if there is only one
            ind = [i for i, r in enumerate(self.rates) if r.fname == n]
            k = len(ind)
            if k <= 1:
                continue

            # If there were multiple instances, use the precedence settings to delete extraneous
            # rates
            labels = [self.rates[i].label for i in ind]

            if all(lab in precedence for lab in labels):

                sorted_ind = sorted(ind, key=sorting_key)
                r = self.rates[sorted_ind[0]]
                for i in sorted(sorted_ind[1:], reverse=True):
                    del self.rates[i]
                print(f'Found rate {r} named {n} with {k} entries in the RateCollection.')
                print(f'Kept only entry with label {r.label} out of {labels}.')

    def _write_network(self, *args, **kwargs):
        """A stub for function to output the network -- this is implementation
        dependent."""
        print('To create network integration source code, use a class that implements a specific network type.')

    def plot(self, outfile=None, rho=None, T=None, comp=None,
             size=(800, 600), dpi=100, title=None,
             ydot_cutoff_value=None,
             node_size=1000, node_font_size=13, node_color="#A0CBE2", node_shape="o",
             N_range=None, Z_range=None, rotated=False,
             always_show_p=False, always_show_alpha=False, hide_xalpha=False, filter_function=None):
        """Make a plot of the network structure showing the links between
        nuclei.  If a full set of thermodymamic conditions are
        provided (rho, T, comp), then the links are colored by rate
        strength.


        parameters
        ----------

        outfile: output name of the plot -- extension determines the type

        rho: density to evaluate rates with

        T: temperature to evaluate rates with

        comp: composition to evaluate rates with

        size: tuple giving width x height of the plot in inches

        dpi: pixels per inch used by matplotlib in rendering bitmap

        title: title to display on the plot

        ydot_cutoff_value: rate threshold below which we do not show a
        line corresponding to a rate

        node_size: size of a node

        node_font_size: size of the font used to write the isotope in the node

        node_color: color to make the nodes

        node_shape: shape of the node (using matplotlib marker names)

        N_range: range of neutron number to zoom in on

        Z_range: range of proton number to zoom in on

        rotate: if True, we plot A - 2Z vs. Z instead of the default Z vs. N

        always_show_p: include p as a node on the plot even if we
        don't have p+p reactions

        always_show_alpha: include He4 as a node on the plot even if we don't have 3-alpha

        hide_xalpha=False: dont connect the links to alpha for heavy
        nuclei reactions of the form A(alpha,X)B or A(X,alpha)B, except if alpha
        is the heaviest product.

        filter_function: name of a custom function that takes the list
        of nuclei and returns a new list with the nuclei to be shown
        as nodes.

        """

        G = nx.MultiDiGraph()
        G.position = {}
        G.labels = {}

        fig, ax = plt.subplots()
        #divider = make_axes_locatable(ax)
        #cax = divider.append_axes('right', size='15%', pad=0.05)

        #ax.plot([0, 0], [8, 8], 'b-')

        # in general, we do not show p, n, alpha,
        # unless we have p + p, 3-a, etc.
        hidden_nuclei = ["n"]
        if not always_show_p:
            hidden_nuclei.append("p")
        if not always_show_alpha:
            hidden_nuclei.append("he4")

        # nodes -- the node nuclei will be all of the heavies
        # add all the nuclei into G.node
        node_nuclei = []
        for n in self.unique_nuclei:
            if n.raw not in hidden_nuclei:
                node_nuclei.append(n)
            else:
                for r in self.rates:
                    if r.reactants.count(n) > 1:
                        node_nuclei.append(n)
                        break

        if filter_function is not None:
            node_nuclei = list(filter(filter_function, node_nuclei))

        for n in node_nuclei:
            G.add_node(n)
            if rotated:
                G.position[n] = (n.Z, n.A - 2*n.Z)
            else:
                G.position[n] = (n.N, n.Z)
            G.labels[n] = fr"${n.pretty}$"

        # get the rates for each reaction
        if rho is not None and T is not None and comp is not None:
            ydots = self.evaluate_rates(rho, T, comp)
        else:
            ydots = None

        # Do not show rates on the graph if their corresponding ydot is less than ydot_cutoff_value
        invisible_rates = set()
        if ydot_cutoff_value is not None:
            for r in self.rates:
                if ydots[r] < ydot_cutoff_value:
                    invisible_rates.add(r)

        # edges
        for n in node_nuclei:
            for r in self.nuclei_consumed[n]:
                for p in r.products:

                    if p in node_nuclei:

                        if hide_xalpha:

                            # first check is alpha is the heaviest nucleus on the RHS
                            rhs_heavy = sorted(r.products)[-1]
                            if not (rhs_heavy.Z == 2 and rhs_heavy.A == 4):

                                # for rates that are A (x, alpha) B, where A and B are heavy nuclei,
                                # don't show the connection of the nucleus to alpha, only show it to B
                                if p.Z == 2 and p.A == 4:
                                    continue

                                # likewise, hide A (alpha, x) B, unless A itself is an alpha
                                c = r.reactants
                                n_alpha = 0
                                for nuc in c:
                                    if nuc.Z == 2 and nuc.A == 4:
                                        n_alpha += 1
                                # if there is only 1 alpha and we are working on the alpha node,
                                # then skip
                                if n_alpha == 1 and n.Z == 2 and n.A == 4:
                                    continue

                        # networkx doesn't seem to keep the edges in
                        # any particular order, so we associate data
                        # to the edges here directly, in this case,
                        # the reaction rate, which will be used to
                        # color it
                        if ydots is None:
                            G.add_edges_from([(n, p)], weight=0.5)
                        else:
                            if r in invisible_rates:
                                continue
                            try:
                                rate_weight = math.log10(ydots[r])
                            except ValueError:
                                # if ydots[r] is zero, then set the weight
                                # to roughly the minimum exponent possible
                                # for python floats
                                rate_weight = -308
                            except:
                                raise
                            G.add_edges_from([(n, p)], weight=rate_weight)

        # It seems that networkx broke backwards compatability, and 'zorder' is no longer a valid
        # keyword argument. The 'linewidth' argument has also changed to 'linewidths'.

        nx.draw_networkx_nodes(G, G.position,      # plot the element at the correct position
                               node_color=node_color, alpha=1.0,
                               node_shape=node_shape, node_size=node_size, linewidths=2.0, ax=ax)

        nx.draw_networkx_labels(G, G.position, G.labels,   # label the name of element at the correct position
                                font_size=node_font_size, font_color="w", ax=ax)

        # get the edges and weights coupled in the same order
        edges, weights = zip(*nx.get_edge_attributes(G, 'weight').items())

        edge_color=weights
        ww = np.array(weights)
        min_weight = ww.min()
        max_weight = ww.max()
        dw = (max_weight - min_weight)/4
        widths = np.ones_like(ww)
        widths[ww > min_weight + dw] = 1.5
        widths[ww > min_weight + 2*dw] = 2.5
        widths[ww > min_weight + 3*dw] = 4

        edges_lc = nx.draw_networkx_edges(G, G.position, width=list(widths),    # plot the arrow of reaction
                                          edgelist=edges, edge_color=edge_color,
                                          node_size=node_size,
                                          edge_cmap=plt.cm.viridis, ax=ax)

        # for networkx <= 2.0 draw_networkx_edges returns a
        # LineCollection matplotlib type which we can use for the
        # colorbar directly.  For networkx >= 2.1, it is a collection
        # of FancyArrowPatch-s, which we need to run through a
        # PatchCollection.  See:
        # https://stackoverflow.com/questions/18658047/adding-a-matplotlib-colorbar-from-a-patchcollection

        if ydots is not None:
            pc = mpl.collections.PatchCollection(edges_lc, cmap=plt.cm.viridis)
            pc.set_array(weights)
            if not rotated:
                plt.colorbar(pc, ax=ax, label="log10(rate)")
            else:
                plt.colorbar(pc, ax=ax, label="log10(rate)", orientation="horizontal", fraction=0.05)

        Ns = [n.N for n in node_nuclei]
        Zs = [n.Z for n in node_nuclei]

        if not rotated:
            ax.set_xlim(min(Ns)-1, max(Ns)+1)
        else:
            ax.set_xlim(min(Zs)-1, max(Zs)+1)

        #plt.ylim(min(Zs)-1, max(Zs)+1)

        if not rotated:
            plt.xlabel(r"$N$", fontsize="large")
            plt.ylabel(r"$Z$", fontsize="large")
        else:
            plt.xlabel(r"$Z$", fontsize="large")
            plt.ylabel(r"$A - 2Z$", fontsize="large")

        ax.spines['right'].set_visible(False)
        ax.spines['top'].set_visible(False)
        ax.spines['right'].set_visible(False)
        ax.spines['top'].set_visible(False)
        ax.spines['right'].set_visible(False)
        ax.spines['top'].set_visible(False)
        ax.xaxis.set_ticks_position('bottom')
        ax.yaxis.set_ticks_position('left')

        ax.xaxis.set_major_locator(MaxNLocator(integer=True))
        ax.yaxis.set_major_locator(MaxNLocator(integer=True))

        if Z_range is not None and N_range is not None:
            if not rotated:
                ax.set_xlim(N_range[0], N_range[1])
                ax.set_ylim(Z_range[0], Z_range[1])
            else:
                ax.set_xlim(Z_range[0], Z_range[1])

        if not rotated:
            ax.set_aspect("equal", "datalim")

        fig.set_size_inches(size[0]/dpi, size[1]/dpi)

        if title is not None:
            fig.suptitle(title)

        if outfile is None:
            plt.show()
        else:
            plt.tight_layout()
            plt.savefig(outfile, dpi=dpi)

    @staticmethod
    def _safelog(arr, small):

        arr = np.copy(arr)
        if np.any(arr < 0.0):
            raise ValueError("Negative values not allowed for logscale - try symlog instead.")
        zeros = arr == 0.0
        arr[zeros] = min(small, arr[~zeros].min() / 10)
        return np.log10(arr)

    @staticmethod
    def _symlog(arr, linthresh=1.0):

        assert linthresh >= 1.0
        neg = arr < 0.0
        arr = np.abs(arr)
        needslog = arr > linthresh

        arr[needslog] = np.log10(arr[needslog]) + linthresh
        arr[neg] *= -1
        return arr

    @staticmethod
    def _scale(arr, minval=None, maxval=None):

        if minval is None:
            minval = arr.min()
        if maxval is None:
            maxval = arr.max()
        if minval != maxval:
            scaled = (arr - minval) / (maxval - minval)
        else:
            scaled = np.zeros_like(arr)
        scaled[scaled < 0.0] = 0.0
        scaled[scaled > 1.0] = 1.0
        return scaled

    def gridplot(self, comp=None, color_field="X", rho=None, T=None, **kwargs):
        """
        Plot nuclides as cells on a grid of Z vs. N, colored by *color_field*. If called
        without a composition, the function will just plot the grid with no color field.

        :param comp: Composition of the environment.
        :param color_field: Field to color by. Must be one of 'X' (mass fraction),
            'Y' (molar abundance), 'Xdot' (time derivative of X), 'Ydot' (time
            derivative of Y), or 'activity' (sum of contributions to Ydot of
            all rates, ignoring sign).
        :param rho: Density to evaluate rates at. Needed for fields involving time
            derivatives.
        :param T: Temperature to evaluate rates at. Needed for fields involving time
            derivatives.

        :Keyword Arguments:

            - *scale* -- One of 'linear', 'log', and 'symlog'. Linear by default.
            - *small* -- If using logarithmic scaling, zeros will be replaced with
              this value. 1e-30 by default.
            - *linthresh* -- Linearity threshold for symlog scaling.
            - *filter_function* -- A callable to filter Nucleus objects with. Should
              return *True* if the nuclide should be plotted.
            - *outfile* -- Output file to save the plot to. The plot will be shown if
              not specified.
            - *dpi* -- DPI to save the image file at.
            - *cmap* -- Name of the matplotlib colormap to use. Default is 'magma'.
            - *edgecolor* -- Color of grid cell edges.
            - *area* -- Area of the figure without the colorbar, in square inches. 64
              by default.
            - *no_axes* -- Set to *True* to omit axis spines.
            - *no_ticks* -- Set to *True* to omit tickmarks.
            - *no_cbar* -- Set to *True* to omit colorbar.
            - *cbar_label* -- Colorbar label.
            - *cbar_bounds* -- Explicit colorbar bounds.
            - *cbar_format* -- Format string or Formatter object for the colorbar ticks.
        """

        # Process kwargs
        outfile = kwargs.pop("outfile", None)
        scale = kwargs.pop("scale", "linear")
        cmap = kwargs.pop("cmap", "viridis")
        edgecolor = kwargs.pop("edgecolor", "grey")
        small = kwargs.pop("small", 1e-30)
        area = kwargs.pop("area", 64)
        no_axes = kwargs.pop("no_axes", False)
        no_ticks = kwargs.pop("no_ticks", False)
        no_cbar = kwargs.pop("no_cbar", False)
        cbar_label = kwargs.pop("cbar_label", None)
        cbar_format = kwargs.pop("cbar_format", None)
        cbar_bounds = kwargs.pop("cbar_bounds", None)
        filter_function = kwargs.pop("filter_function", None)
        dpi = kwargs.pop("dpi", 100)
        linthresh = kwargs.pop("linthresh", 1.0)

        if kwargs:
            warnings.warn(f"Unrecognized keyword arguments: {kwargs.keys()}")

        # Get figure, colormap
        fig, ax = plt.subplots()
        cmap = mpl.cm.get_cmap(cmap)

        # Get nuclei and all 3 numbers
        nuclei = self.unique_nuclei
        if filter_function is not None:
            nuclei = list(filter(filter_function, nuclei))
        Ns = np.array([n.N for n in nuclei])
        Zs = np.array([n.Z for n in nuclei])
        As = Ns + Zs

        # Compute weights
        color_field = color_field.lower()
        if color_field not in {"x", "y", "ydot", "xdot", "activity"}:
            raise ValueError(f"Invalid color field: '{color_field}'")

        if comp is None:

            values = np.zeros(len(nuclei))

        elif color_field == "x":

            values = np.array([comp.X[nuc] for nuc in nuclei])

        elif color_field == "y":

            ys = comp.get_molar()
            values = np.array([ys[nuc] for nuc in nuclei])

        elif color_field in {"ydot", "xdot"}:

            if rho is None or T is None:
                raise ValueError("Need both rho and T to evaluate rates!")
            ydots = self.evaluate_ydots(rho, T, comp)
            values = np.array([ydots[nuc] for nuc in nuclei])
            if color_field == "xdot":
                values *= As

        elif color_field == "activity":

            if rho is None or T is None:
                raise ValueError("Need both rho and T to evaluate rates!")
            act = self.evaluate_activity(rho, T, comp)
            values = np.array([act[nuc] for nuc in nuclei])

        if scale == "log":
            values = self._safelog(values, small)
        elif scale == "symlog":
            values = self._symlog(values, linthresh)

        if cbar_bounds is None:
            cbar_bounds = values.min(), values.max()
        weights = self._scale(values, *cbar_bounds)

        # Plot a square for each nucleus
        for nuc, weight in zip(nuclei, weights):

            square = plt.Rectangle((nuc.N - 0.5, nuc.Z - 0.5), width=1, height=1,
                    facecolor=cmap(weight), edgecolor=edgecolor)
            ax.add_patch(square)

        # Set limits
        maxN, minN = max(Ns), min(Ns)
        maxZ, minZ = max(Zs), min(Zs)

        plt.xlim(minN - 0.5, maxN + 0.6)
        plt.ylim(minZ - 0.5, maxZ + 0.6)

        # Set plot appearance
        rat = (maxN - minN) / (maxZ - minZ)
        width = np.sqrt(area * rat)
        height = area / width
        fig.set_size_inches(width, height)

        plt.xlabel(r"N $\rightarrow$")
        plt.ylabel(r"Z $\rightarrow$")

        if no_axes or no_ticks:

            plt.tick_params \
            (
                axis = 'both',
                which = 'both',
                bottom = False,
                left = False,
                labelbottom = False,
                labelleft = False
            )

        else:

            ax.xaxis.set_major_locator(MaxNLocator(integer=True))
            ax.yaxis.set_major_locator(MaxNLocator(integer=True))

        ax.spines['right'].set_visible(False)
        ax.spines['top'].set_visible(False)
        if no_axes:
            ax.spines['bottom'].set_visible(False)
            ax.spines['left'].set_visible(False)

        # Colorbar stuff
        if not no_cbar and comp is not None:

            divider = make_axes_locatable(ax)
            cax = divider.append_axes('right', size='3.5%', pad=0.1)
            cbar_norm = mpl.colors.Normalize(*cbar_bounds)
            smap = mpl.cm.ScalarMappable(norm=cbar_norm, cmap=cmap)

            if not cbar_label:

                capfield = color_field.capitalize()
                if scale == "log":
                    cbar_label = f"log[{capfield}]"
                elif scale == "symlog":
                    cbar_label = f"symlog[{capfield}]"
                else:
                    cbar_label = capfield

            fig.colorbar(smap, cax=cax, orientation="vertical",
                    label=cbar_label, format=cbar_format)

        # Show or save
        if outfile is None:
            plt.show()
        else:
            plt.tight_layout()
            plt.savefig(outfile, dpi=dpi)

    def __repr__(self):
        string = ""
        for r in self.rates:
            string += f"{r.string}\n"
        return string


class Explorer:
    """ interactively explore a rate collection """
    def __init__(self, rc, comp, size=(800, 600),
                 ydot_cutoff_value=None,
                 always_show_p=False, always_show_alpha=False):
        """ take a RateCollection and a composition """
        self.rc = rc
        self.comp = comp
        self.size = size
        self.ydot_cutoff_value = ydot_cutoff_value
        self.always_show_p = always_show_p
        self.always_show_alpha = always_show_alpha

    def _make_plot(self, logrho, logT):
        self.rc.plot(rho=10.0**logrho, T=10.0**logT,
                     comp=self.comp, size=self.size,
                     ydot_cutoff_value=self.ydot_cutoff_value,
                     always_show_p=self.always_show_p,
                     always_show_alpha=self.always_show_alpha)

    def explore(self, logrho=(2, 6, 0.1), logT=(7, 9, 0.1)):
        """Perform interactive exploration of the network structure."""
        interact(self._make_plot, logrho=logrho, logT=logT)<|MERGE_RESOLUTION|>--- conflicted
+++ resolved
@@ -344,14 +344,10 @@
 
         """
         screening_map = []
-<<<<<<< HEAD
         if not self.do_screening:
             return screening_map
 
-        for k, r in enumerate(self.rates):
-=======
         for r in self.rates:
->>>>>>> c7e42d66
             screen_nuclei = r.ion_screen
             if self.symmetric_screening:
                 screen_nuclei = r.symmetric_screen
