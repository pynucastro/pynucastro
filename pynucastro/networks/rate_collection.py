--- conflicted
+++ resolved
@@ -733,20 +733,12 @@
 
 
     def plot_network_chart(self, outfile=None, rho=None, T=None, comp=None,
-<<<<<<< HEAD
-                           size=(800, 800), dpi=100):
-=======
                            size=(800, 800), dpi=100, force_one_column=False):
->>>>>>> bf597a66
 
         nc = self._get_network_chart(rho, T, comp)
 
         # find the limits
         _tmp = [nc[r] for r in self.rates]
-<<<<<<< HEAD
-        print(_tmp[0])
-=======
->>>>>>> bf597a66
 
         _ydot = []
         for r in self.rates:
@@ -757,13 +749,7 @@
         valid_max = np.abs(_ydot[_ydot != 0]).max()
         valid_min = np.abs(_ydot[_ydot != 0]).min()
 
-<<<<<<< HEAD
-        norm = SymLogNorm(valid_max/1.e10, vmin=-valid_max, vmax=valid_max)
-
-        print(valid_min, valid_max)
-=======
         norm = SymLogNorm(valid_max/1.e15, vmin=-valid_max, vmax=valid_max)
->>>>>>> bf597a66
 
         # if there are a lot of rates, we split the network chart into
         # two side-by-side panes, with the first half of the rates on
@@ -776,18 +762,6 @@
         else:
             npanes = 1
 
-<<<<<<< HEAD
-
-        fig, _ax = plt.subplots(1, npanes)
-
-        fig.set_size_inches(size[0]/dpi, size[1]/dpi)
-
-        # grid = ImageGrid(fig, 111,
-        #                  nrows_ncols=(1, npanes),
-        #                  share_all=False,
-        #                  label_mode="all",
-        #                  cbar_mode="single")
-=======
         if force_one_column:
             npanes = 1
 
@@ -795,18 +769,14 @@
 
         fig.set_size_inches(size[0]/dpi, size[1]/dpi)
 
->>>>>>> bf597a66
 
         if npanes == 1:
             drate = len(self.rates)
         else:
             drate = (len(self.rates) + 1) // 2
 
-<<<<<<< HEAD
-=======
         _rates = sorted(self.rates)
 
->>>>>>> bf597a66
         for ipane in range(npanes):
 
             if npanes == 2:
@@ -819,22 +789,13 @@
 
             nrates = iend - istart + 1
 
-<<<<<<< HEAD
-            print(istart, iend, nrates)
-
-=======
->>>>>>> bf597a66
             data = np.zeros((nrates, len(self.unique_nuclei)), dtype=np.float64)
 
             # loop over rates -- each rate is a line in a grid of nuclei vs rate
 
             #ax = grid[ipane]
 
-<<<<<<< HEAD
-            for irate, r in enumerate(self.rates):
-=======
             for irate, r in enumerate(_rates):
->>>>>>> bf597a66
                 if istart <= irate <= iend:
                     irow = irate - istart
                     for n, ydot in nc[r]:
@@ -842,21 +803,6 @@
                         assert data[irow, icol] == 0.0
                         data[irow, icol] = ydot
 
-<<<<<<< HEAD
-            print("data : ", data.min(), data.max())
-            print(data[0,:])
-
-            # each pane has all the nuclei
-            ax.set_xticks(np.arange(len(self.unique_nuclei)), labels=[f"{n}" for n in self.unique_nuclei])
-
-            # each pane only has its subset of rates
-            ax.set_yticks(np.arange(nrates), labels=[f"{r}" for irate, r in enumerate(self.rates) if istart <= irate <= iend])
-
-            im = ax.imshow(data, norm=norm, cmap=plt.cm.bwr)
-
-            fig.colorbar(im, ax=ax, orientation="horizontal")
-
-=======
             # each pane has all the nuclei
             ax.set_xticks(np.arange(len(self.unique_nuclei)), labels=[f"{n}" for n in self.unique_nuclei], rotation=90)
 
@@ -865,7 +811,6 @@
 
             im = ax.imshow(data, norm=norm, cmap=plt.cm.bwr)
 
->>>>>>> bf597a66
             ax.set_aspect("equal") #, "datalim")
 
             # Turn spines off and create white grid.
@@ -876,13 +821,6 @@
             ax.grid(which="minor", color="w", linestyle='-', linewidth=3)
             ax.tick_params(which="minor", bottom=False, left=False)
 
-<<<<<<< HEAD
-
-        fig.tight_layout()
-
-        if outfile is not None:
-            fig.savefig(outfile)
-=======
         if npanes == 1:
             fig.colorbar(im, ax=ax, orientation="horizontal", shrink=0.5)
         else:
@@ -890,7 +828,6 @@
 
         if outfile is not None:
             fig.savefig(outfile, bbox_inches="tight")
->>>>>>> bf597a66
 
 
     @staticmethod
