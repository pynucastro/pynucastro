--- conflicted
+++ resolved
@@ -96,8 +96,6 @@
             ostr += f"  X({k}) : {self.X[k]}\n"
         return ostr
 
-<<<<<<< HEAD
-=======
 class ScreeningPair:
     """a pair of nuclei that will have rate screening applied.  We store a
     list of all rates that match this pair of nuclei"""
@@ -120,7 +118,7 @@
         what the reaction is"""
 
         return self.name == other.name
->>>>>>> ed7a1c91
+
 
 class RateCollection:
     """ a collection of rates that together define a network """
