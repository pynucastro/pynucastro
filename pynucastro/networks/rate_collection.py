--- conflicted
+++ resolved
@@ -355,20 +355,11 @@
         # plot the element at the correct position
         nx.draw_networkx_nodes(G, G.position,
                                node_color="#A0CBE2", alpha=1.0,
-<<<<<<< HEAD
                                node_shape="o", node_size=1000, linewidths=2.0, ax=ax)
-
-        nx.draw_networkx_labels(G, G.position, G.labels,   # label the name of element at the correct position
-                                font_size=13, font_color="w", ax=ax)
-=======
-                               node_shape="o", node_size=1000,
-                               linewidth=2.0, zorder=10, ax=ax)
 
         # label the name of element at the correct position
         nx.draw_networkx_labels(G, G.position, G.labels,
-                                font_size=13, font_color="w",
-                                zorder=100, ax=ax)
->>>>>>> b8150045
+                                font_size=13, font_color="w", ax=ax)
 
         # get the edges and weights coupled in the same order
         edges, weights = zip(*nx.get_edge_attributes(G, 'weight').items())
