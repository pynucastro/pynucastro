"""A collection of classes and methods to deal with collections of
rates that together make up a network."""

# Common Imports
import warnings
import functools
import math
import os

from operator import mul

from ipywidgets import interact

import numpy as np
import matplotlib as mpl
import matplotlib.pyplot as plt
from mpl_toolkits.axes_grid1 import make_axes_locatable
from matplotlib.ticker import MaxNLocator
from matplotlib.colors import SymLogNorm
from matplotlib.scale import SymmetricalLogTransform
from matplotlib.patches import ConnectionPatch
import networkx as nx
from pynucastro.screening.screen import NseState
from scipy import constants
from scipy.optimize import fsolve
import copy

# Import Rate
from pynucastro.nucdata import Nucleus
from pynucastro.rates import Rate, TabularRate, RatePair, DerivedRate, ApproximateRate, Library, load_rate
from pynucastro.screening import make_plasma_state, make_screen_factors

from pynucastro.nucdata import PeriodicTable

mpl.rcParams['figure.dpi'] = 100


def _skip_xalpha(n, p, r):
    """utility function to consider if we show an (a, x) or (x, a) rate.  Here, p is the
    product we want to link to"""

    # first check if alpha is the heaviest nucleus on the RHS
    rhs_heavy = max(r.products)
    if not (rhs_heavy.Z == 2 and rhs_heavy.A == 4):

        # for rates that are A (x, alpha) B, where A and B are heavy nuclei,
        # don't show the connection of the nucleus to alpha, only show it to B
        if p.Z == 2 and p.A == 4:
            return True

        # likewise, hide A (alpha, x) B, unless A itself is an alpha
        c = r.reactants
        n_alpha = 0
        for nuc in c:
            if nuc.Z == 2 and nuc.A == 4:
                n_alpha += 1
        # if there is only 1 alpha and we are working on the alpha node,
        # then skip
        if n_alpha == 1 and n.Z == 2 and n.A == 4:
            return True

    return False


def _skip_xp(n, p, r):
    """utility function to consider if we show an (p, x) or (x, p) rate.  Here, p is the
    product we want to link to"""

    # for rates that are A (x, p) B, where A and B are heavy nuclei,
    # don't show the connection of the nucleus to p, only show it to B
    if p.Z == 1 and p.A == 1:
        return True

    # likewise, hide A (p, x) B, unless A itself is an p
    c = r.reactants
    n_p = 0
    for nuc in c:
        if nuc.Z == 1 and nuc.A == 1:
            n_p += 1
    # if there is only 1 p and we are working on the p node,
    # then skip
    if n_p == 1 and n.Z == 1 and n.A == 1:
        return True

    return False


class Composition:
    """a composition holds the mass fractions of the nuclei in a network
    -- useful for evaluating the rates

    """
    def __init__(self, nuclei, small=1.e-16):
        """nuclei is an iterable of the nuclei (Nucleus objects) in the network"""
        if not isinstance(nuclei[0], Nucleus):
            raise ValueError("must supply an iterable of Nucleus objects")
        self.X = {k: small for k in nuclei}

    def set_solar_like(self, Z=0.02):
        """ approximate a solar abundance, setting p to 0.7, He4 to 0.3 - Z and
        the remainder evenly distributed with Z """
        num = len(self.X)
        rem = Z/(num-2)
        for k in self.X:
            if k == Nucleus("p"):
                self.X[k] = 0.7
            elif k.raw == "he4":
                self.X[k] = 0.3 - Z
            else:
                self.X[k] = rem

        self.normalize()

    def set_all(self, xval):
        """ set all species to a particular value """
        for k in self.X:
            self.X[k] = xval

    def set_nuc(self, name, xval):
        """ set nuclei name to the mass fraction xval """
        for k in self.X:
            if k.raw == name:
                self.X[k] = xval
                break

    def normalize(self):
        """ normalize the mass fractions to sum to 1 """
        X_sum = sum(self.X[k] for k in self.X)

        for k in self.X:
            self.X[k] /= X_sum

    def get_molar(self):
        """ return a dictionary of molar fractions"""
        molar_frac = {k: v/k.A for k, v in self.X.items()}
        return molar_frac

    def eval_ye(self):
        """ return the electron fraction """
        zvec = []
        avec = []
        xvec = []
        for n in self.X:
            zvec.append(n.Z)
            avec.append(n.A)
            xvec.append(self.X[n])
        zvec = np.array(zvec)
        avec = np.array(avec)
        xvec = np.array(xvec)
        electron_frac = np.sum(zvec*xvec/avec)/np.sum(xvec)
        return electron_frac

    def __str__(self):
        ostr = ""
        for k in self.X:
            ostr += f"  X({k}) : {self.X[k]}\n"
        return ostr

    def plot(self, trace_threshold=0.1, hard_limit=None, size=(9, 5)):
        """ Make a pie chart of Composition. group trace nuceli together and explode into bar chart

        parameters
        ----------

        trace_threshold : the threshold to consider a component to be trace.

        hard_limit : hard limit for nuclei to be labeled in the plot. Default is None which will set the limit to 5% of total trace abundance

        size: tuple giving width x height of the plot in inches

        """

        # find trace nuclei
        trace_keys = []
        trace_tot = 0.
        main_keys = []
        for k in self.X:
            # if below threshold, count as trace element
            if self.X[k] < trace_threshold:
                trace_keys.append(k)
                trace_tot += self.X[k]
            else:
                main_keys.append(k)

        # check if any trace nuclei
        if not trace_keys:
            # just do pie chart without including trace

            fig, ax = plt.subplots(1, 1, figsize=size)

            ax.pie(self.X.values(), labels=self.X.keys(), autopct=lambda p: f"{p/100:0.3f}")

        else:
            # find trace nuclei which contribute little to trace proportion
            if hard_limit is None:
                # make hardlimit proportional to trace abundance
                hard_limit = 0.05*trace_tot

            limited_trace_keys = []
            other_trace_tot = 0.
            for k in trace_keys:
                if self.X[k] < hard_limit:
                    other_trace_tot += self.X[k]
                else:
                    limited_trace_keys.append(k)

            # make figure and assign axis objects
            fig, (ax1, ax2) = plt.subplots(1, 2, figsize=size)
            fig.subplots_adjust(wspace=0)

            # pie chart parameters
            main_values = [trace_tot] + [self.X[k] for k in main_keys]
            main_labels = ['trace'] + main_keys
            explode = [0.2] + [0. for i in range(len(main_keys))]

            # rotate so that first wedge is split by the x-axis
            angle = -180 * main_values[0]
            wedges, *_ = ax1.pie(main_values, autopct=lambda p: f"{p/100:0.3f}", startangle=angle,
                                labels=main_labels, explode=explode)

            # bar chart parameters
            trace_values = [self.X[k] for k in limited_trace_keys] + [other_trace_tot]
            trace_labels = [k.short_spec_name for k in limited_trace_keys] + ['other']
            bottom = 1
            width = 0.1

            # Adding from the top matches the legend.
            alpha_list = np.linspace(0.1, 1, len(trace_values))
            trace_wedge_color = wedges[0].get_facecolor()

            for j, (height, label) in enumerate([*zip(trace_values, trace_labels)]):
                bottom -= height
                bc = ax2.bar(0, height, width, bottom=bottom, color=trace_wedge_color, label=label,
                            alpha=alpha_list[j])

                ax2.bar_label(bc, labels=[f"{height:.2e}"], label_type='center')
                ax2.bar_label(bc, labels=[f"{label:>30}"], label_type='center')

            ax2.set_title('Composition of Trace Nuclei')
            ax2.axis('off')
            ax2.set_xlim(- 2.5 * width, 2.5 * width)

            # use ConnectionPatch to draw lines between the two plots
            theta1, theta2 = wedges[0].theta1, wedges[0].theta2
            center, r = wedges[0].center, wedges[0].r
            bar_height = sum(trace_values)

            # draw top connecting line
            x = r * np.cos(np.pi / 180 * theta2) + center[0]
            y = r * np.sin(np.pi / 180 * theta2) + center[1]
            con = ConnectionPatch(xyA=(-width / 2, bar_height+bottom), coordsA=ax2.transData,
                                xyB=(x, y), coordsB=ax1.transData)
            con.set_color(trace_wedge_color)
            con.set_linewidth(4)
            ax2.add_artist(con)

            # draw bottom connecting line
            x = r * np.cos(np.pi / 180 * theta1) + center[0]
            y = r * np.sin(np.pi / 180 * theta1) + center[1]
            con = ConnectionPatch(xyA=(-width / 2, bottom), coordsA=ax2.transData,
                                xyB=(x, y), coordsB=ax1.transData)
            con.set_color(trace_wedge_color)
            ax2.add_artist(con)
            con.set_linewidth(4)

        plt.show()
        return fig


class ScreeningPair:
    """a pair of nuclei that will have rate screening applied.  We store a
    list of all rates that match this pair of nuclei"""

    def __init__(self, name, nuc1, nuc2, rate=None):
        self.name = name
        self.n1 = nuc1
        self.n2 = nuc2

        if rate is None:
            self.rates = []
        else:
            self.rates = [rate]

    def add_rate(self, rate):
        if rate not in self.rates:
            self.rates.append(rate)

    def __str__(self):
        ostr = f"screening for {self.n1} + {self.n2}\n"
        ostr += "rates:\n"
        for r in self.rates:
            ostr += f"  {r}\n"
        return ostr

    def __eq__(self, other):
        """all we care about is whether the names are the same -- that conveys
        what the reaction is"""

        return self.name == other.name


class RateCollection:
    """ a collection of rates that together define a network """

    pynucastro_dir = os.path.dirname(os.path.dirname(os.path.realpath(__file__)))

    def __init__(self, rate_files=None, libraries=None, rates=None, precedence=(),
                 inert_nuclei=None,
                 symmetric_screening=False, do_screening=True):
        """rate_files are the files that together define the network.  This
        can be any iterable or single string.

        This can include Reaclib library files storing multiple rates.

        If libraries is supplied, initialize a RateCollection using the rates
        in the Library object(s) in list 'libraries'.

        If rates is supplied, initialize a RateCollection using the
        Rate objects in the list 'rates'.

        Precedence should be sequence of rate labels (e.g. wc17) to be used to
        resolve name conflicts. If a nonempty sequence is provided, the rate
        collection will automatically be scanned for multiple rates with the
        same name. If all of their labels were given a ranking, the rate with
        the label that comes first in the sequence will be retained and the
        rest discarded.

        inert_nuclei is a list of nuclei (as Nucleus objects) that
        should be part of the collection but are not linked via reactions
        to the other nuclei in the network.

        symmetric_screening means that we screen the reverse rates
        using the same factor as the forward rates, for rates computed
        via detailed balance.

        Any combination of these options may be supplied.

        """

        self.files = []
        self.rates = []
        self.library = None

        self.inert_nuclei = inert_nuclei

        self.symmetric_screening = symmetric_screening
        self.do_screening = do_screening

        self.inert_nuclei = inert_nuclei

        if rate_files:
            if isinstance(rate_files, str):
                rate_files = [rate_files]
            self._read_rate_files(rate_files)

        if rates:
            if isinstance(rates, Rate):
                rates = [rates]
            for r in rates:
                if not isinstance(r, Rate):
                    raise ValueError('Expected Rate object or list of Rate objects passed as the rates argument.')
            rlib = Library(rates=rates)
            if not self.library:
                self.library = rlib
            else:
                self.library = self.library + rlib

        if libraries:
            if isinstance(libraries, Library):
                libraries = [libraries]
            for lib in libraries:
                if not isinstance(lib, Library):
                    raise ValueError('Expected Library object or list of Library objects passed as the libraries argument.')
            if not self.library:
                self.library = libraries.pop(0)
            for lib in libraries:
                self.library = self.library + lib

        if self.library:
            self.rates = self.rates + self.library.get_rates()

        if precedence:
            self._make_distinguishable(precedence)

        self._build_collection()

    def _build_collection(self):

        # get the unique nuclei
        u = []
        for r in self.rates:
            t = set(r.reactants + r.products)
            u = set(list(u) + list(t))

        self.unique_nuclei = sorted(u)

        # approx nuclei are used in approximate rates
        self.approx_nuclei = []
        for r in self.rates:
            if isinstance(r, ApproximateRate):
                if r.intermediate_nucleus not in self.unique_nuclei + self.approx_nuclei:
                    self.approx_nuclei.append(r.intermediate_nucleus)

        if self.inert_nuclei:
            for n in self.inert_nuclei:
                if isinstance(n, Nucleus):
                    nuc = n
                else:
                    nuc = Nucleus(n)
                if nuc not in self.unique_nuclei:
                    self.unique_nuclei.append(nuc)

        # now make a list of each rate that touches each nucleus
        # we'll store this in a dictionary keyed on the nucleus
        self.nuclei_consumed = {}
        self.nuclei_produced = {}

        for n in self.unique_nuclei:
            self.nuclei_consumed[n] = [r for r in self.rates if n in r.reactants]
            self.nuclei_produced[n] = [r for r in self.rates if n in r.products]

        self.nuclei_rate_pairs = {}
        _rp = self.get_rate_pairs()

        for n in self.unique_nuclei:
            self.nuclei_rate_pairs[n] = \
                [rp for rp in _rp if rp.forward is not None and n in rp.forward.reactants + rp.forward.products or
                                     rp.reverse is not None and n in rp.reverse.reactants + rp.reverse.products]

        # Re-order self.rates so Reaclib rates come first,
        # followed by Tabular rates. This is needed if
        # reaclib coefficients are targets of a pointer array.
        # It is desired to avoid wasting array size
        # storing meaningless Tabular coefficient pointers.
        self.rates = sorted(self.rates,
                            key=lambda r: r.chapter == 't')

        self.tabular_rates = []
        self.reaclib_rates = []
        self.approx_rates = []
        self.derived_rates = []
        for r in self.rates:
            if isinstance(r, ApproximateRate):
                self.approx_rates.append(r)
                for cr in r.get_child_rates():
                    assert cr.chapter != "t"
                    # there may be dupes in the list of reaclib rates, since some
                    # approx rates will use the same child rates
                    if cr not in self.reaclib_rates:
                        self.reaclib_rates.append(cr)
            elif r.chapter == 't':
                self.tabular_rates.append(r)
            elif isinstance(r, DerivedRate):
                self.derived_rates.append(r)
            elif isinstance(r.chapter, int):
                if r not in self.reaclib_rates:
                    self.reaclib_rates.append(r)
            else:
                raise NotImplementedError(f"Chapter type unknown for rate chapter {r.chapter}")

        self.all_rates = self.reaclib_rates + self.tabular_rates + self.approx_rates + self.derived_rates

    def _read_rate_files(self, rate_files):
        # get the rates
        self.files = rate_files
        for rf in self.files:
            # create the appropriate rate object first
            try:
                rate = load_rate(rf)
            except Exception as ex:
                raise Exception(f"Error reading rate from file: {rf}") from ex

            # now create a library:
            rflib = Library(rates=[rate])

            if not self.library:
                self.library = rflib
            else:
                self.library = self.library + rflib

    def get_forward_rates(self):
        """return a list of the forward (exothermic) rates"""

        # first handle the ones that have Q defined
        forward_rates = [r for r in self.rates if r.Q is not None and r.Q >= 0.0]

        # e-capture tabular rates don't have a Q defined, so just go off of the binding energy
        forward_rates += [r for r in self.rates if r.Q is None and r.reactants[0].nucbind <= r.products[0].nucbind]

        return forward_rates

    def get_reverse_rates(self):
        """return a list of the reverse (endothermic) rates)"""

        # first handle the ones that have Q defined
        reverse_rates = [r for r in self.rates if r.Q is not None and r.Q < 0.0]

        # e-capture tabular rates don't have a Q defined, so just go off of the binding energy
        reverse_rates += [r for r in self.rates if r.Q is None and r.reactants[0].nucbind > r.products[0].nucbind]

        return reverse_rates

    def find_reverse(self, forward_rate, reverse_rates=None):
        """given a forward rate, locate the rate that is its reverse"""

        if reverse_rates is None:
            reverse_rates = self.get_reverse_rates()

        reverse = None

        for rr in reverse_rates:
            if sorted(forward_rate.reactants, key=lambda x: x.A) == sorted(rr.products, key=lambda x: x.A) and \
               sorted(forward_rate.products, key=lambda x: x.A) == sorted(rr.reactants, key=lambda x: x.A):
                reverse = rr
                break

        return reverse

    def get_rate_pairs(self):
        """ return a list of RatePair objects, grouping the rates together
            by forward and reverse"""

        rate_pairs = []

        reverse_rates = self.get_reverse_rates()

        # loop over all the forward rates and find the matching reverse rate
        # if it exists
        for fr in self.get_forward_rates():
            rp = RatePair(forward=fr)

            rr = self.find_reverse(fr, reverse_rates=reverse_rates)

            # since we found a match, remove the reverse rate we paired
            # from out list so no other forward rate can match with it
            if rr is not None:
                rp.reverse = rr
                reverse_rates.remove(rp.reverse)

            rate_pairs.append(rp)

        # we might have some reverse rates remaining for which there
        # were no forward rates -- add those now
        if reverse_rates:
            for rr in reverse_rates:
                rp = RatePair(reverse=rr)
                rate_pairs.append(rp)

        return rate_pairs

    def get_nuclei(self):
        """ get all the nuclei that are part of the network """
        return self.unique_nuclei

    def get_rates(self):
        """ get a list of the reaction rates in this network"""
        return self.rates

    def get_rate(self, rid):
        """ Return a rate matching the id provided.  Here rid should be
        the string return by Rate.fname"""
        try:
            return [r for r in self.rates if r.fname == rid][0]
        except IndexError:
            raise LookupError(f"rate identifier {rid!r} does not match a rate in this network.") from None

    def get_rate_by_nuclei(self, reactants, products):
        """given a list of reactants and products, return any matching rates"""
        _tmp = [r for r in self.rates if
                sorted(r.reactants) == sorted(reactants) and
                sorted(r.products) == sorted(products)]

        if not _tmp:
            return None
        return _tmp

    def remove_nuclei(self, nuc_list):
        """remove the nuclei in nuc_list from the network along with any rates
        that directly involve them (this doesn't affect approximate rates that
        may have these nuclei as hidden intermediate links)"""

        rates_to_delete = []
        for nuc in nuc_list:
            nn = nuc
            if not isinstance(nuc, Nucleus):
                nn = Nucleus(nuc)
            for rate in self.rates:
                if nn in rate.reactants + rate.products:
                    print(f"looking to remove {rate}")
                    rates_to_delete.append(rate)

        for rate in set(rates_to_delete):
            self.rates.remove(rate)

        self._build_collection()

    def remove_rates(self, rate_list):
        """remove the rates in rate_list from the network.  Note, if
        rate list is a dict, then the keys are assumed to be the rates
        to remove"""

        if isinstance(rate_list, dict):
            for r in rate_list.keys():
                self.rates.remove(r)
        else:
            for r in rate_list:
                self.rates.remove(r)

        self._build_collection()

    def make_ap_pg_approx(self, intermediate_nuclei=None):
        """combine the rates A(a,g)B and A(a,p)X(p,g)B (and the reverse) into a single
        effective approximate rate."""

        # make sure that the intermediate_nuclei list are Nuclei objects
        _inter_nuclei_remove = []
        if intermediate_nuclei:
            for nn in intermediate_nuclei:
                if isinstance(nn, Nucleus):
                    _inter_nuclei_remove.append(nn)
                else:
                    _inter_nuclei_remove.append(Nucleus(nn))

        # find all of the (a,g) rates
        ag_rates = []
        for r in self.rates:
            if (len(r.reactants) == 2 and Nucleus("he4") in r.reactants and
                len(r.products) == 1):
                ag_rates.append(r)

        # for each (a,g), check to see if the remaining rates are present
        approx_rates = []

        for r_ag in ag_rates:
            prim_nuc = sorted(r_ag.reactants)[-1]
            prim_prod = sorted(r_ag.products)[-1]

            inter_nuc_Z = prim_nuc.Z + 1
            inter_nuc_A = prim_nuc.A + 3

            element = PeriodicTable.lookup_Z(inter_nuc_Z)

            inter_nuc = Nucleus(f"{element.abbreviation}{inter_nuc_A}")

            if intermediate_nuclei and inter_nuc not in _inter_nuclei_remove:
                continue

            # look for A(a,p)X
            _r = self.get_rate_by_nuclei([prim_nuc, Nucleus("he4")], [inter_nuc, Nucleus("p")])

            if _r:
                r_ap = _r[-1]
            else:
                continue

            # look for X(p,g)B
            _r = self.get_rate_by_nuclei([inter_nuc, Nucleus("p")], [prim_prod])

            if _r:
                r_pg = _r[-1]
            else:
                continue

            # look for reverse B(g,a)A
            _r = self.get_rate_by_nuclei([prim_prod], [prim_nuc, Nucleus("he4")])

            if _r:
                r_ga = _r[-1]
            else:
                continue

            # look for reverse B(g,p)X
            _r = self.get_rate_by_nuclei([prim_prod], [inter_nuc, Nucleus("p")])

            if _r:
                r_gp = _r[-1]
            else:
                continue

            # look for reverse X(p,a)A
            _r = self.get_rate_by_nuclei([inter_nuc, Nucleus("p")], [Nucleus("he4"), prim_nuc])

            if _r:
                r_pa = _r[-1]
            else:
                continue

            # build the approximate rates
            ar = ApproximateRate(r_ag, [r_ap, r_pg], r_ga, [r_gp, r_pa], approx_type="ap_pg")
            ar_reverse = ApproximateRate(r_ag, [r_ap, r_pg], r_ga, [r_gp, r_pa], is_reverse=True, approx_type="ap_pg")

            print(f"using approximate rate {ar}")
            print(f"using approximate rate {ar_reverse}")

            # approximate rates
            approx_rates += [ar, ar_reverse]

        # remove the old rates from the rate list and add the approximate rate
        for ar in approx_rates:
            for r in ar.get_child_rates():
                try:
                    self.rates.remove(r)
                    print(f"removing rate {r}")
                except ValueError:
                    pass

            # add the approximate rates
            self.rates.append(ar)

        # regenerate the links
        self._build_collection()

    def evaluate_rates(self, rho, T, composition, screen_func=None):
        """evaluate the rates for a specific density, temperature, and
        composition, with optional screening"""
        rvals = {}
        ys = composition.get_molar()
        y_e = composition.eval_ye()

        if screen_func is not None:
            screen_factors = self.evaluate_screening(rho, T, composition, screen_func)
        else:
            screen_factors = {}

        for r in self.rates:
            val = r.prefactor * rho**r.dens_exp * r.eval(T, rho * y_e)
            if (r.weak_type == 'electron_capture' and not isinstance(r, TabularRate)):
                val = val * y_e
            yfac = functools.reduce(mul, [ys[q] for q in r.reactants])
            rvals[r] = yfac * val * screen_factors.get(r, 1.0)

        return rvals

    def find_unimportant_rates(self, states, cutoff_ratio, screen_func=None):
        """evaluate the rates at multiple thermodynamic states, and find the
        rates that are always less than `cutoff_ratio` times the fastest rate
        for each state

        Here, states is a list of tuple of the form (density, temperature, composition),
        where composition is of type `Composition`.
        """
        largest_ratio = {r: 0 for r in self.rates}
        for rho, T, comp in states:
            rvals = self.evaluate_rates(rho, T, comp, screen_func)
            fastest = max(rvals.values())
            for r, value in rvals.items():
                largest_ratio[r] = max(largest_ratio[r], value / fastest)
        return {r: ratio for r, ratio in largest_ratio.items() if ratio < cutoff_ratio}

    def evaluate_screening(self, rho, T, composition, screen_func):
        """Evaluate the screening factors for each rate, using one of the
        methods in :py:mod:`pynucastro.screening`"""
        # this follows the same logic as BaseCxxNetwork._compute_screening_factors()
        factors = {}
        ys = composition.get_molar()
        plasma_state = make_plasma_state(T, rho, ys)
        screening_map = self.get_screening_map()

        for i, scr in enumerate(screening_map):
            if not (scr.n1.dummy or scr.n2.dummy):
                scn_fac = make_screen_factors(scr.n1, scr.n2)
                scor = screen_func(plasma_state, scn_fac)
            if scr.name == "he4_he4_he4":
                # we don't need to do anything here, but we want to avoid
                # immediately applying the screening
                pass
            elif scr.name == "he4_he4_he4_dummy":
                # make sure the previous iteration was the first part of 3-alpha
                assert screening_map[i - 1].name == "he4_he4_he4"
                # handle the second part of the screening for 3-alpha
                scn_fac2 = make_screen_factors(scr.n1, scr.n2)
                scor2 = screen_func(plasma_state, scn_fac2)

                # there might be both the forward and reverse 3-alpha
                # if we are doing symmetric screening
                for r in scr.rates:
                    # use scor from the previous loop iteration
                    factors[r] = scor * scor2
            else:
                # there might be several rates that have the same
                # reactants and therefore the same screening applies
                # -- handle them all now
                for r in scr.rates:
                    factors[r] = scor

        return factors

    def _evaluate_mu_c(self, state, use_coulomb_corr=True):
        """ A helper equation that finds the mass fraction of each nuclide in NSE state,
        u[0] is chemical potential of proton  while u[1] is chemical potential of neutron"""

        # If there is proton included in network, upper limit of ye is 1
        # And if neutron is included in network, lower limit of ye is 0.
        # However, there are networks where either of them are included
        # So here I add a general check to find the upper and lower limit of ye
        # so the input doesn't go outside of the scope and the solver won't be able to converge if it did
        ye_low = min(nuc.Z/nuc.A for nuc in self.unique_nuclei)
        ye_max = max(nuc.Z/nuc.A for nuc in self.unique_nuclei)
        assert state.ye >= ye_low and state.ye <= ye_max, "input electron fraction goes outside of scope for current network"

        # Seting up the constants needed to compute mu_c
        k = constants.value("Boltzmann constant") * 1.0e7          # boltzmann in erg/K
        Erg2MeV = 624151.0

        # These are three constants for calculating coulomb corrections of chemical energy, see Calders paper: iopscience 510709, appendix
        if use_coulomb_corr:
            A_1 = -0.9052
            A_2 = 0.6322
            A_3 = -0.5 * np.sqrt(3.0) - A_1 / np.sqrt(A_2)

        # u_c is the coulomb correction term for NSE
        # Calculate the composition at NSE, equations found in appendix of Calder paper
        u_c = {}
        for nuc in self.unique_nuclei:
            if use_coulomb_corr:
                Gamma = state.gamma_e_fac * nuc.Z ** (5. / 3.) / state.temp
                u_c[nuc] = Erg2MeV * k * state.temp * (A_1 * (np.sqrt(Gamma * (A_2 + Gamma)) - A_2 * np.log(np.sqrt(Gamma / A_2) +
                                      np.sqrt(1.0 + Gamma / A_2))) + 2.0 * A_3 * (np.sqrt(Gamma) - np.arctan(np.sqrt(Gamma))))
            else:
                u_c[nuc] = 0.0

        return u_c

    def _nucleon_fraction_nse(self, u, u_c, state):

        # Define constants: amu, boltzmann, planck, and electron charge
        m_u = constants.value("unified atomic mass unit") * 1.0e3  # atomic unit mass in g
        k = constants.value("Boltzmann constant") * 1.0e7          # boltzmann in erg/K
        h = constants.value("Planck constant") * 1.0e7             # in cgs
        Erg2MeV = 624151.0

        Xs = {}
        for nuc in self.unique_nuclei:
            if nuc.partition_function:
                pf = nuc.partition_function(state.temp)
            else:
                pf = 1.0

<<<<<<< HEAD
            Xs[nuc] = m_u * nuc.A_nuc * pf / state.dens * (2.0 * np.pi * m_u * nuc.A_nuc * k * state.temp / h**2) ** (3. / 2.) \
                    * np.exp((nuc.Z * u[0] + nuc.N * u[1] - u_c[nuc] + nuc.nucbind * nuc.A) / k / state.temp / Erg2MeV)
=======
            nse_exponent = min(500.0, (nuc.Z * u[0] + nuc.N * u[1] - u_c + nuc.nucbind * nuc.A) / k / T / Erg2MeV)

            comp_NSE.X[nuc] = m_u * nuc.A_nuc * pf / rho * (2.0 * np.pi * m_u * nuc.A_nuc * k * T / h**2)**(3. / 2.) \
            * np.exp(nse_exponent)
>>>>>>> 55940ddf

        return Xs

    def _constraint_eq(self, u, u_c, state):
        """ Constraint Equations used to evaluate chemical potential for proton and neutron,
        which is used when evaluating composition at NSE"""

        # Don't use eval_ye() since it does automatic mass fraction normalization.
        # However, we should force normalization through constraint eq1.

        # m_u = constants.value("unified atomic mass unit") * 1.0e3  # atomic unit mass in g

        Xs = self._nucleon_fraction_nse(u, u_c, state)

        eq1 = 0.0
        for nuc in self.unique_nuclei:
            eq1 += Xs[nuc]

        eq1 += - 1.0

        eq2 = 0.0
        for nuc in self.unique_nuclei:
            eq2 += Xs[nuc] * nuc.Z / nuc.A
        # for nuc in self.unique_nuclei:
        #     eq2 += ((state.ye - 1.0) * nuc.Z + state.ye * nuc.N ) * Xs[nuc] / (nuc.A_nuc * m_u)

        eq2 += - state.ye
        return [eq1, eq2]

    def get_comp_nse(self, rho, T, ye, init_guess=(-3.5, -15), tol=1.5e-9, use_coulomb_corr=False):
        """
        Returns the NSE composition given density, temperature and prescribed electron fraction
        using scipy.fsolve, `tol` is an optional parameter for the tolerance of scipy.fsolve.
        init_guess is optional, however one should change init_guess accordingly if unable or
        taking long time to find solution.
        One can enable printing the actual guess that found the solution after fine-tuning, which is useful
        when calling this method multiple times such as making a plot.
        """

        #From here we convert the init_guess list into a np.array object:

        init_guess = np.array(init_guess)
        state = NseState(T, rho, ye)
        u_c = self._evaluate_mu_c(state, use_coulomb_corr=use_coulomb_corr)
        j = 0
        init_guess = np.array(init_guess)
        is_pos_old = False
        found_sol = False

        # Filter out runtimewarnings from fsolve, here we check convergence by np.isclose
        warnings.filterwarnings("ignore", category=RuntimeWarning)

        # This nested loops should fine-tune the initial guess if fsolve is unable to find a solution
        while (j < 20):
            i = 0
            guess = copy.deepcopy(init_guess)
            init_dx = 0.5

            while (i < 20):
                u = fsolve(self._constraint_eq, guess, args=(u_c, state), xtol=tol, maxfev=800)
                res = self._constraint_eq(u, u_c, state)
                is_pos_new = all(k > 0 for k in res)
                found_sol = np.all(np.isclose(res, [0.0, 0.0], rtol=1.0e-2, atol=1.0e-3))

                if found_sol:
                    Xs = self._nucleon_fraction_nse(u, u_c, state)
                    comp = Composition(self.unique_nuclei)
                    comp.X = Xs

                    return comp

                if is_pos_old != is_pos_new:
                    init_dx *= 0.8

                if is_pos_new:
                    guess -= init_dx
                else:
                    guess += init_dx

                is_pos_old = is_pos_new
                i += 1

            j += 1
            init_guess[0] -= 0.5

        raise ValueError("Unable to find a solution, try to adjust initial guess manually")

    def evaluate_ydots(self, rho, T, composition, screen_func=None):
        """evaluate net rate of change of molar abundance for each nucleus
        for a specific density, temperature, and composition"""

        rvals = self.evaluate_rates(rho, T, composition, screen_func)
        ydots = {}

        for nuc in self.unique_nuclei:

            # Rates that consume / produce nuc
            consuming_rates = self.nuclei_consumed[nuc]
            producing_rates = self.nuclei_produced[nuc]
            # Number of nuclei consumed / produced
            nconsumed = (r.reactants.count(nuc) for r in consuming_rates)
            nproduced = (r.products.count(nuc) for r in producing_rates)
            # Multiply each rate by the count
            consumed = (c * rvals[r] for c, r in zip(nconsumed, consuming_rates))
            produced = (c * rvals[r] for c, r in zip(nproduced, producing_rates))
            # Net change is difference between produced and consumed
            ydots[nuc] = sum(produced) - sum(consumed)

        return ydots

    def evaluate_energy_generation(self, rho, T, composition, screen_func=None):
        """evaluate the specific energy generation rate of the network for a specific
        density, temperature and composition"""

        ydots = self.evaluate_ydots(rho, T, composition, screen_func)
        enuc = 0.

        # compute constants and units
        m_n_MeV = constants.value('neutron mass energy equivalent in MeV')
        m_p_MeV = constants.value('proton mass energy equivalent in MeV')
        m_e_MeV = constants.value('electron mass energy equivalent in MeV')
        MeV2erg = (constants.eV * constants.mega) / constants.erg

        # ion binding energy contributions. basically e=mc^2
        for nuc in self.unique_nuclei:
            # add up mass in MeV then convert to erg
            mass = ((nuc.A - nuc.Z) * m_n_MeV + nuc.Z * (m_p_MeV + m_e_MeV) - nuc.A * nuc.nucbind) * MeV2erg
            enuc += ydots[nuc] * mass

        #convert from molar value to erg/g/s
        enuc *= -1*constants.Avogadro

        #subtract neutrino losses for tabular weak reactions
        for r in self.rates:
            if r.weak and isinstance(r, TabularRate):
                # get composition
                ys = composition.get_molar()
                y_e = composition.eval_ye()

                # need to get reactant nucleus
                nuc = r.reactants[0]
                enuc -= constants.Avogadro * ys[nuc] * r.get_nu_loss(T, rho * y_e)

        return enuc

    def evaluate_activity(self, rho, T, composition, screen_func=None):
        """sum over all of the terms contributing to ydot,
        neglecting sign"""

        rvals = self.evaluate_rates(rho, T, composition, screen_func)
        act = {}

        for nuc in self.unique_nuclei:

            # Rates that consume / produce nuc
            consuming_rates = self.nuclei_consumed[nuc]
            producing_rates = self.nuclei_produced[nuc]
            # Number of nuclei consumed / produced
            nconsumed = (r.reactants.count(nuc) for r in consuming_rates)
            nproduced = (r.products.count(nuc) for r in producing_rates)
            # Multiply each rate by the count
            consumed = (c * rvals[r] for c, r in zip(nconsumed, consuming_rates))
            produced = (c * rvals[r] for c, r in zip(nproduced, producing_rates))
            # Net activity is sum of produced and consumed
            act[nuc] = sum(produced) + sum(consumed)

        return act

    def _get_network_chart(self, rho, T, composition):
        """a network chart is a dict, keyed by rate that holds a list of tuples (Nucleus, ydot)"""

        rvals = self.evaluate_rates(rho, T, composition)

        nc = {}

        for rate, rval in rvals.items():
            nucs = []
            for n in set(rate.reactants):
                nucs.append((n, -rate.reactants.count(n) * rval))
            for n in set(rate.products):
                nucs.append((n, rate.products.count(n) * rval))
            nc[rate] = nucs

        return nc

    def network_overview(self):
        """ return a verbose network overview """
        ostr = ""
        for n in self.unique_nuclei:
            ostr += f"{n}\n"
            ostr += "  consumed by:\n"
            for r in self.nuclei_consumed[n]:
                ostr += f"     {r.string}\n"

            ostr += "  produced by:\n"
            for r in self.nuclei_produced[n]:
                ostr += f"     {r.string}\n"

            ostr += "\n"
        return ostr

    def rate_pair_overview(self):
        """ return a verbose network overview in terms of forward-reverse pairs"""
        ostr = ""
        for n in self.unique_nuclei:
            ostr += f"{n}\n"
            for rp in sorted(self.nuclei_rate_pairs[n]):
                ostr += f"     {rp}\n"
        return ostr

    def get_nuclei_latex_string(self):
        """return a string listing the nuclei in latex format"""

        ostr = ""
        for i, n in enumerate(self.unique_nuclei):
            ostr += f"${n.pretty}$"
            if i != len(self.unique_nuclei)-1:
                ostr += ", "
        return ostr

    def get_rates_latex_table_string(self):
        ostr = ""
        for rp in sorted(self.get_rate_pairs()):
            if rp.forward:
                ostr += f"{rp.forward.pretty_string:38} & \n"
            else:
                ostr += f"{' ':38} \n &"

            if rp.reverse:
                ostr += rf"  {rp.reverse.pretty_string:38} \\"
            else:
                ostr += rf"  {' ':38} \\"

            ostr += "\n"

        return ostr

    def get_screening_map(self):
        """a screening map is just a list of tuples containing the information
        about nuclei pairs for screening: (descriptive name of nuclei,
        nucleus 1, nucleus 2, rate, 1-based index of rate).  If symmetric_screening=True,
        then for reverse rates, we screen using the forward rate nuclei (assuming that we
        got here via detailed balance).

        """
        screening_map = []
        if not self.do_screening:
            return screening_map

        # we need to consider the child rates that come with ApproximateRate
        all_rates = []
        for r in self.rates:
            if isinstance(r, ApproximateRate):
                all_rates += r.get_child_rates()
            else:
                all_rates.append(r)

        for r in all_rates:
            screen_nuclei = r.ion_screen
            if self.symmetric_screening:
                screen_nuclei = r.symmetric_screen

            # screen_nuclei may be [] if it is a decay, gamma-capture, or neutron-capture
            if not screen_nuclei:
                continue

            nucs = "_".join([str(q) for q in screen_nuclei])

            scr = [q for q in screening_map if q.name == nucs]

            assert len(scr) <= 1

            if scr:
                # we already have the reactants in our map, so we
                # will already be doing the screening factors.
                # Just append this new rate to the list we are
                # keeping of the rates where this screening is
                # needed -- if the rate is already in the list, then
                # this is a no-op

                scr[0].add_rate(r)

                # if we got here because nuc == "he4_he4_he4",
                # then we also have to add to "he4_he4_he4_dummy"

                if nucs == "he4_he4_he4":
                    scr2 = [q for q in screening_map if q.name == nucs + "_dummy"]
                    assert len(scr2) == 1

                    scr2[0].add_rate(r)

            else:

                # we handle 3-alpha specially -- we actually need
                # 2 screening factors for it

                if nucs == "he4_he4_he4":
                    # he4 + he4
                    scr1 = ScreeningPair(nucs, screen_nuclei[0], screen_nuclei[1], r)

                    # he4 + be8
                    be8 = Nucleus("Be8", dummy=True)
                    scr2 = ScreeningPair(nucs + "_dummy", screen_nuclei[2], be8, r)

                    screening_map.append(scr1)
                    screening_map.append(scr2)

                else:
                    scr1 = ScreeningPair(nucs, screen_nuclei[0], screen_nuclei[1], r)
                    screening_map.append(scr1)

        return screening_map

    def write_network(self, *args, **kwargs):
        """Before writing the network, check to make sure the rates
        are distinguishable by name."""
        assert self._distinguishable_rates(), "ERROR: Rates not uniquely identified by Rate.fname"
        self._write_network(*args, **kwargs)

    def _distinguishable_rates(self):
        """Every Rate in this RateCollection should have a unique Rate.fname,
        as the network writers distinguish the rates on this basis."""
        names = [r.fname for r in self.rates]
        for n, r in zip(names, self.rates):
            k = names.count(n)
            if k > 1:
                print(f'Found rate {r} named {n} with {k} entries in the RateCollection.')
                print(f'Rate {r} has the original source:\n{r.original_source}')
                print(f'Rate {r} is in chapter {r.chapter}')
        return len(set(names)) == len(self.rates)

    def _make_distinguishable(self, precedence):
        """If multiple rates have the same name, eliminate the extraneous ones according to their
        labels' positions in the precedence list. Only do this if all of the labels have
        rankings in the list."""

        nameset = {r.fname for r in self.rates}
        precedence = {lab: i for i, lab in enumerate(precedence)}

        def sorting_key(i):
            return precedence[self.rates[i].label]

        for n in nameset:

            # Count instances of name, and cycle if there is only one
            ind = [i for i, r in enumerate(self.rates) if r.fname == n]
            k = len(ind)
            if k <= 1:
                continue

            # If there were multiple instances, use the precedence settings to delete extraneous
            # rates
            labels = [self.rates[i].label for i in ind]

            if all(lab in precedence for lab in labels):

                sorted_ind = sorted(ind, key=sorting_key)
                r = self.rates[sorted_ind[0]]
                for i in sorted(sorted_ind[1:], reverse=True):
                    del self.rates[i]
                print(f'Found rate {r} named {n} with {k} entries in the RateCollection.')
                print(f'Kept only entry with label {r.label} out of {labels}.')

    def _write_network(self, *args, **kwargs):
        """A stub for function to output the network -- this is implementation
        dependent."""
        # pylint: disable=unused-argument
        print('To create network integration source code, use a class that implements a specific network type.')

    def plot(self, outfile=None, rho=None, T=None, comp=None,
             size=(800, 600), dpi=100, title=None,
             ydot_cutoff_value=None,
             node_size=1000, node_font_size=13, node_color="#A0CBE2", node_shape="o",
             curved_edges=False,
             N_range=None, Z_range=None, rotated=False,
             always_show_p=False, always_show_alpha=False,
             hide_xp=False, hide_xalpha=False,
             nucleus_filter_function=None, rate_filter_function=None):
        """Make a plot of the network structure showing the links between
        nuclei.  If a full set of thermodymamic conditions are
        provided (rho, T, comp), then the links are colored by rate
        strength.


        parameters
        ----------

        outfile: output name of the plot -- extension determines the type

        rho: density to evaluate rates with

        T: temperature to evaluate rates with

        comp: composition to evaluate rates with

        size: tuple giving width x height of the plot in inches

        dpi: pixels per inch used by matplotlib in rendering bitmap

        title: title to display on the plot

        ydot_cutoff_value: rate threshold below which we do not show a
        line corresponding to a rate

        node_size: size of a node

        node_font_size: size of the font used to write the isotope in the node

        node_color: color to make the nodes

        node_shape: shape of the node (using matplotlib marker names)

        curved_edges: do we use arcs to connect the nodes?

        N_range: range of neutron number to zoom in on

        Z_range: range of proton number to zoom in on

        rotate: if True, we plot A - 2Z vs. Z instead of the default Z vs. N

        always_show_p: include p as a node on the plot even if we
        don't have p+p reactions

        always_show_alpha: include He4 as a node on the plot even if
        we don't have 3-alpha

        hide_xalpha=False: dont connect the links to alpha for heavy
        nuclei reactions of the form A(alpha,X)B or A(X,alpha)B,
        except if alpha is the heaviest product.

        hide_xp=False: dont connect the links to p for heavy
        nuclei reactions of the form A(p,X)B or A(X,p)B.

        nucleus_filter_funcion: name of a custom function that takes a
        Nucleus object and returns true or false if it is to be shown
        as a node.

        rate_filter_funcion: name of a custom function that takes a Rate
        object and returns true or false if it is to be shown as an edge.

        """

        G = nx.MultiDiGraph()
        G.position = {}
        G.labels = {}

        fig, ax = plt.subplots()
        #divider = make_axes_locatable(ax)
        #cax = divider.append_axes('right', size='15%', pad=0.05)

        #ax.plot([0, 0], [8, 8], 'b-')

        # in general, we do not show p, n, alpha,
        # unless we have p + p, 3-a, etc.
        hidden_nuclei = ["n"]
        if not always_show_p:
            hidden_nuclei.append("p")
        if not always_show_alpha:
            hidden_nuclei.append("he4")

        # nodes -- the node nuclei will be all of the heavies
        # add all the nuclei into G.node
        node_nuclei = []
        colors = []
        for n in self.unique_nuclei:
            if n.raw not in hidden_nuclei:
                node_nuclei.append(n)
                colors.append(node_color)
            else:
                for r in self.rates:
                    if r.reactants.count(n) > 1:
                        node_nuclei.append(n)
                        colors.append(node_color)
                        break

        # approx nuclei are given a different color
        for n in self.approx_nuclei:
            node_nuclei.append(n)
            colors.append("#555555")

        if nucleus_filter_function is not None:
            node_nuclei = list(filter(nucleus_filter_function, node_nuclei))
            # redo the colors:
            colors = []
            for n in node_nuclei:
                if n in self.approx_nuclei:
                    colors.append("#555555")
                else:
                    colors.append(node_color)

        for n in node_nuclei:
            G.add_node(n)
            if rotated:
                G.position[n] = (n.Z, n.A - 2*n.Z)
            else:
                G.position[n] = (n.N, n.Z)
            G.labels[n] = fr"${n.pretty}$"

        # get the rates for each reaction
        if rho is not None and T is not None and comp is not None:
            ydots = self.evaluate_rates(rho, T, comp)
        else:
            ydots = None

        # Do not show rates on the graph if their corresponding ydot is less than ydot_cutoff_value
        invisible_rates = set()
        if ydot_cutoff_value is not None:
            for r in self.rates:
                if ydots[r] < ydot_cutoff_value:
                    invisible_rates.add(r)

        # edges for the rates that are explicitly in the network
        for n in node_nuclei:
            if n not in self.nuclei_consumed:
                continue
            for r in self.nuclei_consumed[n]:
                if rate_filter_function is not None:
                    if not rate_filter_function(r):
                        continue

                for p in r.products:
                    if p not in node_nuclei:
                        continue

                    if hide_xalpha and _skip_xalpha(n, p, r):
                        continue

                    if hide_xp and _skip_xp(n, p, r):
                        continue

                    # networkx doesn't seem to keep the edges in
                    # any particular order, so we associate data
                    # to the edges here directly, in this case,
                    # the reaction rate, which will be used to
                    # color it
                    # here real means that it is not an approximate rate

                    if ydots is None:
                        G.add_edges_from([(n, p)], weight=0.5, real=1)
                        continue
                    if r in invisible_rates:
                        continue
                    try:
                        rate_weight = math.log10(ydots[r])
                    except ValueError:
                        # if ydots[r] is zero, then set the weight
                        # to roughly the minimum exponent possible
                        # for python floats
                        rate_weight = -308

                    G.add_edges_from([(n, p)], weight=rate_weight, real=1)

        # now consider the rates that are approximated out of the network
        rate_seen = []
        for r in self.rates:
            if not isinstance(r, ApproximateRate):
                continue
            for sr in r.secondary_rates + r.secondary_reverse:
                if sr in rate_seen:
                    continue
                rate_seen.append(sr)

                for n in sr.reactants:
                    if n not in node_nuclei:
                        continue
                    for p in sr.products:
                        if p not in node_nuclei:
                            continue

                        if hide_xalpha and _skip_xalpha(n, p, sr):
                            continue

                        if hide_xp and _skip_xp(n, p, sr):
                            continue

                        G.add_edges_from([(n, p)], weight=0, real=0)

        # It seems that networkx broke backwards compatability, and 'zorder' is no longer a valid
        # keyword argument. The 'linewidth' argument has also changed to 'linewidths'.

        nx.draw_networkx_nodes(G, G.position,      # plot the element at the correct position
                               node_color=colors, alpha=1.0,
                               node_shape=node_shape, node_size=node_size, linewidths=2.0, ax=ax)

        nx.draw_networkx_labels(G, G.position, G.labels,   # label the name of element at the correct position
                                font_size=node_font_size, font_color="w", ax=ax)

        # now we'll draw edges in two groups -- real links and approximate links

        if curved_edges:
            connectionstyle = "arc3, rad = 0.2"
        else:
            connectionstyle = "arc3"

        real_edges = [(u, v) for u, v, e in G.edges(data=True) if e["real"] == 1]
        real_weights = [e["weight"] for u, v, e in G.edges(data=True) if e["real"] == 1]

        edge_color = real_weights
        ww = np.array(real_weights)
        min_weight = ww.min()
        max_weight = ww.max()
        dw = (max_weight - min_weight)/4
        widths = np.ones_like(ww)
        if dw > 0:
            widths[ww > min_weight + dw] = 1.5
            widths[ww > min_weight + 2*dw] = 2.5
            widths[ww > min_weight + 3*dw] = 4
        else:
            widths *= 2

        # plot the arrow of reaction
        real_edges_lc = nx.draw_networkx_edges(G, G.position, width=list(widths),
                                               edgelist=real_edges, edge_color=edge_color,
                                               connectionstyle=connectionstyle,
                                               node_size=node_size,
                                               edge_cmap=plt.cm.viridis, ax=ax)

        approx_edges = [(u, v) for u, v, e in G.edges(data=True) if e["real"] == 0]

        _ = nx.draw_networkx_edges(G, G.position, width=1,
                                   edgelist=approx_edges, edge_color="0.5",
                                   connectionstyle=connectionstyle,
                                   style="dotted", node_size=node_size, ax=ax)

        if ydots is not None:
            pc = mpl.collections.PatchCollection(real_edges_lc, cmap=plt.cm.viridis)
            pc.set_array(real_weights)
            if not rotated:
                plt.colorbar(pc, ax=ax, label="log10(rate)")
            else:
                plt.colorbar(pc, ax=ax, label="log10(rate)", orientation="horizontal", fraction=0.05)

        Ns = [n.N for n in node_nuclei]
        Zs = [n.Z for n in node_nuclei]

        if not rotated:
            ax.set_xlim(min(Ns)-1, max(Ns)+1)
        else:
            ax.set_xlim(min(Zs)-1, max(Zs)+1)

        #plt.ylim(min(Zs)-1, max(Zs)+1)

        if not rotated:
            plt.xlabel(r"$N$", fontsize="large")
            plt.ylabel(r"$Z$", fontsize="large")
        else:
            plt.xlabel(r"$Z$", fontsize="large")
            plt.ylabel(r"$A - 2Z$", fontsize="large")

        ax.spines['right'].set_visible(False)
        ax.spines['top'].set_visible(False)
        ax.spines['right'].set_visible(False)
        ax.spines['top'].set_visible(False)
        ax.spines['right'].set_visible(False)
        ax.spines['top'].set_visible(False)
        ax.xaxis.set_ticks_position('bottom')
        ax.yaxis.set_ticks_position('left')

        ax.xaxis.set_major_locator(MaxNLocator(integer=True))
        ax.yaxis.set_major_locator(MaxNLocator(integer=True))

        if Z_range is not None and N_range is not None:
            if not rotated:
                ax.set_xlim(N_range[0], N_range[1])
                ax.set_ylim(Z_range[0], Z_range[1])
            else:
                ax.set_xlim(Z_range[0], Z_range[1])

        if not rotated:
            ax.set_aspect("equal", "datalim")

        fig.set_size_inches(size[0]/dpi, size[1]/dpi)

        if title is not None:
            fig.suptitle(title)

        if outfile is None:
            plt.show()
        else:
            plt.tight_layout()
            plt.savefig(outfile, dpi=dpi)

    def plot_network_chart(self, outfile=None, rho=None, T=None, comp=None,
                           size=(800, 800), dpi=100, force_one_column=False):

        nc = self._get_network_chart(rho, T, comp)

        # find the limits
        _ydot = []
        for r in self.rates:
            for _, y in nc[r]:
                _ydot.append(y)

        _ydot = np.asarray(_ydot)
        valid_max = np.abs(_ydot[_ydot != 0]).max()

        # pylint: disable-next=redundant-keyword-arg
        norm = SymLogNorm(valid_max/1.e15, vmin=-valid_max, vmax=valid_max)

        # if there are a lot of rates, we split the network chart into
        # two side-by-side panes, with the first half of the rates on
        # the left and the second half of the rates on the right

        # how many panes?

        if len(self.rates) > 3 * len(self.unique_nuclei):
            npanes = 2
        else:
            npanes = 1

        if force_one_column:
            npanes = 1

        fig, _ax = plt.subplots(1, npanes, constrained_layout=True)

        fig.set_size_inches(size[0]/dpi, size[1]/dpi)

        if npanes == 1:
            drate = len(self.rates)
        else:
            drate = (len(self.rates) + 1) // 2

        _rates = sorted(self.rates)

        for ipane in range(npanes):

            if npanes == 2:
                ax = _ax[ipane]
            else:
                ax = _ax

            istart = ipane * drate
            iend = min((ipane + 1) * drate - 1, len(self.rates)-1)

            nrates = iend - istart + 1

            data = np.zeros((nrates, len(self.unique_nuclei)), dtype=np.float64)

            # loop over rates -- each rate is a line in a grid of nuclei vs rate

            #ax = grid[ipane]

            for irate, r in enumerate(_rates):
                if istart <= irate <= iend:
                    irow = irate - istart
                    for n, ydot in nc[r]:
                        icol = self.unique_nuclei.index(n)
                        assert data[irow, icol] == 0.0
                        data[irow, icol] = ydot

            # each pane has all the nuclei
            ax.set_xticks(np.arange(len(self.unique_nuclei)), labels=[f"${n.pretty}$" for n in self.unique_nuclei], rotation=90)

            # each pane only has its subset of rates
            ax.set_yticks(np.arange(nrates), labels=[f"{r.pretty_string}" for irate, r in enumerate(_rates) if istart <= irate <= iend])

            im = ax.imshow(data, norm=norm, cmap=plt.cm.bwr)

            ax.set_aspect("equal")

            # Turn spines off and create white grid.
            ax.spines[:].set_visible(False)

            ax.set_xticks(np.arange(data.shape[1]+1)-.5, minor=True)
            ax.set_yticks(np.arange(data.shape[0]+1)-.5, minor=True)
            ax.grid(which="minor", color="w", linestyle='-', linewidth=3)
            ax.tick_params(which="minor", bottom=False, left=False)

        if npanes == 1:
            fig.colorbar(im, ax=ax, orientation="horizontal", shrink=0.75)
        else:
            fig.colorbar(im, ax=ax, orientation="vertical", shrink=0.25)

        if outfile is not None:
            fig.savefig(outfile, bbox_inches="tight")

    @staticmethod
    def _safelog(arr, small):

        arr = np.copy(arr)
        if np.any(arr < 0.0):
            raise ValueError("Negative values not allowed for logscale - try symlog instead.")
        zeros = arr == 0.0
        arr[zeros] = min(small, arr[~zeros].min() / 10)
        return np.log10(arr)

    @staticmethod
    def _symlog(arr, linthresh=1.0, linscale=1.0):

        # Assume log base 10
        symlog_transform = SymmetricalLogTransform(10, linthresh, linscale)
        arr = symlog_transform.transform_non_affine(arr)

        return arr

    @staticmethod
    def _scale(arr, minval=None, maxval=None):

        if minval is None:
            minval = arr.min()
        if maxval is None:
            maxval = arr.max()
        if minval != maxval:
            scaled = (arr - minval) / (maxval - minval)
        else:
            scaled = np.zeros_like(arr)
        scaled[scaled < 0.0] = 0.0
        scaled[scaled > 1.0] = 1.0
        return scaled

    def gridplot(self, comp=None, color_field="X", rho=None, T=None, **kwargs):
        """
        Plot nuclides as cells on a grid of Z vs. N, colored by *color_field*. If called
        without a composition, the function will just plot the grid with no color field.

        :param comp: Composition of the environment.
        :param color_field: Field to color by. Must be one of 'X' (mass fraction),
            'Y' (molar abundance), 'Xdot' (time derivative of X), 'Ydot' (time
            derivative of Y), or 'activity' (sum of contributions to Ydot of
            all rates, ignoring sign).
        :param rho: Density to evaluate rates at. Needed for fields involving time
            derivatives.
        :param T: Temperature to evaluate rates at. Needed for fields involving time
            derivatives.

        :Keyword Arguments:

            - *scale* -- One of 'linear', 'log', and 'symlog'. Linear by default.
            - *small* -- If using logarithmic scaling, zeros will be replaced with
              this value. 1e-30 by default.
            - *linthresh* -- Linearity threshold for symlog scaling.
            - *linscale* --  The number of decades to use for each half of the linear
              range. Stretches linear range relative to the logarithmic range.
            - *filter_function* -- A callable to filter Nucleus objects with. Should
              return *True* if the nuclide should be plotted.
            - *outfile* -- Output file to save the plot to. The plot will be shown if
              not specified.
            - *dpi* -- DPI to save the image file at.
            - *cmap* -- Name of the matplotlib colormap to use. Default is 'magma'.
            - *edgecolor* -- Color of grid cell edges.
            - *area* -- Area of the figure without the colorbar, in square inches. 64
              by default.
            - *no_axes* -- Set to *True* to omit axis spines.
            - *no_ticks* -- Set to *True* to omit tickmarks.
            - *no_cbar* -- Set to *True* to omit colorbar.
            - *cbar_label* -- Colorbar label.
            - *cbar_bounds* -- Explicit colorbar bounds.
            - *cbar_format* -- Format string or Formatter object for the colorbar ticks.
        """

        # Process kwargs
        outfile = kwargs.pop("outfile", None)
        scale = kwargs.pop("scale", "linear")
        cmap = kwargs.pop("cmap", "viridis")
        edgecolor = kwargs.pop("edgecolor", "grey")
        small = kwargs.pop("small", 1e-30)
        area = kwargs.pop("area", 64)
        no_axes = kwargs.pop("no_axes", False)
        no_ticks = kwargs.pop("no_ticks", False)
        no_cbar = kwargs.pop("no_cbar", False)
        cbar_label = kwargs.pop("cbar_label", None)
        cbar_format = kwargs.pop("cbar_format", None)
        cbar_bounds = kwargs.pop("cbar_bounds", None)
        filter_function = kwargs.pop("filter_function", None)
        dpi = kwargs.pop("dpi", 100)
        linthresh = kwargs.pop("linthresh", 1.0)
        linscale = kwargs.pop("linscale", 1.0)

        if kwargs:
            warnings.warn(f"Unrecognized keyword arguments: {kwargs.keys()}")

        # Get figure, colormap
        fig, ax = plt.subplots()
        cmap = mpl.cm.get_cmap(cmap)

        # Get nuclei and all 3 numbers
        nuclei = self.unique_nuclei
        if filter_function is not None:
            nuclei = list(filter(filter_function, nuclei))
        Ns = np.array([n.N for n in nuclei])
        Zs = np.array([n.Z for n in nuclei])
        As = Ns + Zs

        # Compute weights
        color_field = color_field.lower()
        if color_field not in {"x", "y", "ydot", "xdot", "activity"}:
            raise ValueError(f"Invalid color field: '{color_field}'")

        if comp is None:

            values = np.zeros(len(nuclei))

        elif color_field == "x":

            values = np.array([comp.X[nuc] for nuc in nuclei])

        elif color_field == "y":

            ys = comp.get_molar()
            values = np.array([ys[nuc] for nuc in nuclei])

        elif color_field in {"ydot", "xdot"}:

            if rho is None or T is None:
                raise ValueError("Need both rho and T to evaluate rates!")
            ydots = self.evaluate_ydots(rho, T, comp)
            values = np.array([ydots[nuc] for nuc in nuclei])
            if color_field == "xdot":
                values *= As

        elif color_field == "activity":

            if rho is None or T is None:
                raise ValueError("Need both rho and T to evaluate rates!")
            act = self.evaluate_activity(rho, T, comp)
            values = np.array([act[nuc] for nuc in nuclei])

        if scale == "log":
            values = self._safelog(values, small)
        elif scale == "symlog":
            values = self._symlog(values, linthresh, linscale)

        if cbar_bounds is None:
            cbar_bounds = values.min(), values.max()
        weights = self._scale(values, *cbar_bounds)

        # Plot a square for each nucleus
        for nuc, weight in zip(nuclei, weights):

            square = plt.Rectangle((nuc.N - 0.5, nuc.Z - 0.5), width=1, height=1,
                    facecolor=cmap(weight), edgecolor=edgecolor)
            ax.add_patch(square)

        # Set limits
        maxN, minN = max(Ns), min(Ns)
        maxZ, minZ = max(Zs), min(Zs)

        plt.xlim(minN - 0.5, maxN + 0.6)
        plt.ylim(minZ - 0.5, maxZ + 0.6)

        # Set plot appearance
        rat = (maxN - minN) / (maxZ - minZ)
        width = np.sqrt(area * rat)
        height = area / width
        fig.set_size_inches(width, height)

        plt.xlabel(r"N $\rightarrow$")
        plt.ylabel(r"Z $\rightarrow$")

        if no_axes or no_ticks:

            plt.tick_params(
                axis='both',
                which='both',
                bottom=False,
                left=False,
                labelbottom=False,
                labelleft=False
            )

        else:

            ax.xaxis.set_major_locator(MaxNLocator(integer=True))
            ax.yaxis.set_major_locator(MaxNLocator(integer=True))

        ax.spines['right'].set_visible(False)
        ax.spines['top'].set_visible(False)
        if no_axes:
            ax.spines['bottom'].set_visible(False)
            ax.spines['left'].set_visible(False)

        # Colorbar stuff
        if not no_cbar and comp is not None:

            divider = make_axes_locatable(ax)
            cax = divider.append_axes('right', size='3.5%', pad=0.1)
            cbar_norm = mpl.colors.Normalize(*cbar_bounds)
            smap = mpl.cm.ScalarMappable(norm=cbar_norm, cmap=cmap)

            if not cbar_label:

                capfield = color_field.capitalize()
                if scale == "log":
                    cbar_label = f"log[{capfield}]"
                elif scale == "symlog":
                    cbar_label = f"symlog[{capfield}]"
                else:
                    cbar_label = capfield

            fig.colorbar(smap, cax=cax, orientation="vertical",
                    label=cbar_label, format=cbar_format)

        # Show or save
        if outfile is None:
            plt.show()
        else:
            plt.tight_layout()
            plt.savefig(outfile, dpi=dpi)

    def __repr__(self):
        string = ""
        for r in self.rates:
            string += f"{r.string}\n"
        return string


class Explorer:
    """ interactively explore a rate collection """
    def __init__(self, rc, comp, size=(800, 600),
                 ydot_cutoff_value=None, rotated=False,
                 hide_xalpha=False,
                 always_show_p=False, always_show_alpha=False,
                 node_size=1000, node_font_size=13):
        """ take a RateCollection and a composition """
        self.rc = rc
        self.comp = comp
        self.size = size
        self.ydot_cutoff_value = ydot_cutoff_value
        self.always_show_p = always_show_p
        self.always_show_alpha = always_show_alpha
        self.hide_xalpha = hide_xalpha
        self.rotated = rotated
        self.node_size = node_size
        self.node_font_size = node_font_size

    def _make_plot(self, logrho, logT):
        self.rc.plot(rho=10.0**logrho, T=10.0**logT,
                     comp=self.comp, size=self.size,
                     ydot_cutoff_value=self.ydot_cutoff_value,
                     always_show_p=self.always_show_p,
                     always_show_alpha=self.always_show_alpha,
                     rotated=self.rotated,
                     hide_xalpha=self.hide_xalpha,
                     node_size=self.node_size, node_font_size=self.node_font_size)

    def explore(self, logrho=(2, 6, 0.1), logT=(7, 9, 0.1)):
        """Perform interactive exploration of the network structure."""
        interact(self._make_plot, logrho=logrho, logT=logT)<|MERGE_RESOLUTION|>--- conflicted
+++ resolved
@@ -836,15 +836,8 @@
             else:
                 pf = 1.0
 
-<<<<<<< HEAD
             Xs[nuc] = m_u * nuc.A_nuc * pf / state.dens * (2.0 * np.pi * m_u * nuc.A_nuc * k * state.temp / h**2) ** (3. / 2.) \
                     * np.exp((nuc.Z * u[0] + nuc.N * u[1] - u_c[nuc] + nuc.nucbind * nuc.A) / k / state.temp / Erg2MeV)
-=======
-            nse_exponent = min(500.0, (nuc.Z * u[0] + nuc.N * u[1] - u_c + nuc.nucbind * nuc.A) / k / T / Erg2MeV)
-
-            comp_NSE.X[nuc] = m_u * nuc.A_nuc * pf / rho * (2.0 * np.pi * m_u * nuc.A_nuc * k * T / h**2)**(3. / 2.) \
-            * np.exp(nse_exponent)
->>>>>>> 55940ddf
 
         return Xs
 
