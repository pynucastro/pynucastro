"""A collection of classes and methods to deal with collections of
rates that together make up a network.

"""

import collections
import functools
import math
import warnings
from operator import mul
from pathlib import Path

import matplotlib as mpl
import matplotlib.pyplot as plt
import networkx as nx
import numpy as np
from ipywidgets import interact
from matplotlib.colors import SymLogNorm
from matplotlib.patches import ConnectionPatch
from matplotlib.scale import SymmetricalLogTransform
from matplotlib.ticker import MaxNLocator
from mpl_toolkits.axes_grid1 import make_axes_locatable
from scipy.linalg import eigvals

# Import Rate
from pynucastro.constants import constants
from pynucastro.nucdata import Nucleus
from pynucastro.rates import (ApproximateRate, DerivedRate, Library,
                              ModifiedRate, Rate, RateFileError, RatePair,
                              TabularRate, find_duplicate_rates,
                              is_allowed_dupe, load_rate)
from pynucastro.rates.library import _rate_name_to_nuc, capitalize_rid

mpl.rcParams['figure.dpi'] = 100

# for plotting a legend on the network plot
# the tuple is (dZ, dN)
RATE_LINES = {r"$(\alpha, p)$": (1, 2),
              r"$(\alpha, \gamma)$": (2, 2),
              r"$(\alpha, n)$": (2, 1),
              r"$(p, \gamma)$": (1, 0),
              r"$(n, \gamma)$": (0, 1),
              r"$\beta^-$": (1, -1),
              r"$\beta^+$": (-1, 1)}


class RateDuplicationError(Exception):
    """An error of multiple rates linking the same nuclei occurred"""


def _skip_xalpha(n, p, r):
    """Check if we should show an (a, x) or (x, a) rate.  Here, p is
    the product we want to link to

    """

    # first check if alpha is the heaviest nucleus on the RHS
    rhs_heavy = max(r.products)
    if not (rhs_heavy.Z == 2 and rhs_heavy.A == 4):

        # for rates that are A (x, alpha) B, where A and B are heavy nuclei,
        # don't show the connection of the nucleus to alpha, only show it to B
        if p.Z == 2 and p.A == 4:
            return True

        # likewise, hide A (alpha, x) B, unless A itself is an alpha
        c = r.reactants
        n_alpha = 0
        for nuc in c:
            if nuc.Z == 2 and nuc.A == 4:
                n_alpha += 1
        # if there is only 1 alpha and we are working on the alpha node,
        # then skip
        if n_alpha == 1 and n.Z == 2 and n.A == 4:
            return True

    return False


def _skip_xp(n, p, r):
    """Check if we should show an (p, x) or (x, p) rate.  Here, p is
    the product we want to link to

    """

    # for rates that are A (x, p) B, where A and B are heavy nuclei,
    # don't show the connection of the nucleus to p, only show it to B
    if p.Z == 1 and p.A == 1:
        return True

    # likewise, hide A (p, x) B, unless A itself is an p
    c = r.reactants
    n_p = 0
    for nuc in c:
        if nuc.Z == 1 and nuc.A == 1:
            n_p += 1
    # if there is only 1 p and we are working on the p node,
    # then skip
    if n_p == 1 and n.Z == 1 and n.A == 1:
        return True

    return False


class Composition(collections.UserDict):
    """A composition holds the mass fractions of the nuclei in a
    network.

    Parameters
    ----------
    nuclei : list, tuple
        an iterable of Nucleus objects
    small : float
        a floor for nuclei mass fractions, used as the default value

    """

    def __init__(self, nuclei, small=1.e-16):
        try:
            super().__init__({Nucleus.cast(k): small for k in nuclei})
        except TypeError:
            raise ValueError("must supply an iterable of Nucleus objects or strings") from None

    @property
    def X(self):
        """backwards-compatible getter for self.X"""
        return self.data

    @X.setter
    def X(self, new_value):
        """backwards-compatible setter for self.X"""
        self.data = new_value

    def __delitem__(self, key):
        super().__delitem__(Nucleus.cast(key))

    def __getitem__(self, key):
        return super().__getitem__(Nucleus.cast(key))

    def __setitem__(self, key, value):
        super().__setitem__(Nucleus.cast(key), value)

    def __repr__(self):
        return "Composition(" + super().__repr__() + ")"

    def __str__(self):
        return "".join(f"  X({k}) : {v}\n" for k, v in self.items())

    @property
    def A(self):
        """Nucleus molar masses

        Returns
        -------
        A : dict
            {Nucleus : A} pairs
        """
        return {n: n.A for n in self}

    @property
    def Z(self):
        """Nucleus charge

        Returns
        -------
        Z : dict
            {Nucleus : Z} pairs
        """
        return {n: n.Z for n in self}

    def get_nuclei(self):
        """Return a list of Nuclei objects that make up this
        composition.

        Returns
        -------
        list

        """
        return list(self)

    def get_molar(self):
        """Return a dictionary of molar fractions, Y = X/A.

        Returns
        -------
        molar : dict
            {Nucleus : Y}
        """
        return {k: v/k.A for k, v in self.items()}

    def get_sum_X(self):
        """Return the sum of the mass fractions.

        Returns
        -------
        float
        """
        return math.fsum(self.values())

    def set_solar_like(self, *, Z=0.02, half_life_thresh=None):
        """Approximate a solar abundance, setting p to 0.7, He4 to 0.3
        - Z and the remainder evenly distributed with Z.

        Parameters
        ----------
        Z : float
            The desired metalicity
        half_life_thresh : float
            The half life value below which to zero the mass fraction
            of a nucleus.  This prevents us from making a composition
            that is not really stable.

        """

        rem = Z/(len(self)-2)
        for k in self:
            if k == Nucleus("p"):
                self[k] = 0.7
            elif k.raw == "he4":
                self[k] = 0.3 - Z
            else:
                self[k] = rem

        self.normalize(half_life_thresh=half_life_thresh)

    def set_array(self, arr):
        """Set the mass fractions of all species to the values
        in arr, `get_nuclei()`

        Parameters
        ----------
        arr : list, tuple, numpy.ndarray
            input values of mass fractions
        """
        for i, k in enumerate(self):
            self[k] = arr[i]

    def set_all(self, xval: float):
        """Set all species to the same scalar value.

        Parameters
        ----------
        xval : float
            mass fraction value for all species
        """
        for k in self:
            self[k] = xval

    def set_equal(self):
        """Set all species to be equal"""
        self.set_all(1.0 / len(self))

    def set_random(self, alpha=None, seed=None):
        """Set all species using a Dirichlet distribution with
        parameters alpha and specified rng seed.

        Parameters
        ----------
        alpha : list, tuple, numpy.ndarray
            distribution length for the Dirichlet distribution
        seed : float
            seed for the random number generator
        """

        # initializes random seed
        rng = np.random.default_rng(seed)

        # default is a flat Dirichlet distribution
        if alpha is None:
            alpha = np.ones(len(self))

        fracs = rng.dirichlet(alpha)
        self.set_array(fracs)

        # ensures exact normalization
        self.normalize()

    def set_nuc(self, name, xval: float):
        """Set nuclei name to the mass fraction xval.

        Parameters
        ----------
        name : Nucleus
            the nucleus to set
        xval: float
        """
        self[name] = xval

    def normalize(self, *, half_life_thresh=None):
        """Normalize the mass fractions to sum to 1.

        Parameters
        ----------
        half_life_thresh : float
            The half life value below which to zero the mass fraction
            of a nucleus.  This prevents us from making a composition
            that is not really stable.

        """

        if half_life_thresh is not None:
            for k in self:
                if k.tau != "stable" and k.tau is not None:
                    if k.tau < half_life_thresh:
                        self[k] = 0.0

        X_sum = self.get_sum_X()

        for k in self:
            self[k] /= X_sum

    @property
    def ye(self):
        """Return the electron fraction of the composition

        Returns
        -------
        float
        """
        electron_frac = math.fsum(self[n] * n.Z / n.A for n in self) / self.get_sum_X()
        return electron_frac

    @property
    def abar(self):
        """Return the mean molecular weight

        Returns
        -------
        float
        """
        abar = math.fsum(self[n] / n.A for n in self)
        return 1. / abar

    @property
    def zbar(self):
        """Return the mean charge, Zbar

        Returns
        -------
        float
        """
        return self.abar * self.ye

    def bin_as(self, nuclei, *, verbose=False, exclude=None):
        """Given a list of nuclei, return a new Composition object
        with the current composition mass fractions binned into the
        new nuclei.

        Parameters
        ----------
        nuclei : list
            Input nuclei (either as string names or
            Nucleus objects) defining the new composition.
        verbose : bool
            Output more information
        exclude : bool
            List of nuclei in `nuclei` that only
            exact matches from the original composition can
            map into

        Returns
        -------
        new_composition : Composition
            The new binned composition
        """

        nuclei = Nucleus.cast_list(nuclei)
        exclude = Nucleus.cast_list(exclude, allow_None=True)

        # sort the input nuclei by A, then Z
        nuclei.sort(key=lambda n: (n.A, n.Z))

        # create the new composition
        new_comp = Composition(nuclei)

        # first do any exact matches if we provided an exclude list
        if exclude is None:
            exclude = []

        for ex_nuc in exclude:
            # if the exclude nucleus is in both our original
            # composition and the reduced composition, then set
            # the abundance in the new, reduced composition and
            # remove the nucleus from consideration for the other
            # original nuclei
            if ex_nuc in nuclei and ex_nuc in self:
                nuclei.remove(ex_nuc)
                new_comp[ex_nuc] = self[ex_nuc]
                if verbose:
                    print(f"storing {ex_nuc} as {ex_nuc}")

            else:
                raise ValueError("cannot use exclude if nucleus is not present in both the original and new compostion")

        # loop over our original nuclei.  Find the new nucleus such
        # that n_orig.A >= n_new.A.  If there are multiple, then do
        # the same for Z
        for old_n, v in self.items():

            if old_n in exclude:
                # we should have already dealt with this above
                continue

            candidates = [q for q in nuclei if old_n.A >= q.A]
            # if candidates is empty, then all of the nuclei are heavier than
            # old_n, so just put its composition in the first new nucleus
            # (which will be the lightest)
            if not candidates:
                match_nuc = nuclei[0]
            else:
                max_A = max(q.A for q in candidates)
                match_A = [q for q in candidates if q.A == max_A]
                if len(match_A) > 1:
                    match_Z = [q for q in sorted(match_A, key=lambda p: p.Z) if old_n.Z >= q.Z]
                    if not match_Z:
                        # our nucleus has a Z less than any of the Z's in match_A
                        match_nuc = match_A[0]
                    else:
                        # always take the last entry -- this way if
                        # match_Z has multiple nuclei, we are taking
                        # the one with the highest Z (since we
                        # initially sorted by A and Z)
                        match_nuc = match_Z[-1]
                else:
                    match_nuc = match_A[0]

            if verbose:
                print(f"storing {old_n} as {match_nuc}")
            new_comp[match_nuc] += v

        return new_comp

    def plot(self, trace_threshold=0.1, hard_limit=None, size=(9, 5)):
        """Make a pie chart of Composition. group trace nuclei
        together and explode into bar chart

        Parameters
        ----------
        trace_threshold : float
            the threshold to consider a component to be trace.
        hard_limit : float
            limit below which an abundance will not be included
            in the trace nuclei wedget of the plot.
        size: tuple
            width, height of the plot in inches

        Returns
        -------
        matplotlib.figure.Figure
        """

        # find trace nuclei
        trace_keys = []
        trace_tot = 0.
        main_keys = []
        for k in self:
            # if below threshold, count as trace element
            if self[k] < trace_threshold:
                trace_keys.append(k)
                trace_tot += self[k]
            else:
                main_keys.append(k)

        # check if any trace nuclei
        if not trace_keys:
            # just do pie chart without including trace

            fig, ax = plt.subplots(1, 1, figsize=size)

            ax.pie(self.values(), labels=self.keys(), autopct=lambda p: f"{p/100:0.3f}")

        else:
            # find trace nuclei which contribute little to trace proportion
            if hard_limit is None:
                # make hardlimit proportional to trace abundance
                hard_limit = 0.05*trace_tot

            limited_trace_keys = []
            other_trace_tot = 0.
            for k in trace_keys:
                if self[k] < hard_limit:
                    other_trace_tot += self[k]
                else:
                    limited_trace_keys.append(k)

            # make figure and assign axis objects
            fig, (ax1, ax2) = plt.subplots(1, 2, figsize=size)
            fig.subplots_adjust(wspace=0)

            # pie chart parameters
            main_values = [trace_tot] + [self[k] for k in main_keys]
            main_labels = ['trace'] + main_keys
            explode = [0.2] + [0. for i in range(len(main_keys))]

            # rotate so that first wedge is split by the x-axis
            angle = -180 * main_values[0]
            wedges, *_ = ax1.pie(main_values, autopct=lambda p: f"{p/100:0.3f}", startangle=angle,
                                labels=main_labels, explode=explode)

            # bar chart parameters
            trace_values = [self[k] for k in limited_trace_keys] + [other_trace_tot]
            trace_labels = [f"{k}" for k in limited_trace_keys] + ['other']
            bottom = 1
            width = 0.1

            # Adding from the top matches the legend.
            alpha_list = np.linspace(0.1, 1, len(trace_values))
            trace_wedge_color = wedges[0].get_facecolor()

            for j, (height, label) in enumerate([*zip(trace_values, trace_labels)]):
                bottom -= height
                bc = ax2.bar(0, height, width, bottom=bottom, color=trace_wedge_color, label=label,
                            alpha=alpha_list[j])

                ax2.bar_label(bc, labels=[f"{height:.2e}"], label_type='center')
                ax2.bar_label(bc, labels=[f"{label:>30}"], label_type='center')

            ax2.set_title('Composition of Trace Nuclei')
            ax2.axis('off')
            ax2.set_xlim(- 2.5 * width, 2.5 * width)

            # use ConnectionPatch to draw lines between the two plots
            theta1, theta2 = wedges[0].theta1, wedges[0].theta2
            center, r = wedges[0].center, wedges[0].r
            bar_height = sum(trace_values)

            # draw top connecting line
            x = r * np.cos(np.pi / 180 * theta2) + center[0]
            y = r * np.sin(np.pi / 180 * theta2) + center[1]
            con = ConnectionPatch(xyA=(-width / 2, bar_height+bottom), coordsA=ax2.transData,
                                xyB=(x, y), coordsB=ax1.transData)
            con.set_color(trace_wedge_color)
            con.set_linewidth(4)
            ax2.add_artist(con)

            # draw bottom connecting line
            x = r * np.cos(np.pi / 180 * theta1) + center[0]
            y = r * np.sin(np.pi / 180 * theta1) + center[1]
            con = ConnectionPatch(xyA=(-width / 2, bottom), coordsA=ax2.transData,
                                xyB=(x, y), coordsB=ax1.transData)
            con.set_color(trace_wedge_color)
            ax2.add_artist(con)
            con.set_linewidth(4)

        plt.show()
        return fig


class RateCollection:
    """A collection of rates that together define a network.
    There are several arguments to the constructor -- any combination
    may be supplied.

    Parameters
    ----------
    rate_files : str, list, tuple
        a string or iterable of strings of file names that define valid
        rates. This can include Reaclib library files storing multiple
        rates.
    libraries : Library, list, tuple
        a Library or iterable of Library objects
    rates : Rate, list, tuple
        a Rate or iterable of Rate objects
    inert_nuclei : list, tuple
        an iterable of Nuclei that should be part of the collection but
        are not linked via reactions to the other Nuclei in the network.
    do_screening : bool
        should we consider screening at all -- this mainly affects
        whether we build the screening map
    verbose : bool
        do we show informational messages?

    """

    pynucastro_dir = Path(__file__).parents[1]

    def __init__(self, rate_files=None, libraries=None, rates=None,
                 inert_nuclei=None,
                 do_screening=True,
                 verbose=False):

        self.rates = []
        combined_library = Library()

        self.inert_nuclei = Nucleus.cast_list(inert_nuclei, allow_None=True)

        self.do_screening = do_screening

        self.verbose = verbose

        if rate_files:
            if isinstance(rate_files, str):
                rate_files = [rate_files]
            combined_library += self._read_rate_files(rate_files)

        if rates:
            if isinstance(rates, Rate):
                rates = [rates]
            for r in rates:
                if not isinstance(r, Rate):
                    raise ValueError('Expected Rate object or list of Rate objects passed as the rates argument.')
            rlib = Library(rates=rates)
            combined_library += rlib

        if libraries:
            if isinstance(libraries, Library):
                libraries = [libraries]
            for lib in libraries:
                if not isinstance(lib, Library):
                    raise ValueError('Expected Library object or list of Library objects passed as the libraries argument.')
            for lib in libraries:
                combined_library += lib

        self.rates = self.rates + combined_library.get_rates()

        self._build_collection()

    def _build_collection(self):

        # get the unique nuclei
        u = []
        for r in self.rates:
            t = set(r.reactants + r.products)
            u = set(list(u) + list(t))

        self.unique_nuclei = sorted(u)

        # approx nuclei are used in approximate rates
        self.approx_nuclei = []
        for r in self.rates:
            if isinstance(r, ApproximateRate):
                if r.intermediate_nucleus not in self.unique_nuclei + self.approx_nuclei:
                    self.approx_nuclei.append(r.intermediate_nucleus)

        if self.inert_nuclei is not None:
            for nuc in self.inert_nuclei:
                if nuc not in self.unique_nuclei:
                    self.unique_nuclei.append(nuc)

        # now make a list of each rate that touches each nucleus
        # we'll store this in a dictionary keyed on the nucleus
        self.nuclei_consumed = {}
        self.nuclei_produced = {}

        for n in self.unique_nuclei:
            self.nuclei_consumed[n] = [r for r in self.rates if n in r.reactants]
            self.nuclei_produced[n] = [r for r in self.rates if n in r.products]

        self.nuclei_rate_pairs = {}
        _rp = self.get_rate_pairs()

        for n in self.unique_nuclei:
            self.nuclei_rate_pairs[n] = \
                [rp for rp in _rp if rp.forward is not None and n in rp.forward.reactants + rp.forward.products or
                                     rp.reverse is not None and n in rp.reverse.reactants + rp.reverse.products]

        # Re-order self.rates so Reaclib rates come first,
        # followed by Tabular rates. This is needed if
        # reaclib coefficients are targets of a pointer array.
        # It is desired to avoid wasting array size
        # storing meaningless Tabular coefficient pointers.
        self.rates = sorted(self.rates,
                            key=lambda r: r.chapter == 't')

        self.tabular_rates = []
        self.reaclib_rates = []
        self.custom_rates = []
        self.approx_rates = []
        self.derived_rates = []
        self.modified_rates = []

        for r in self.rates:
            if isinstance(r, ApproximateRate):
                self.approx_rates.append(r)
                for cr in r.get_child_rates():
                    assert cr.chapter != "t"

                    # Check whether this child rate is removed or not.
                    # "removed" means that this rate is never used on
                    # its own to connect two nuclei in the network it
                    # is only used in one or more ApproximateRate or
                    # ModifiedRate
                    if cr not in self.rates:
                        cr.removed = True
                    else:
                        cr.removed = False

                    cr.fname = None
                    # pylint: disable-next=protected-access
                    cr._set_print_representation()

                    # child rates may be ReacLibRates, ModifiedRates,
                    # or DerivedRates.  Make sure we don't double
                    # count
                    if isinstance(cr, DerivedRate):
                        if cr not in self.derived_rates:
                            self.derived_rates.append(cr)
                    elif isinstance(cr, ModifiedRate):
                        if cr not in self.modified_rates:
                            self.modified_rates.append(cr)
                    else:
                        if cr not in self.reaclib_rates:
                            self.reaclib_rates.append(cr)

            elif isinstance(r, ModifiedRate):
                if r not in self.modified_rates:
                    self.modified_rates.append(r)

                cr = r.original_rate

                # Check whether this child rate is removed or not.
                # "removed" means that this rate is never used on
                # its own to connect two nuclei in the network it
                # is only used in one or more ApproximateRate or
                # ModifiedRate
                if cr not in self.rates:
                    cr.removed = True
                else:
                    cr.removed = False

                cr.fname = None
                # pylint: disable-next=protected-access
                cr._set_print_representation()

                # child rates may be ReacLibRates, ModifiedRates,
                # or DerivedRates.  Make sure we don't double
                # count
                if isinstance(cr, DerivedRate):
                    if cr not in self.derived_rates:
                        self.derived_rates.append(cr)
                elif isinstance(cr, ModifiedRate):
                    if cr not in self.modified_rates:
                        self.modified_rates.append(cr)
                else:
                    if cr not in self.reaclib_rates:
                        self.reaclib_rates.append(cr)

            elif r.chapter == 't':
                self.tabular_rates.append(r)
            elif r.chapter == "custom":
                self.custom_rates.append(r)
            elif isinstance(r, DerivedRate):
                if r not in self.derived_rates:
                    self.derived_rates.append(r)
            elif isinstance(r.chapter, int):
                if r not in self.reaclib_rates:
                    self.reaclib_rates.append(r)
                    if r.id == "n --> p <wc12_reaclib_weak_>":
                        msg = "ReacLib neutron decay rate (<n_to_p_weak_wc12>) does not account for degeneracy at high densities. Consider using tabular rate from Langanke."
                        warnings.warn(msg)
            else:
                raise NotImplementedError(f"Chapter type unknown for rate chapter {r.chapter}")

        self.all_rates = (self.reaclib_rates + self.custom_rates +
                          self.tabular_rates + self.approx_rates +
                          self.modified_rates + self.derived_rates)

        # finally check for duplicate rates -- these are not
        # allowed
        if dupes := self.find_duplicate_links():
            print(dupes)
            raise RateDuplicationError("Duplicate rates found")

    def _read_rate_files(self, rate_files):
        # get the rates
        combined_library = Library()
        for rf in rate_files:
            # create the appropriate rate object first
            try:
                rate = load_rate(rf)
            except RateFileError as ex:
                raise RateFileError(f"Error reading rate from file: {rf}") from ex

            # now create a library:
            rflib = Library(rates=[rate])
            combined_library += rflib
        return combined_library

    def get_forward_rates(self):
        """Return a list of the forward (exothermic) rates in the
        network

        Returns
        -------
        list(Rate)

        """

        # first handle the ones that have Q defined
        forward_rates = [r for r in self.rates if r.Q >= 0.0]

        return forward_rates

    def get_reverse_rates(self):
        """Return a list of the reverse (endothermic) rates).  Note
        these may not be the same as the reverse rates identified by
        ReacLib.

        Returns
        -------
        list(Rate)

        """

        # first handle the ones that have Q defined
        reverse_rates = [r for r in self.rates if r.Q < 0.0]

        return reverse_rates

    def find_reverse(self, forward_rate, reverse_rates=None):
        """Given a forward rate, locate the rate that is its reverse.

        Returns
        -------
        Rate
        """

        if reverse_rates is None:
            reverse_rates = self.get_reverse_rates()

        reverse = None

        for rr in reverse_rates:
            if sorted(forward_rate.reactants, key=lambda x: x.A) == sorted(rr.products, key=lambda x: x.A) and \
               sorted(forward_rate.products, key=lambda x: x.A) == sorted(rr.reactants, key=lambda x: x.A):
                reverse = rr
                break

        return reverse

    def get_rate_pairs(self):
        """Find pairs of forward (Q > 0) and reverse (Q < 0) rates for the
        same link between nuclei.

        Return
        ------
        list(RatePair)

        """

        rate_pairs = []

        reverse_rates = self.get_reverse_rates()

        # loop over all the forward rates and find the matching reverse rate
        # if it exists
        for fr in self.get_forward_rates():
            rp = RatePair(forward=fr)

            rr = self.find_reverse(fr, reverse_rates=reverse_rates)

            # since we found a match, remove the reverse rate we paired
            # from out list so no other forward rate can match with it
            if rr is not None:
                rp.reverse = rr
                reverse_rates.remove(rp.reverse)

            rate_pairs.append(rp)

        # we might have some reverse rates remaining for which there
        # were no forward rates -- add those now
        for rr in reverse_rates:
            rp = RatePair(reverse=rr)
            rate_pairs.append(rp)

        return rate_pairs

    def get_nuclei(self):
        """Get all the nuclei that are part of the network.

        Returns
        -------
        list(Nucleus)

        """
        return self.unique_nuclei

    def linking_nuclei(self, nuclei, return_type=None, **kwargs):
        """Return a new network containing only rates linking the
        given nuclei.

        Parameters
        ----------
        nuclei : list, tuple
            An iterable of Nucleus objects or string names of nuclei.
        return_type : Callable
            A different constructor (e.g., a superclass constructor)
            to use if the current class does not take a `libraries`
            keyword.
        kwargs : dict
            Additional arguments to pass onto the library linking_nuclei
            method.  See :py:mod:`pynucastro.rates.library.Library.linking_nuclei`

        Returns
        -------
        RateCollection

        """

        if return_type is None:
            return_type = self.__class__
        lib = Library(rates=self.rates)
        return return_type(libraries=lib.linking_nuclei(nuclei, **kwargs))

    def get_rates(self):
        """Get a list of the reaction rates in this network.

        Returns
        -------
        list(Rate)

        """
        return self.rates

    def get_hidden_rates(self):
        """Get a list of all of the rates approximated out of the
        network

        Returns
        -------
        list(Rate)

        """
        hidden_rates = []
        for r in self.get_rates():
            if isinstance(r, ApproximateRate):
                for c in r.get_child_rates():
                    if c.removed:
                        hidden_rates.append(c)
            elif isinstance(r, ModifiedRate):
                if r.original_rate.removed:
                    hidden_rates.append(r.original_rate)
        return set(hidden_rates)

    def get_rate(self, rid):
        """Return a rate matching the id provided.

        Parameters
        ----------
        rid : str
            The id of the rate, as returned by Rate.fname

        Returns
        -------
        Rate

        """
        try:
            rid_mod = capitalize_rid(rid, "_")
            return [r for r in self.rates if r.fname == rid_mod][0]
        except IndexError:
            raise LookupError(f"rate identifier {rid!r} does not match a rate in this network.") from None

    def get_rate_by_nuclei(self, reactants, products):
        """Given a list of reactants and products, return any matching rates

        Parameters
        ----------
        reactants : list(Nucleus), list(str)
            the reactants for the reaction.  These can either be string
            names or :py:class:`Nucleus <pynucastro.nucdata.nucleus.Nucleus>`
            objects.
        products : list(Nucleus), list(str)
            the products for the reaction.  These can either be string
            names or :py:class:`Nucleus <pynucastro.nucdata.nucleus.Nucleus>`
            objects.

        Returns
        -------
        rates : Rate, list(Rate)
            any matching rates

        """
        reactants = sorted(Nucleus.cast_list(reactants))
        products = sorted(Nucleus.cast_list(products))
        _tmp = [r for r in self.rates if
                sorted(r.reactants) == reactants and
                sorted(r.products) == products]

        if not _tmp:
            return None
        if len(_tmp) == 1:
            return _tmp[0]
        return _tmp

    def get_rate_by_name(self, name):
        """Given a rate in the form 'A(x,y)B' return the rate

        Parameters
        ----------
        name : str
            the name of the rate, in the form "A(x,y)B"

        Returns
        -------
        Rate

        """

        reactants, products = _rate_name_to_nuc(name)
        _r = self.get_rate_by_nuclei(reactants, products)
        if _r is None:
            return None
        return _r

    def get_nuclei_needing_partition_functions(self):
        """Return a list of nuclei that require partition functions
        for one or more :py:class:`DerivedRate
        <pynucastro.rates.derived_rate.DerivedRate>` in the collection

        Returns
        -------
        list(Nucleus)

        """

        nuclei_pfs = set()
        for r in self.all_rates:
            if isinstance(r, DerivedRate) and r.use_pf:
                for nuc in r.reactants + r.products:
                    if nuc.partition_function is not None:
                        nuclei_pfs.add(nuc)
        return sorted(nuclei_pfs)

    def dedupe_partition_function_temperatures(self):
        """Return a list of unique temperature arrays needed by
        partition function tables, along with a dictionary mapping
        each Nucleus to the corresponding index into that list

        Returns
        -------
        temp_arrays : list
            a list of NumPy ndarray specifying the temperature values
            for a particular partition function tabulation.
        temp_indices : dict
            a dictionary that keyed on Nucleus that maps a nucleus to
            the index in temp_arrays containing the temperature array
            for its partition function data.
        """

        nuclei = self.get_nuclei_needing_partition_functions()
        temp_arrays = []
        temp_indices = {}
        # nuclei must be sorted, so the output is deterministic
        for nuc in nuclei:
            nuc_temp = nuc.partition_function.temperature
            # do a sequential search on temp_arrays, since it should be short
            for i, temp in enumerate(temp_arrays):
                # np.array_equal handles comparing arrays of different shapes
                if np.array_equal(nuc_temp, temp):
                    temp_indices[nuc] = i
                    break
            else:
                # no match found, add a new entry
                temp_indices[nuc] = len(temp_arrays)
                temp_arrays.append(nuc_temp)

        return temp_arrays, temp_indices

    def remove_nuclei(self, nuc_list):
        """Remove the nuclei in nuc_list from the network along with
        any rates that directly involve them (this doesn't affect
        approximate rates that may have these nuclei as hidden
        intermediate links)

        """

        nuc_list = Nucleus.cast_list(nuc_list)
        rates_to_delete = []
        for nuc in nuc_list:
            for rate in self.rates:
                if nuc in rate.reactants + rate.products:
                    if self.verbose:
                        print(f"looking to remove {rate}")
                    rates_to_delete.append(rate)

        for rate in set(rates_to_delete):
            self.rates.remove(rate)

        self._build_collection()

    def remove_rates(self, rates):
        """Remove the Rate objects in rates from the network.  Note,
        if rate list is a dict, then the keys are assumed to be the
        rates to remove

        """

        if isinstance(rates, Rate):
            self.rates.remove(rates)
        else:
            for r in rates:
                self.rates.remove(r)

        self._build_collection()

    def add_rates(self, rates):
        """Add new rates to the network.  If the rate already exists,
        it will not be added.  The network is then regenerated using
        the updated rates

        Parameters
        ----------
        rates : Rate, list(Rate)
             a single Rate object or a list of Rate objects specifying the
             rates to be added to the network.

        """

        if isinstance(rates, Rate):
            if rates not in self.rates:
                self.rates.append(rates)

        else:
            for r in rates:
                if r not in self.rates:
                    self.rates.append(r)

        self._build_collection()

    def make_ap_pg_approx(self, intermediate_nuclei=None):
        """Combine the rates A(a,g)B and A(a,p)X(p,g)B (and the
        reverse) into a single effective approximate rate.  The new
        approximate rates will be added to the network and the original
        rates will be removed (although they are still carried by the
        ApproximateRate object.

        Parameters
        ----------
        intermediate_nuclei : list, tuple
            an iterable of Nucleus objects or string names representing
            the intermediate nucleus we wish to approximate out.

        """

        # make sure that the intermediate_nuclei list are Nuclei objects
        intermediate_nuclei = Nucleus.cast_list(intermediate_nuclei, allow_None=True)

        # find all of the (a,g) rates
        ag_rates = []
        for r in self.rates:
            if (len(r.reactants) == 2 and Nucleus("he4") in r.reactants and
                len(r.products) == 1):
                ag_rates.append(r)

        # for each (a,g), check to see if the remaining rates are present
        approx_rates = []

        for r_ag in ag_rates:
            prim_nuc = sorted(r_ag.reactants)[-1]
            prim_prod = sorted(r_ag.products)[-1]

            inter_nuc = Nucleus.from_Z_A(prim_nuc.Z+1, prim_nuc.A+3)

            if intermediate_nuclei and inter_nuc not in intermediate_nuclei:
                continue

            # look for A(a,p)X
            if not (r_ap := self.get_rate_by_nuclei([prim_nuc, Nucleus("he4")],
                                                    [inter_nuc, Nucleus("p")])):
                continue

            # look for X(p,g)B
            if not (r_pg := self.get_rate_by_nuclei([inter_nuc, Nucleus("p")],
                                                    [prim_prod])):
                continue

            # look for reverse B(g,a)A
            if not (r_ga := self.get_rate_by_nuclei([prim_prod],
                                                    [prim_nuc, Nucleus("he4")])):
                continue

            # look for reverse B(g,p)X
            if not (r_gp := self.get_rate_by_nuclei([prim_prod],
                                                    [inter_nuc, Nucleus("p")])):
                continue

            # look for reverse X(p,a)A
            if not (r_pa := self.get_rate_by_nuclei([inter_nuc, Nucleus("p")],
                                                    [Nucleus("he4"), prim_nuc])):
                continue

            # build the approximate rates
            ar = ApproximateRate(r_ag, [r_ap, r_pg], r_ga, [r_gp, r_pa], approx_type="ap_pg")
            ar_reverse = ApproximateRate(r_ag, [r_ap, r_pg], r_ga, [r_gp, r_pa], is_reverse=True, approx_type="ap_pg")

            if self.verbose:
                print(f"using approximate rate {ar}")
                print(f"using approximate rate {ar_reverse}")

            # approximate rates
            approx_rates += [ar, ar_reverse]

        # remove the old rates from the rate list and add the approximate rate
        for ar in approx_rates:
            for r in ar.get_child_rates():
                try:
                    self.rates.remove(r)
                    if self.verbose:
                        print(f"removing rate {r}")
                except ValueError:
                    pass

            # add the approximate rates
            self.rates.append(ar)

        # regenerate the links
        self._build_collection()

    def make_nn_g_approx(self, intermediate_nuclei=None):
        """Combine the rates A(n,g)X(n,g)B into a single effective
        rate. The new approximate rates will be added to the network
        and the original rates will be removed (although they are
        still carried by the ApproximateRate object.

        Parameters
        ----------
        intermediate_nuclei : list, tuple
            an iterable of :py:obj:`Nucleus <pynucastro.nucdata.nucleus.Nucleus>`
            or string names representing the intermediate nucleus we
            wish to approximate out.

        """

        # make sure that the intermediate_nuclei list are Nuclei objects
        intermediate_nuclei = Nucleus.cast_list(intermediate_nuclei, allow_None=True)

        # if we didn't pass in a list of nuclei, consider all as targets
        # for approximation
        if not intermediate_nuclei:
            intermediate_nuclei = self.unique_nuclei

        # for each intermediate nuclei X, look to see if we have A(n,g)X and X(n,g)B
        approx_rates = []
        nuclei_approximated_out = []

        for inter_nuc in intermediate_nuclei:

            if inter_nuc.A < 2:
                # can't approximate out protons or neutrons
                continue

            nuc_A = inter_nuc - Nucleus("n")
            nuc_B = inter_nuc + Nucleus("n")

            if nuc_A in nuclei_approximated_out:
                # don't try to approximate a rate sequence starting with
                # a nucleus that we already approximated out
                continue

            # look for A(n,g)X
            if not (rf1 := self.get_rate_by_nuclei([nuc_A, Nucleus("n")],
                                                   [inter_nuc])):
                continue

            # look for X(n,g)B
            if not (rf2 := self.get_rate_by_nuclei([inter_nuc, Nucleus("n")],
                                                   [nuc_B])):
                continue

            # look for reverse B(g,n)X
            if not (rr1 := self.get_rate_by_nuclei([nuc_B],
                                                   [inter_nuc, Nucleus("n")])):
                continue

            # look for reverse X(g,n)A
            if not (rr2 := self.get_rate_by_nuclei([inter_nuc],
                                                   [nuc_A, Nucleus("n")])):
                continue

            # build the approximate rates
            ar = ApproximateRate(None, [rf1, rf2],
                                 None, [rr1, rr2],
                                 approx_type="nn_g",
                                 use_identical_particle_factor=False)

            ar_reverse = ApproximateRate(None, [rf1, rf2],
                                         None, [rr1, rr2],
                                         is_reverse=True, approx_type="nn_g",
                                         use_identical_particle_factor=False)

            nuclei_approximated_out.append(inter_nuc)
            if self.verbose:
                print(f"approximating out {inter_nuc}")
                print(f"using approximate rate {ar}")
                print(f"using approximate rate {ar_reverse}")

            # approximate rates
            approx_rates += [ar, ar_reverse]

        # remove the old rates from the rate list and add the approximate rate
        for ar in approx_rates:
            for r in ar.get_child_rates():
                try:
                    self.rates.remove(r)
                    if self.verbose:
                        print(f"removing rate {r}")
                except ValueError:
                    pass

            # add the approximate rates
            self.rates.append(ar)

        # regenerate the links
        self._build_collection()

    def make_nse_protons(self, A):
        """Replace protons in rates involving nuclei with mass number
        >= A with NSE protons.  This will decouple these rates from
        the proton captures at lower mass number, simplifying the
        linear algebra.

        Parameters
        ----------
        A : int
            mass number above which to swap regular protons for
            NSE protons.

        """

        # we want to update both the forward and reverse rates,
        # so we are consistent
        for rp in self.get_rate_pairs():

            update = False
            if rp.forward is not None:
                heavy = [n for n in rp.forward.reactants + rp.forward.products
                         if n not in [Nucleus("p"), Nucleus("n"), Nucleus("he4")]]
                if heavy:
                    if (min(heavy, key=lambda x: x.A).A >= A and
                        Nucleus("p") in rp.forward.reactants + rp.forward.products):
                        update = True
            elif rp.reverse is not None:
                heavy = [n for n in rp.reverse.reactants + rp.reverse.products
                         if n not in [Nucleus("p"), Nucleus("n"), Nucleus("he4")]]
                if heavy:
                    if (min(heavy, key=lambda x: x.A).A >= A and
                        Nucleus("p") in rp.reverse.reactants + rp.reverse.products):
                        update = True

            if update:
                if rp.forward is not None:
                    if self.verbose:
                        print(f"modifying {rp.forward.fname} to use NSE protons")
                    rp.forward.swap_protons()
                if rp.reverse is not None:
                    if self.verbose:
                        print(f"modifying {rp.reverse.fname} to use NSE protons")
                    rp.reverse.swap_protons()

        self._build_collection()

    def summary(self):
        """Print a summary of the nuclei and rates for this network"""

        print("Network summary")
        print("---------------")
        print(f"  explicitly carried nuclei: {len(self.unique_nuclei)}")
        print(f"  approximated-out nuclei: {len(self.approx_nuclei)}")
        if self.inert_nuclei:
            print(f"  inert nuclei (included in carried): {len(self.inert_nuclei)}")
        else:
            print("  inert nuclei (included in carried): 0")

        print("")

        print(f"  total number of rates: {len(self.all_rates)}")
        print("")

        print(f"  rates explicitly connecting nuclei: {len(self.rates)}")
        print(f"  hidden rates: {len(self.get_hidden_rates())}")
        print("")

        print(f"  reaclib rates: {len(self.reaclib_rates)}")
        print(f"  tabular rates: {len(self.tabular_rates)}")
        print(f"  approximate rates: {len(self.approx_rates)}")
        print(f"  derived rates: {len(self.derived_rates)}")
        print(f"  modified rates: {len(self.modified_rates)}")
        print(f"  custom rates: {len(self.custom_rates)}")

    def evaluate_rates(self, rho, T, composition, screen_func=None):
        """Evaluate the rates for a specific density, temperature, and
        composition, with optional screening.  Note: this returns that
        rate as dY/dt, where Y is the molar fraction.  For a 2 body
        reaction, a + b, this will be of the form:

        ρ Y_a Y_b N_A <σv> / (1 + δ_{ab})

        where δ is the Kronecker delta that accounts for a = b.

        If you want dn/dt, where n is the number density (so you get
        n_a n_b <σv>), then you need to multiply the results here
        by ρ N_A (where N_A is Avogadro's number).

        Parameters
        ----------
        rho : float
            density used to evaluate rates
        T : float
            temperature used to evaluate rates
        composition : Composition
            composition used to evaluate rates
        screen_func : Callable
            one of the screening functions from :py:mod:`pynucastro.screening`
            -- if provided, then the evaluated rates will include the screening
            correction.

        Returns
        -------
        dict(Rate)

        """

        rvals = {}
        ys = composition.get_molar()
        y_e = composition.ye

        for r in self.rates:
            # Note screening effect is already included
            val = r.prefactor * rho**r.dens_exp * r.eval(T, rho=rho, comp=composition,
                                                         screen_func=screen_func,
                                                         symmetric_screening=self.symmetric_screening)
            if (r.weak_type == 'electron_capture' and not isinstance(r, TabularRate)):
                val = val * y_e
            yfac = functools.reduce(mul, [ys[q] for q in r.reactants])
            rvals[r] = yfac * val

        return rvals

    def evaluate_jacobian(self, rho, T, comp, *,
                          screen_func=None, exclude_rates=None):
        """Return an array of the form J_ij = dYdot_i/dY_j for the
        network

        Parameters
        ----------
        rho : float
            density used to evaluate Jacobian terms
        T : float
            temperature used to evaluate Jacobian terms
        comp : Composition
            composition used to evaluate Jacobian terms
        screen_func : Callable
            one of the screening functions from :py:mod:`pynucastro.screening`
            -- if provided, then the evaluated rates will include the screening
            correction.
        exclude_rates : Iterable(Rate)
            a list of rates to omit from the construction of the Jacobian.

        Returns
        -------
        numpy.ndarray

        """

        if exclude_rates is None:
            exclude_rates = []

        nnuc = len(self.unique_nuclei)
        jac = np.zeros((nnuc, nnuc), dtype=np.float64)

        for i, n_i in enumerate(self.unique_nuclei):
            for j, n_j in enumerate(self.unique_nuclei):

                # we are considering dYdot(n_i) / dY(n_j)

                jac[i, j] = 0.0

                for r in self.nuclei_consumed[n_i]:
                    if r in exclude_rates:
                        continue

                    # how many of n_i are destroyed by this reaction
                    c = r.reactant_count(n_i)

                    # Note eval_jacobian_term already includes screening
                    jac[i, j] -= c * \
                        r.eval_jacobian_term(T, rho, comp, n_j,
                                             screen_func=screen_func,
                                             symmetric_screening=self.symmetric_screening)

                for r in self.nuclei_produced[n_i]:
                    if r in exclude_rates:
                        continue

                    # how many of n_i are produced by this reaction
                    c = r.product_count(n_i)
                    jac[i, j] += c * \
                        r.eval_jacobian_term(T, rho, comp, n_j,
                                             screen_func=screen_func,
                                             symmetric_screening=self.symmetric_screening)

        return jac

    def spectral_radius(self, rho, T, comp, *,
                        screen_func=None, exclude_rates=None):
        """Compute the spectral radius of the Jacobian---this is the
        max{abs(e_i)}, where e_i are the eigenvalues of the Jacobian.

        Parameters
        ----------
        rho : float
            density used to evaluate Jacobian terms
        T : float
            temperature used to evaluate Jacobian terms
        comp : Composition
            composition used to evaluate Jacobian terms
        screen_func : Callable
            one of the screening functions from :py:mod:`pynucastro.screening`
            -- if provided, then the evaluated rates will include the screening
            correction.
        exclude_rates : Iterable(Rate)
            a list of rates to omit from the calculation.  This is useful
            for testing how the spectral radius / stiffness is affected by
            the different rates.

        Returns
        -------
        float

        """

        J = self.evaluate_jacobian(rho, T, comp,
                                   screen_func=screen_func,
                                   exclude_rates=exclude_rates)
        e = eigvals(J)
        return np.max(np.abs(e))

    def validate(self, other_library, *, forward_only=True):
        """Perform various checks on the library, comparing to
        ``other_library``, to ensure that we are not missing important
        rates.  The idea is that the current library should be a
        reduced library (perhaps the result of filtering) and then we
        want to compare to the larger ``other_library`` to see if we
        missed something important.

        Parameters
        ----------
        other_library : Library
            the library to compare to
        forward_only : bool
            do we only check the forward rates?

        Returns
        -------
        bool

        """

        current_rates = sorted(self.get_rates())

        # check the forward rates to see if any of the products are
        # not consumed by other forward rates

        passed_validation = True

        for rate in current_rates:
            if rate.derived_from_inverse:
                continue
            for p in rate.products:
                found = False
                for orate in current_rates:
                    if orate == rate:
                        continue
                    if orate.derived_from_inverse:
                        continue
                    if p in orate.reactants:
                        found = True
                        break
                if not found:
                    passed_validation = False
                    msg = f"validation: {p} produced in {rate} never consumed."
                    print(msg)

        # now check if we are missing any rates from other_library with the exact same reactants

        other_by_reactants = collections.defaultdict(list)
        for rate in sorted(other_library.get_rates()):
            other_by_reactants[tuple(sorted(rate.reactants))].append(rate)

        for rate in current_rates:
            if forward_only and rate.derived_from_inverse:
                continue

            key = tuple(sorted(rate.reactants))
            for other_rate in other_by_reactants[key]:
                # check to see if other_rate is already in current_rates
                found = True
                if other_rate not in current_rates:
                    found = False

                if not found:
                    msg = f"validation: missing {other_rate} as alternative to {rate} (Q = {other_rate.Q} MeV)."
                    print(msg)

        return passed_validation

    def find_duplicate_links(self):
        """Check the network to see if there are multiple rates that
        share the same reactants and products.  These may not be the
        same Rate object (e.g., one could be tabular the other a
        simple decay), but they will present themselves in the network
        as the same link.

        We return a list, where each entry is a list of all the rates
        that share the same link.

        Returns
        -------
        list

        """

        duplicates = find_duplicate_rates(self.get_rates())

        # there are some allowed duplicates for special cases.  We
        # will now check for those
        dupe_to_remove = []
        for dupe in duplicates:
            if is_allowed_dupe(dupe):
                dupe_to_remove.append(dupe)

        for dupe in dupe_to_remove:
            duplicates.remove(dupe)

        return duplicates

    def find_unimportant_rates(self, states, cutoff_ratio, screen_func=None):
        """Evaluate the rates at multiple thermodynamic states, and
        find the rates that are always less than `cutoff_ratio` times
        the fastest rate for each state.  This returns a dict keyed by
        Rate giving the ratio of the rate to the largest rate.

        Parameters
        ----------
        states : list, tuple
             A tuple of the form (density, temperature, composition),
             where composition is a Composition object
        cutoff_ratio : float
             The ratio of a rate to the fastest rate, below which we
             consider this rate to be unimportant.
        screen_func : Callable
            one of the screening functions from :py:mod:`pynucastro.screening`
            -- if provided, then the evaluated rates will include the screening
            correction.

        Return
        ------
        dict(Rate)

        """
        largest_ratio = {r: 0 for r in self.rates}
        for rho, T, comp in states:
            rvals = self.evaluate_rates(rho, T, comp, screen_func)
            fastest = max(rvals.values())
            for r, value in rvals.items():
                largest_ratio[r] = max(largest_ratio[r], value / fastest)
        return {r: ratio for r, ratio in largest_ratio.items() if ratio < cutoff_ratio}

<<<<<<< HEAD
    def evaluate_screening(self, rho, T, composition, screen_func):
        """Evaluate the screening factors for each rate.

        Parameters
        ----------
        rho : float
            density used to evaluate screening
        T : float
            temperature used to evaluate screening
        composition : Composition
            composition used to evaluate screening
        screen_func : Callable
            one of the screening functions from :py:mod:`pynucastro.screening`

        Returns
        -------
        dict(Rate)

        """
        # this follows the same logic as BaseCxxNetwork._compute_screening_factors()
        factors = {}
        ys = composition.get_molar()
        plasma_state = make_plasma_state(T, rho, ys)
        if not self.do_screening:
            screening_map = []
        else:
            screening_map = get_screening_map(self.get_rates())

        for i, scr in enumerate(screening_map):
            if not (scr.n1.dummy or scr.n2.dummy):
                scn_fac = make_screen_factors(scr.n1, scr.n2)
                scor = screen_func(plasma_state, scn_fac)
            if scr.name == "He4_He4_He4":
                # we don't need to do anything here, but we want to avoid
                # immediately applying the screening
                pass
            elif scr.name == "He4_He4_He4_dummy":
                # make sure the previous iteration was the first part of 3-alpha
                assert screening_map[i - 1].name == "He4_He4_He4"
                # handle the second part of the screening for 3-alpha
                scn_fac2 = make_screen_factors(scr.n1, scr.n2)
                scor2 = screen_func(plasma_state, scn_fac2)

                # there should only be a single forward 3-alpha rate
                assert len(scr.rates) == 1
                r = scr.rates[0]
                # use scor from the previous loop iteration
                # pylint: disable-next=possibly-used-before-assignment
                factors[r] = scor * scor2
            else:
                # there might be several rates that have the same
                # reactants and therefore the same screening applies
                # -- handle them all now
                for r in scr.rates:
                    factors[r] = scor

        return factors

=======
>>>>>>> 4b2e0e7f
    def evaluate_ydots(self, rho, T, composition,
                       screen_func=None, rate_filter=None):
        """Evaluate net rate of change of molar abundance for each
        nucleus for a specific density, temperature, and composition

        Parameters
        ----------
        rho : float
            density used to evaluate rates
        T : float
            temperature used to evaluate rates
        composition : Composition
            composition used to evaluate rates
        screen_func : Callable
            a function from :py:mod:`pynucastro.screening` used to compute the
            screening enhancement for the rates.
        rate_filter : Callable
            a function that takes a :py:class:`Rate <pynucastro.rates.rate.Rate>`
            and returns `True` or `False` if it is to be evaluated.

        Returns
        -------
        dict(Nucleus)

        """

        rvals = self.evaluate_rates(rho, T, composition, screen_func)
        ydots = {}

        for nuc in self.unique_nuclei:

            # Rates that consume / produce nuc
            if rate_filter is None:
                consuming_rates = self.nuclei_consumed[nuc]
                producing_rates = self.nuclei_produced[nuc]
            else:
                consuming_rates = [r for r in self.nuclei_consumed[nuc] if rate_filter(r)]
                producing_rates = [r for r in self.nuclei_produced[nuc] if rate_filter(r)]

            # Number of nuclei consumed / produced
            nconsumed = (r.reactant_count(nuc) for r in consuming_rates)
            nproduced = (r.product_count(nuc) for r in producing_rates)

            # Multiply each rate by the count
            consumed = (c * rvals[r] for c, r in zip(nconsumed, consuming_rates))
            produced = (c * rvals[r] for c, r in zip(nproduced, producing_rates))

            # Net change is difference between produced and consumed
            ydots[nuc] = sum(produced) - sum(consumed)

        return ydots

    def evaluate_energy_generation(self, rho, T, composition,
                                   screen_func=None, return_enu=False):
        """Evaluate the specific energy generation rate of the network for a specific
        density, temperature and composition

        Parameters
        ----------
        rho : float
            density to evaluate the rates with
        T : float
            temperature to evaluate the rates with
        composition : Composition
            composition to evaluate the rates with
        screen_func : Callable
            a function from :py:mod:`pynucastro.screening` to
            call to compute the screening factor
        return_enu : bool
            return both enuc and enu -- the energy loss
            from neutrinos from weak reactions

        Returns
        -------
        enuc : float
            the energy generation rate
        enu : float
            the neutrino loss rate from weak reactions

        """

        ydots = self.evaluate_ydots(rho, T, composition, screen_func)
        enuc = 0.

        # compute constants and units

        # ion binding energy contributions. basically e=mc^2
        for nuc in self.unique_nuclei:
            enuc += ydots[nuc] * nuc.mass * constants.MeV2erg

        # convert from molar value to erg/g/s
        enuc *= -1*constants.N_A

        # subtract neutrino losses for tabular weak reactions
        enu = 0.0
        for r in self.rates:
            if isinstance(r, TabularRate):
                # get composition
                ys = composition.get_molar()

                # need to get reactant nucleus
                nuc = r.reactants[0]
                enu += constants.N_A * ys[nuc] * r.get_nu_loss(T, rho=rho, comp=composition)

        enuc -= enu
        if return_enu:
            return enuc, enu
        return enuc

    def evaluate_activity(self, rho, T, composition, screen_func=None):
        """Compute the activity for each nucleus--the sum of
        abs(creation rate) + abs(destruction rate), i.e., this neglects the
        sign of the terms.

        Parameters
        ----------
        rho : float
            density used to evaluate rates
        T : float
            temperature used to evaluate rates
        composition : Composition
            composition used to evaluate rates
        screen_func : Callable
            one of the screening functions from :py:mod:`pynucastro.screening`
            -- if provided, then the evaluated rates will include the screening
            correction.

        Returns
        -------
        dict(Nucleus)

        """

        rvals = self.evaluate_rates(rho, T, composition, screen_func)
        act = {}

        for nuc in self.unique_nuclei:

            # Rates that consume / produce nuc
            consuming_rates = self.nuclei_consumed[nuc]
            producing_rates = self.nuclei_produced[nuc]
            # Number of nuclei consumed / produced
            nconsumed = (r.reactant_count(nuc) for r in consuming_rates)
            nproduced = (r.product_count(nuc) for r in producing_rates)
            # Multiply each rate by the count
            consumed = (c * rvals[r] for c, r in zip(nconsumed, consuming_rates))
            produced = (c * rvals[r] for c, r in zip(nproduced, producing_rates))
            # Net activity is sum of produced and consumed
            act[nuc] = sum(produced) + sum(consumed)

        return act

    def _get_network_chart(self, rho, T, composition):
        """Create a dict, keyed by rate that holds a list of tuples
        (Nucleus, ydot)

        """

        rvals = self.evaluate_rates(rho, T, composition)

        nc = {}

        for rate, rval in rvals.items():
            nucs = []
            for n in set(rate.reactants):
                nucs.append((n, -rate.reactant_count(n) * rval))
            for n in set(rate.products):
                nucs.append((n, rate.product_count(n) * rval))
            nc[rate] = nucs

        return nc

    def network_overview(self):
        """Return a verbose network overview showing for each nucleus
        which rates consume it and which produce it.

        Returns
        -------
        str

        """

        ostr = ""
        for n in self.unique_nuclei:
            ostr += f"{n}\n"
            ostr += "  consumed by:\n"
            for r in self.nuclei_consumed[n]:
                ostr += f"     {r.string}\n"

            ostr += "  produced by:\n"
            for r in self.nuclei_produced[n]:
                ostr += f"     {r.string}\n"

            ostr += "\n"
        return ostr

    def rate_pair_overview(self):
        """Return a verbose network overview in terms of
        forward-reverse pairs

        Returns
        -------
        str

        """

        ostr = ""
        for n in self.unique_nuclei:
            ostr += f"{n}\n"
            for rp in sorted(self.nuclei_rate_pairs[n]):
                ostr += f"     {rp}\n"
        return ostr

    def get_nuclei_latex_string(self):
        """Return a string listing the nuclei in latex format

        Returns
        -------
        str

        """

        ostr = ""
        for i, n in enumerate(self.unique_nuclei):
            ostr += f"${n.pretty}$"
            if i != len(self.unique_nuclei)-1:
                ostr += ", "
        return ostr

    def get_rates_latex_table_string(self):
        """Return a string giving the rows of a LaTeX table with
        forward rates in the first column and reverse rates in the
        second column.

        Returns
        -------
        str

        """

        ostr = ""
        for rp in sorted(self.get_rate_pairs()):
            if rp.forward:
                ostr += f"{rp.forward.pretty_string:38} & \n"
            else:
                ostr += f"{' ':38} \n &"

            if rp.reverse:
                ostr += rf"  {rp.reverse.pretty_string:38} \\"
            else:
                ostr += rf"  {' ':38} \\"

            ostr += "\n"

        return ostr

    def write_network(self, *args, **kwargs):
        """Write out the network.  For :py:class:`RateCollection`
        this is a no-op.  But derived classes will use this to
        create the network in a file (or files).

        We do a find check here that the rates in the network
        are distinguishable.

        """
        assert self._distinguishable_rates(), "ERROR: Rates not uniquely identified by Rate.fname"
        self._write_network(*args, **kwargs)

    def _distinguishable_rates(self):
        """Every Rate in this RateCollection should have a unique
        Rate.fname, as the network writers distinguish the rates on
        this basis.

        """
        names = [r.fname for r in self.rates]
        for n, r in zip(names, self.rates):
            k = names.count(n)
            if k > 1:
                print(f'Found rate {r} named {n} with {k} entries in the RateCollection.')
                print(f'Rate {r} has the original source:\n{r.original_source}')
                print(f'Rate {r} is in chapter {r.chapter}')
        return len(set(names)) == len(self.rates)

    def _write_network(self, *args, **kwargs):
        """Output the network.  This version is a stub that will be
        replaced by derived classes, as this is implementation
        dependent.

        """
        # pylint: disable=unused-argument
        print('To create network integration source code, use a class that implements a specific network type.')

    def create_network_graph(self, node_nuclei, *,
                             nuclei_custom_labels=None,
                             rotated=False,
                             rate_ydots=None, ydot_cutoff_value=None,
                             consuming_rate_threshold=None,
                             show_small_ydot=False,
                             hide_xalpha=False, hide_xp=False,
                             rate_filter_function=None,
                             highlight_filter_function=None):
        """Create a graph representation of the network using
        NetworkX.  This arranges the nuclei as nodes on a grid
        determined by their N and Z, and creates the edges that
        connect the nuclei.  The various parameters control how
        which edges are present and their weights.

        Parameters
        ----------
        node_nuclei : Iterable(Nucleus)
            the nuclei to represent as nodes in the graph
        nuclei_custom_labels : dict(Nucleus, str)
            a dictionary giving alternate labels for the nodes.  If not present
            the nuclei's isotope symbol is used.
        rotated : bool
            arrange the nodes as A - 2Z vs. Z or the default Z vs. N?
        rate_ydots : dict(Rate)
            the contribution of each rate to a nuclei's dY/dt evolution.
            This can be obtained from :py:meth:`.evaluate_rates`
        ydot_cutoff_value : float
            rate threshold below which we do not add an edge connecting
            nuclei.
        consuming_rate_threshold : float
            for a nucleus that has multiple rates that consume it, remove
            any rates that are ``consuming_rate_threshold`` smaller than
            the fastest rate consuming the nucleus.
        show_small_ydot : bool
            create edges for rates below ``ydot_cutoff_value``.  They will have
            the property "real" set to -1.
        hide_xalpha : bool
            don't create edges connecting alpha particles and heavy
            nuclei in reactions of the form A(alpha,X)B or A(X,alpha)B,
            except if alpha is the heaviest product.
        hide_xp : bool
            don't create edges connecting protons and heavy
            nuclei in reactions of the form A(p,X)B or A(X,p)B.
        rate_filter_function : Callable
            a function that takes a ``Rate`` object and returns True
            or False if an edge should be created for the nuclei
            it links.
        highlight_filter_function : Callable
            a function that takes a ``Rate`` object and returns True or
            False if we want to highlight the edge in the network.  This
            sets the "highlight" property of the edge.

        Returns
        -------
        networkx.classes.multidigraph.MultiDiGraph

        """

        G = nx.MultiDiGraph()
        G.position = {}
        G.labels = {}

        if nuclei_custom_labels is None:
            nuclei_custom_labels = {}

        for n in node_nuclei:
            G.add_node(n)
            if rotated:
                G.position[n] = (n.Z, n.A - 2*n.Z)
            else:
                G.position[n] = (n.N, n.Z)
            if n in nuclei_custom_labels:
                G.labels[n] = nuclei_custom_labels[n]
            else:
                G.labels[n] = fr"${n.pretty}$"

        # Do not show rates on the graph if their corresponding ydot
        # is less than ydot_cutoff_value
        invisible_rates = set()
        if ydot_cutoff_value is not None:
            for r in self.rates:
                if rate_ydots[r] < ydot_cutoff_value:
                    invisible_rates.add(r)

        # Consider each nucleus heavier than He and all the rates that
        # consume it.  If desired, only show rates that are within a
        # threshold of the fastest rate consuming that nucleus
        if consuming_rate_threshold is not None:
            assert consuming_rate_threshold > 0.0
            for n in node_nuclei:
                if n.Z <= 2.0:
                    continue
                consump_rates = [r for r in self.rates if n in r.reactants]
                if len(consump_rates) == 0:
                    continue
                max_rate = max(rate_ydots[r] for r in consump_rates)
                for r in consump_rates:
                    if rate_ydots[r] < consuming_rate_threshold * max_rate:
                        invisible_rates.add(r)

        # edges for the rates that are explicitly in the network
        for n in node_nuclei:
            if n not in self.nuclei_consumed:
                continue
            for r in self.nuclei_consumed[n]:
                if rate_filter_function is not None:
                    if not rate_filter_function(r):
                        continue

                highlight = False
                if highlight_filter_function is not None:
                    highlight = highlight_filter_function(r)

                for p in r.products:
                    if p not in node_nuclei:
                        continue

                    if hide_xalpha and _skip_xalpha(n, p, r):
                        continue

                    if hide_xp and _skip_xp(n, p, r):
                        continue

                    # networkx doesn't seem to keep the edges in
                    # any particular order, so we associate data
                    # to the edges here directly, in this case,
                    # the reaction rate, which will be used to
                    # color it
                    # here real means that it is not an approximate rate

                    if rate_ydots is None:
                        G.add_edges_from([(n, p)], weight=0.5,
                                         real=1, highlight=highlight)
                        continue

                    try:
                        rate_weight = math.log10(rate_ydots[r])
                    except ValueError:
                        # if rate_ydots[r] is zero, then set the
                        # weight to roughly the minimum exponent
                        # possible for python floats
                        rate_weight = -308

                    if r in invisible_rates:
                        if show_small_ydot:
                            # use real -1 for displaying rates that are below ydot_cutoff
                            G.add_edges_from([(n, p)], weight=rate_weight,
                                             real=-1, highlight=highlight)

                        continue

                    G.add_edges_from([(n, p)], weight=rate_weight,
                                     real=1, highlight=highlight)

        # now consider the rates that are approximated out of the network
        rate_seen = []
        for r in self.rates:
            if not isinstance(r, ApproximateRate):
                continue
            for sr in r.hidden_rates:
                if sr in rate_seen:
                    continue
                rate_seen.append(sr)

                highlight = False
                if highlight_filter_function is not None:
                    highlight = highlight_filter_function(sr)

                for n in sr.reactants:
                    if n not in node_nuclei:
                        continue
                    for p in sr.products:
                        if p not in node_nuclei:
                            continue

                        if hide_xalpha and _skip_xalpha(n, p, sr):
                            continue

                        if hide_xp and _skip_xp(n, p, sr):
                            continue

                        G.add_edges_from([(n, p)], weight=0, real=0, highlight=highlight)

        return G

    def plot(self, rho=None, T=None, comp=None, *,
             outfile=None,
             size=(800, 600), dpi=100, title=None,
             screen_func=None,
             ydot_cutoff_value=None, show_small_ydot=False,
             consuming_rate_threshold=None,
             node_size=1000, node_font_size=12,
             node_color="#444444", node_shape="o",
             color_nodes_by_abundance=False, node_abundance_cutoff=1.e-10,
             nuclei_custom_labels=None,
             curved_edges=False,
             N_range=None, Z_range=None, rotated=False,
             always_show_p=False, always_show_alpha=False,
             hide_xp=False, hide_xalpha=False,
             edge_labels=None,
             highlight_filter_function=None,
             nucleus_filter_function=None, rate_filter_function=None,
             legend_coord=None, plot_to_cbar_ratio=20,
             grid_spec=None):
        """Make a plot of the network structure showing the links between
        nuclei.  If a full set of thermodymamic conditions are
        provided (rho, T, comp), then the links are colored by rate
        strength.

        Parameters
        ----------
        rho : float
           density to evaluate rates with
        T : float
            temperature to evaluate rates with
        comp : Composition
            composition to evaluate rates with
        outfile : str
            output name of the plot (extension determines the type)
        size : (tuple, list)
            (width, height) of the plot in pixels
        dpi : int
            dots per inch used with size to set output image size
        title : str
            title to display on the plot
        screen_func : Callable
            one of the screening functions from :py:mod:`pynucastro.screening`
            -- if provided, then the evaluated rates will include the screening
            correction.
        ydot_cutoff_value : float
            rate threshold below which we do not show a
            line corresponding to a rate
        show_small_ydot : bool
            show visible dashed lines for rates below ``ydot_cutoff_value``
        consuming_rate_threshold : float
            for a nucleus that has multiple rates that consume it, remove
            any rates that are ``consuming_rate_threshold`` smaller than
            the fastest rate consuming the nucleus.
        node_size : float
            size of a node (in networkx units)
        node_font_size : float
            size of the font used to write the isotope in the node
        node_color : str, Callable
            color to make the nodes. May be a callable that takes a Nucleus
            object and returns a color.
        node_shape : str
            shape of the node (using matplotlib marker names)
        nuclei_custom_labels : dict(Nucleus, str)
            a dict of the form {Nucleus: str} that provides alternate
            labels for nodes (instead of using the `pretty` attribute
            of the Nucleus.
        color_nodes_by_abundance : bool
            if true, the color of the nodes is set via
            log(X) for each nucleus.  Note: this cannot be
            used with a callable for ``node_color``.
        node_abundance_cutoff : float
            the lower cutoff value used for coloring nodes by abundance.
        curved_edges : bool
            do we use arcs to connect the nodes?
        N_range : Iterable
            range of neutron number to zoom in on
        Z_range : Iterable
            range of proton number to zoom in on
        rotate : bool
            plot A - 2Z vs. Z instead of the default Z vs. N
        always_show_p : bool
            include p as a node on the plot even if we
            don't have p+p reactions
        always_show_alpha : bool
            include He4 as a node on the plot even if
            we don't have 3-alpha
        hide_xalpha : bool
            don't connect the links to alpha for heavy
            nuclei reactions of the form A(alpha,X)B or A(X,alpha)B,
            except if alpha is the heaviest product.
        hide_xp : bool
            don't connect the links to p for heavy
            nuclei reactions of the form A(p,X)B or A(X,p)B.
        edge_labels : dict
            a dictionary of the form {(n1, n2): "label"}
            that gives labels for the edges in the network connecting
            nucleus n1 to n2.
        highlight_filter_function : Callable
            a function that takes a ``Rate`` object and returns True or
            False if we want to highlight the rate edge.
        nucleus_filter_function : Callable
            a function that takes a ``Nucleus`` object and returns
            True or False if it is to be shown as a node.
        rate_filter_function : Callable
            a function that takes a ``Rate`` object
            and returns True or False if it is to be shown as an edge.
        plot_to_cbar_ratio : float
            ratio of main axes to colorbar size
        grid_spec : matplotlib.gridspec.GridSpec
            a 2x2 matplotlib GridSpec to use in arranging the plot.
            If the colorbar is on the right, only the columns will be
            used.  If the colorbar is on the left, only the rows will
            be used.  This is only needed if you want to override the
            GridSpec created internally.

        Returns
        -------
        matplotlib.figure.Figure

        """

        if grid_spec is not None:
            fig = grid_spec.figure
        else:
            fig = plt.figure(constrained_layout=True,
                             figsize=(size[0]/dpi, size[1]/dpi))

        # we'll use a grid spec of 2 x 2.  We can merge columns / rows
        # as needed to give us the flexibility to have colorbars
        if rotated:
            if grid_spec is None:
                gs = mpl.gridspec.GridSpec(nrows=2, ncols=2,
                                           height_ratios=[plot_to_cbar_ratio, 1], figure=fig)
            else:
                gs = grid_spec
            # plot is the top row, colorbar(s) will be the bottom
            ax = fig.add_subplot(gs[0, :])
        else:
            if grid_spec is None:
                gs = mpl.gridspec.GridSpec(nrows=2, ncols=2,
                                           width_ratios=[plot_to_cbar_ratio, 1], figure=fig)
            else:
                gs = grid_spec
            # plot is the left column, colorbar(s) will be on the right
            ax = fig.add_subplot(gs[:, 0])

        # in general, we do not show p, n, alpha,
        # unless we have p + p, 3-a, etc.
        hidden_nuclei = ["n"]
        if not always_show_p:
            hidden_nuclei.append("p")
            hidden_nuclei.append("p_nse")
        if not always_show_alpha:
            hidden_nuclei.append("he4")

        # nodes -- the node nuclei will be all of the heavies
        # add all the nuclei into G.node
        node_nuclei = []
        colors = []

        if callable(node_color) and color_nodes_by_abundance:
            raise NotImplementedError("setting node_color to a callable and using color_nodes_by_abundance together is not supported.")

        if callable(node_color):
            get_node_color = node_color
        elif color_nodes_by_abundance:
            nuc_norm = mpl.colors.LogNorm(vmin=node_abundance_cutoff, vmax=1.0)
            nuc_sm = mpl.cm.ScalarMappable(norm=nuc_norm, cmap=mpl.colormaps.get_cmap("magma"))

            def get_node_color(_nuc):
                return nuc_sm.to_rgba(comp[_nuc])
        else:
            def get_node_color(_nuc):
                return node_color

        for n in self.unique_nuclei:
            if n.raw not in hidden_nuclei:
                node_nuclei.append(n)
                colors.append(get_node_color(n))
            else:
                # show hidden nuclei only if they react with themselves
                for r in self.rates:
                    if not isinstance(r, (ApproximateRate, ModifiedRate)) and r.reactant_count(n) > 1:
                        node_nuclei.append(n)
                        colors.append(get_node_color(n))
                        break

        # approx nuclei are given a different color
        for n in self.approx_nuclei:
            node_nuclei.append(n)
            colors.append("#888888")

        if nucleus_filter_function is not None:
            node_nuclei = list(filter(nucleus_filter_function, node_nuclei))
            # redo the colors:
            colors = []
            for n in node_nuclei:
                if n in self.approx_nuclei:
                    colors.append("#888888")
                else:
                    colors.append(get_node_color(n))

        # get the rates for each reaction
        if rho is not None and T is not None and comp is not None:
            rate_ydots = self.evaluate_rates(rho, T, comp,
                                             screen_func=screen_func)
        else:
            rate_ydots = None

        G = self.create_network_graph(node_nuclei,
                                      rate_ydots=rate_ydots,
                                      ydot_cutoff_value=ydot_cutoff_value,
                                      hide_xalpha=hide_xalpha, hide_xp=hide_xp,
                                      show_small_ydot=show_small_ydot,
                                      consuming_rate_threshold=consuming_rate_threshold,
                                      rate_filter_function=rate_filter_function,
                                      highlight_filter_function=highlight_filter_function,
                                      rotated=rotated,
                                      nuclei_custom_labels=nuclei_custom_labels)

        # It seems that networkx broke backwards compatibility, and 'zorder' is no longer a valid
        # keyword argument. The 'linewidth' argument has also changed to 'linewidths'.

        nx.draw_networkx_nodes(G, G.position,      # plot the element at the correct position
                               node_color=colors, alpha=1.0,
                               node_shape=node_shape, node_size=node_size, linewidths=2.0, ax=ax)

        if color_nodes_by_abundance:
            node_font_color = {}
            for n in node_nuclei:
                try:
                    r, g, b = get_node_color(n)[:3]
                    # simple rgb -> luminance conversion
                    # see: https://en.wikipedia.org/wiki/Luma_(video)
                    luminance = 0.2126 * r + 0.7152 * g + 0.0722 * b
                    node_font_color[n] = "black" if luminance > 0.5 else "white"
                except KeyError:
                    # hidden nucleus
                    node_font_color[n] = "white"
        else:
            node_font_color = "w"

        nx.draw_networkx_labels(G, G.position, G.labels,   # label the name of element at the correct position
                                font_size=node_font_size, font_color=node_font_color, ax=ax)

        # now we'll draw edges in several groups

        if curved_edges:
            connectionstyle = "arc3, rad = 0.2"
            sort_reverse = False
        else:
            connectionstyle = "arc3"
            sort_reverse = True

        sorted_edges = sorted(G.edges(data=True), key=lambda edge: edge[-1].get("weight", 0),
                              reverse=sort_reverse)
        real_edges = [(u, v) for u, v, e in sorted_edges if e["real"] == 1]
        real_weights = [e["weight"] for u, v, e in sorted_edges if e["real"] == 1]

        if rate_ydots is None:
            edge_color = "C0"
        else:
            edge_color = real_weights
        ww = np.array(real_weights)
        min_weight = ww.min()
        max_weight = ww.max()
        dw = (max_weight - min_weight)/4
        widths = np.ones_like(ww)
        if dw > 0:
            widths[ww > min_weight + dw] = 1.5
            widths[ww > min_weight + 2*dw] = 2.5
            widths[ww > min_weight + 3*dw] = 4
        else:
            widths *= 2

        # draw the approximate rate edges
        approx_edges = [(u, v) for u, v, e in G.edges(data=True) if e["real"] == 0]

        _ = nx.draw_networkx_edges(G, G.position, width=1,
                                   edgelist=approx_edges, edge_color="0.5",
                                   connectionstyle=connectionstyle,
                                   style="dashed", node_size=node_size, ax=ax)

        # draw the edges for the rates that are below ydot_cutoff_value
        invis_edges = [(u, v) for u, v, e in G.edges(data=True) if e["real"] == -1]

        _ = nx.draw_networkx_edges(G, G.position, width=1,
                                   edgelist=invis_edges, edge_color="gray",
                                   connectionstyle=connectionstyle,
                                   style="dotted", node_size=node_size, ax=ax)

        # draw the edges that are real rates, and above any cutoffs
        real_edges_lc = nx.draw_networkx_edges(G, G.position, width=list(widths),
                                               edgelist=real_edges, edge_color=edge_color,
                                               connectionstyle=connectionstyle,
                                               node_size=node_size,
                                               edge_cmap=plt.cm.viridis, ax=ax)

        # highlight edges
        highlight_edges = [(u, v) for u, v, e in G.edges(data=True) if e["highlight"]]

        if rho is None:
            # we are not coloring edges by reaction rate, so highlight in yellow
            highlight_color = "yellow"
        else:
            # use C0 since it doesn't blend in with viridis
            highlight_color = "C0"

        _ = nx.draw_networkx_edges(G, G.position, width=5,
                                   edgelist=highlight_edges, edge_color=highlight_color, alpha=0.5,
                                   connectionstyle=connectionstyle,
                                   node_size=node_size, ax=ax)

        if edge_labels:
            nx.draw_networkx_edge_labels(G, G.position,
                                         connectionstyle=connectionstyle,
                                         font_size=node_font_size,
                                         edge_labels=edge_labels)

        # figure out the colorbar axes -- we have a single colorbar if we are doing the
        # rate_ydots.  We have 2 colorbars if we are also doing the color_nodes_by_abundance
        rate_cb_ax = None
        node_cb_ax = None
        if rate_ydots and color_nodes_by_abundance:
            if rotated:
                rate_cb_ax = fig.add_subplot(gs[1, 0])
                node_cb_ax = fig.add_subplot(gs[1, 1])
            else:
                rate_cb_ax = fig.add_subplot(gs[0, 1])
                node_cb_ax = fig.add_subplot(gs[1, 1])
        elif rate_ydots:
            if rotated:
                rate_cb_ax = fig.add_subplot(gs[1, :])
            else:
                rate_cb_ax = fig.add_subplot(gs[:, 1])

        orientation = "vertical"
        if rotated:
            orientation = "horizontal"

        if rate_ydots is not None:
            pc = mpl.collections.PatchCollection(real_edges_lc, cmap=plt.cm.viridis)
            pc.set_array(real_weights)
            fig.colorbar(pc, cax=rate_cb_ax, label="log10(rate)", orientation=orientation)

        if color_nodes_by_abundance:
            fig.colorbar(nuc_sm, cax=node_cb_ax, label="log10(X)",
                         orientation=orientation)

        if not rotated:
            ax.set_xlabel(r"$N$", fontsize="large")
            ax.set_ylabel(r"$Z$", fontsize="large")
        else:
            ax.set_xlabel(r"$Z$", fontsize="large")
            ax.set_ylabel(r"$A - 2Z$", fontsize="large")

        ax.spines['right'].set_visible(False)
        ax.spines['top'].set_visible(False)
        ax.spines['right'].set_visible(False)
        ax.spines['top'].set_visible(False)
        ax.spines['right'].set_visible(False)
        ax.spines['top'].set_visible(False)
        ax.xaxis.set_ticks_position('bottom')
        ax.yaxis.set_ticks_position('left')

        ax.xaxis.set_major_locator(MaxNLocator(integer=True))
        ax.yaxis.set_major_locator(MaxNLocator(integer=True))

        if not rotated:
            if Z_range is not None and N_range is not None:
                ax.set_xlim(N_range[0], N_range[1])
                ax.set_ylim(Z_range[0], Z_range[1])
        else:
            if Z_range is not None:
                ax.set_xlim(Z_range[0], Z_range[1])

        # if we are rotated and all nuclei have Z = A, then make
        # the vertical axis symmetric
        if rotated:
            ZA = np.array([n.A - 2 * n.Z for n in node_nuclei])
            if ZA.min() == ZA.max():
                ax.set_ylim(ZA.min() - 0.5, ZA.min() + 0.5)

        if not rotated:
            ax.set_aspect("equal", "datalim")

        if legend_coord is not None:
            assert len(legend_coord) == 2
            eps = 0.1
            for label, dd in RATE_LINES.items():
                dZ = dd[0]
                dN = dd[1]
                if rotated:
                    ax.arrow(legend_coord[0], legend_coord[1],
                             dZ, dN-dZ, width=0.04,
                             length_includes_head=True)
                    ax.text(legend_coord[0]+dZ+eps, legend_coord[1]+dN-dZ+np.sign(dN-dZ)*eps,
                            label, fontsize="small")
                else:
                    ax.arrow(legend_coord[1], legend_coord[0],
                             dN, dZ, width=0.04,
                             length_includes_head=True)
                    ax.text(legend_coord[1]+dN+eps, legend_coord[0]+dZ+eps,
                            label, fontsize="small")

        if title is not None:
            fig.suptitle(title)

        if outfile is not None:
            fig.savefig(outfile, dpi=dpi)

        return fig

    def plot_jacobian(self, rho, T, comp, *,
                      outfile=None, screen_func=None,
                      rate_scaling=1.e10,
                      size=(800, 800), dpi=100):
        """Plot the Jacobian matrix of the system.

        Parameters
        ----------
        rho : float
            density used to evaluate terms
        T : float
            temperature used to evaluate terms
        comp : Composition
            composition used to evaluate terms
        outfile : str
            output file for plot (extension is used to specify file type)
        screen_func : Callable
            one of the screening functions from :py:mod:`pynucastro.screening`
            -- if provided, then the evaluated rates will include the screening
            correction.
        rate_scaling : float
            the cutoff of values that we show, relative to the peak.  Any
            Jacobian element smaller than this will not be shown.
        size : (tuple, list)
            size in pixels for the output plot
        dpi : float
            dots per inch for the output plot

        Returns
        -------
        matplotlib.figure.Figure

        """

        jac = self.evaluate_jacobian(rho, T, comp, screen_func=screen_func)

        valid_max = np.abs(jac).max()

        # pylint: disable-next=redundant-keyword-arg
        norm = SymLogNorm(valid_max/rate_scaling, vmin=-valid_max, vmax=valid_max)

        fig, ax = plt.subplots()
        fig.set_size_inches(size[0]/dpi, size[1]/dpi)

        ax.set_xticks(np.arange(len(self.unique_nuclei)),
                      labels=[f"${n.pretty}$" for n in self.unique_nuclei], rotation=90)

        ax.set_yticks(np.arange(len(self.unique_nuclei)),
                      labels=[f"${n.pretty}$" for n in self.unique_nuclei])

        im = ax.imshow(jac, norm=norm, cmap=plt.cm.bwr)

        ax.set_aspect("equal")

        # Turn spines off and create white grid.
        #ax.spines[:].set_visible(False)

        ax.set_xticks(np.arange(jac.shape[1]+1)-.5, minor=True)
        ax.set_yticks(np.arange(jac.shape[0]+1)-.5, minor=True)
        ax.grid(which="minor", color="w", linestyle='-', linewidth=2)
        ax.tick_params(which="minor", bottom=False, left=False)

        fig.colorbar(im, ax=ax, shrink=0.75)

        if outfile is not None:
            fig.savefig(outfile, bbox_inches="tight")

        return fig

    def plot_network_chart(self, rho=None, T=None, comp=None, *,
                           outfile=None,
                           size=(800, 800), dpi=100,
                           force_one_column=False,
                           max_ydot_ratio=1.e15,
                           plot_to_cbar_ratio=20):
        """Plot a heatmap showing which rates are affected by which
        nuclei.

        Parameters
        ----------
        rho : float
            density used to evaluate rates
        T : float
            temperature used to evaluate rates
        comp : Composition
            composition used to evaluate rates
        outfile : str
            filename to output image
        size : Iterable(int)
            image dimensions in pixels
        dpi : int
            dots per inch for physical size of image
        force_one_column : bool
            do we insist on a single column for the plot?
        max_ydot_ratio : float
            ratio between maximum ydot and minimum shown in the plot
        plot_to_cbar_ratio : float
            ratio of main axes to colorbar size

        Returns
        -------
        matplotlib.figure.Figure

        """

        nc = self._get_network_chart(rho, T, comp)

        # find the limits
        _ydot = []
        for r in self.rates:
            for _, y in nc[r]:
                _ydot.append(y)

        _ydot = np.asarray(_ydot)
        valid_max = np.abs(_ydot[_ydot != 0]).max()

        # pylint: disable-next=redundant-keyword-arg
        norm = SymLogNorm(valid_max/max_ydot_ratio, vmin=-valid_max, vmax=valid_max)

        # if there are a lot of rates, we split the network chart into
        # two side-by-side panes, with the first half of the rates on
        # the left and the second half of the rates on the right

        # how many panes?

        if len(self.rates) > 3 * len(self.unique_nuclei):
            npanes = 2
        else:
            npanes = 1

        if force_one_column:
            npanes = 1

        fig = plt.figure(constrained_layout=True,
                         figsize=(size[0]/dpi, size[1]/dpi))

        if npanes == 2:
            # we'll use a grid spec of 3x1 and make the main plot
            # areas and colorbar from it (colorbar on the right)
            gs = mpl.gridspec.GridSpec(figure=fig,
                                       nrows=1, ncols=3,
                                       width_ratios=[plot_to_cbar_ratio, plot_to_cbar_ratio, 1])
            drate = (len(self.rates) + 1) // 2
        else:
            # colorbar on the bottom
            drate = len(self.rates)
            gs = mpl.gridspec.GridSpec(figure=fig,
                                       nrows=2, ncols=1,
                                       height_ratios=[plot_to_cbar_ratio, 1])

        _rates = sorted(self.rates)

        for ipane in range(npanes):

            if npanes == 2:
                ax = fig.add_subplot(gs[0, ipane])
            else:
                ax = fig.add_subplot(gs[0, 0])

            istart = ipane * drate
            iend = min((ipane + 1) * drate - 1, len(self.rates)-1)

            nrates = iend - istart + 1

            data = np.zeros((nrates, len(self.unique_nuclei)), dtype=np.float64)

            # loop over rates -- each rate is a line in a grid of nuclei vs rate

            #ax = grid[ipane]

            for irate, r in enumerate(_rates):
                if istart <= irate <= iend:
                    irow = irate - istart
                    for n, ydot in nc[r]:
                        icol = self.unique_nuclei.index(n)
                        assert data[irow, icol] == 0.0
                        data[irow, icol] = ydot

            # each pane has all the nuclei
            ax.set_xticks(np.arange(len(self.unique_nuclei)),
                          labels=[f"${n.pretty}$"
                                  for n in self.unique_nuclei], rotation=90)

            # each pane only has its subset of rates
            ax.set_yticks(np.arange(nrates),
                          labels=[f"{r.pretty_string}"
                                  for irate, r in enumerate(_rates)
                                  if istart <= irate <= iend])

            im = ax.imshow(data, norm=norm, cmap=plt.cm.bwr)

            ax.set_aspect("equal")

            # Turn spines off and create white grid.
            ax.spines[:].set_visible(False)

            ax.set_xticks(np.arange(data.shape[1]+1)-.5, minor=True)
            ax.set_yticks(np.arange(data.shape[0]+1)-.5, minor=True)
            ax.grid(which="minor", color="w", linestyle='-', linewidth=3)
            ax.tick_params(which="minor", bottom=False, left=False,
                           labelsize=8)

        if npanes == 1:
            cax = fig.add_subplot(gs[1, 0])
            fig.colorbar(im, cax=cax, orientation="horizontal")
        else:
            cax = fig.add_subplot(gs[0, 2])
            fig.colorbar(im, cax=cax, orientation="vertical")

        if outfile is not None:
            fig.savefig(outfile, bbox_inches="tight")

        return fig

    @staticmethod
    def _safelog(arr, small):

        arr = np.copy(arr)
        if np.any(arr < 0.0):
            raise ValueError("Negative values not allowed for logscale - try symlog instead.")
        zeros = arr == 0.0
        arr[zeros] = min(small, arr[~zeros].min() / 10)
        return np.log10(arr)

    @staticmethod
    def _symlog(arr, linthresh=1.0, linscale=1.0):

        symlog_transform = SymmetricalLogTransform(10, linthresh, linscale)
        arr = symlog_transform.transform_non_affine(arr)

        return arr

    @staticmethod
    def _scale(arr, minval=None, maxval=None):

        if minval is None:
            minval = arr.min()
        if maxval is None:
            maxval = arr.max()
        if minval != maxval:
            scaled = (arr - minval) / (maxval - minval)
        else:
            scaled = np.zeros_like(arr)
        scaled[scaled < 0.0] = 0.0
        scaled[scaled > 1.0] = 1.0
        return scaled

    def gridplot(self, rho=None, T=None, comp=None, color_field="X", **kwargs):
        """Plot nuclides as cells on a grid of Z vs. N, colored by `color_field`.
        If called without a composition, the function will just plot the grid
        with no color field.

        Parameters
        ----------
        rho : float
            density used to evaluate color_field
        T : float
            temperature used to evaluate color_field
        comp : Composition
            composition used to evaluate color_field
        color_field : str
            field to color by. Must be one of 'X' (mass fraction),
            'Y' (molar abundance), 'Xdot' (time derivative of X), 'Ydot' (time
            derivative of Y), or 'activity' (sum of contributions to Ydot of
            all rates, ignoring sign).
        scale : str
            One of 'linear', 'log', and 'symlog'. Linear by default.
        small : float
            If using logarithmic scaling, zeros will be replaced with
            this value. 1e-30 by default.
        linthresh : float
            Linearity threshold for symlog scaling.
        linscale : float
            The number of decades to use for each half of the linear
            range. Stretches linear range relative to the logarithmic range.
        filter_function : Callable
            A callable to filter :py:class:`Nucleus <pynucastro.nucdata.nucleus.Nucleus>`
            objects with. Should return `True` if the nuclide should be plotted.
        outfile : str
            Output file to save the plot to. The plot will be shown if
            not specified.
        dpi : float
            DPI to save the image file at.
        cmap : str
            Name of the matplotlib colormap to use. Default is 'magma'.
        edgecolor : str
            Color of grid cell edges.
        area : float
            Area of the figure without the colorbar, in square inches. 64
            by default.
        no_axes : bool
            Set to True to omit axis spines.
        no_ticks : bool
            Set to True to omit tickmarks.
        no_cbar : bool
            Set to True to omit colorbar.
        cbar_label : str
            Colorbar label.
        cbar_bounds : list, tuple
            Explicit colorbar bounds.
        cbar_format : str, matplotlib.ticker.Formatter
            Format string or formatter object for the colorbar ticks.
        cbar_ticks : int
            Number of ticks to use on the colorbar

        Returns
        -------
        matplotlib.figure.Figure
        """

        # Process kwargs
        outfile = kwargs.pop("outfile", None)
        scale = kwargs.pop("scale", "linear")
        cmap = kwargs.pop("cmap", "viridis")
        edgecolor = kwargs.pop("edgecolor", "grey")
        small = kwargs.pop("small", 1e-30)
        area = kwargs.pop("area", 64)
        no_axes = kwargs.pop("no_axes", False)
        no_ticks = kwargs.pop("no_ticks", False)
        no_cbar = kwargs.pop("no_cbar", False)
        cbar_label = kwargs.pop("cbar_label", None)
        cbar_format = kwargs.pop("cbar_format", None)
        cbar_bounds = kwargs.pop("cbar_bounds", None)
        filter_function = kwargs.pop("filter_function", None)
        dpi = kwargs.pop("dpi", 100)
        linthresh = kwargs.pop("linthresh", 1.0)
        linscale = kwargs.pop("linscale", 1.0)
        cbar_ticks = kwargs.pop("cbar_ticks", None)

        if kwargs:
            warnings.warn(f"Unrecognized keyword arguments: {kwargs.keys()}")

        # Get figure, colormap
        fig, ax = plt.subplots()
        cmap = mpl.colormaps.get_cmap(cmap)

        # Get nuclei and all 3 numbers
        nuclei = self.unique_nuclei
        if filter_function is not None:
            nuclei = list(filter(filter_function, nuclei))
        Ns = np.array([n.N for n in nuclei])
        Zs = np.array([n.Z for n in nuclei])
        As = Ns + Zs

        # Compute weights
        color_field = color_field.lower()
        if color_field not in {"x", "y", "ydot", "xdot", "activity"}:
            raise ValueError(f"Invalid color field: '{color_field}'")

        if comp is None:

            values = np.zeros(len(nuclei))

        elif color_field == "x":

            values = np.array([comp[nuc] for nuc in nuclei])

        elif color_field == "y":

            ys = comp.get_molar()
            values = np.array([ys[nuc] for nuc in nuclei])

        elif color_field in {"ydot", "xdot"}:

            if rho is None or T is None:
                raise ValueError("Need both rho and T to evaluate rates!")
            ydots = self.evaluate_ydots(rho, T, comp)
            values = np.array([ydots[nuc] for nuc in nuclei])
            if color_field == "xdot":
                values *= As

        elif color_field == "activity":

            if rho is None or T is None:
                raise ValueError("Need both rho and T to evaluate rates!")
            act = self.evaluate_activity(rho, T, comp)
            values = np.array([act[nuc] for nuc in nuclei])

        if scale == "log":
            values = self._safelog(values, small)
        elif scale == "symlog":
            values = self._symlog(values, linthresh, linscale)

        if cbar_bounds is None:
            cbar_bounds = values.min(), values.max()

        weights = self._scale(values, *cbar_bounds)

        # Plot a square for each nucleus
        for nuc, weight in zip(nuclei, weights):

            square = plt.Rectangle((nuc.N - 0.5, nuc.Z - 0.5), width=1, height=1,
                                   facecolor=cmap(weight), edgecolor=edgecolor)
            ax.add_patch(square)

        # Set limits
        maxN, minN = max(Ns), min(Ns)
        maxZ, minZ = max(Zs), min(Zs)

        plt.xlim(minN - 0.5, maxN + 0.6)
        plt.ylim(minZ - 0.5, maxZ + 0.6)

        # Set plot appearance
        rat = (maxN - minN) / (maxZ - minZ)
        width = np.sqrt(area * rat)
        height = area / width
        fig.set_size_inches(width, height)

        plt.xlabel(r"N $\rightarrow$")
        plt.ylabel(r"Z $\rightarrow$")

        if no_axes or no_ticks:

            plt.tick_params(
                axis='both',
                which='both',
                bottom=False,
                left=False,
                labelbottom=False,
                labelleft=False
            )

        else:

            ax.xaxis.set_major_locator(MaxNLocator(integer=True))
            ax.yaxis.set_major_locator(MaxNLocator(integer=True))

        ax.spines['right'].set_visible(False)
        ax.spines['top'].set_visible(False)
        if no_axes:
            ax.spines['bottom'].set_visible(False)
            ax.spines['left'].set_visible(False)

        # Colorbar stuff
        if not no_cbar and comp is not None:

            divider = make_axes_locatable(ax)
            cax = divider.append_axes('right', size='3.5%', pad=0.1)

            if scale == "symlog":
                cbar_norm = mpl.colors.SymLogNorm(linthresh, linscale, *cbar_bounds)
            else:
                cbar_norm = mpl.colors.Normalize(*cbar_bounds)

            smap = mpl.cm.ScalarMappable(norm=cbar_norm, cmap=cmap)

            if not cbar_label:

                capfield = color_field.capitalize()
                if scale == "log":
                    cbar_label = f"log[{capfield}]"
                elif scale == "symlog":
                    cbar_label = f"symlog[{capfield}]"
                else:
                    cbar_label = capfield

            # set number of ticks
            if cbar_ticks is not None:
                tick_locator = mpl.ticker.MaxNLocator(nbins=cbar_ticks)
                tick_labels = tick_locator.tick_values(values.min(), values.max())

                # for some reason tick_locator doesn't give the label of the first tick
                # add them manually
                if scale == "symlog":
                    tick_labels = np.append(tick_labels, [linthresh, -linthresh])

                if cbar_format is None:
                    cbar_format = mpl.ticker.FormatStrFormatter("%.3g")

            else:
                tick_labels = None

            fig.colorbar(smap, cax=cax, orientation="vertical", ticks=tick_labels,
                         label=cbar_label, format=cbar_format)

        if outfile is not None:
            plt.tight_layout()
            plt.savefig(outfile, dpi=dpi)

        return fig

    def __repr__(self):
        string = ""
        for r in self.rates:
            string += f"{r.string}\n"
        return string


class Explorer:
    """A simple class that enables interactive exploration a
    RateCollection, presenting density and temperature sliders to
    update the reaction rate values.

    Parameters
    ----------
    rc : RateCollection
        The RateCollection we will visualize.
    comp : Composition
        A composition that will be used for evaluating the rates
    kwargs : dict
        Additional parameters that will be passed through to the
        RateCollection plot() function.  Note that "T" and "rho"
        will be ignored.

    """

    def __init__(self, rc, comp, **kwargs):
        self.rc = rc
        self.comp = comp
        self.kwargs = kwargs

        # we will override any T and rho passed in
        kwargs.pop("T", None)
        kwargs.pop("rho", None)

    def _make_plot(self, logrho, logT):
        self.rc.plot(rho=10.0**logrho, T=10.0**logT,
                     comp=self.comp, **self.kwargs)

    def explore(self, logrho=(2, 6, 0.1), logT=(7, 9, 0.1)):
        """Create the interactive visualization.  This uses ipywidgets.interact
        to create an interactive visualization.

        Parameters
        ----------
        logrho : list, tuple
            a tuple of (starting log(rho), ending log(rho), dlogrho) that
            defines the range of densities to explore with an interactive
            slider.
        logT : list, tuple
            a tuple of (starting log(T), ending log(T), dlogT) that
            defines the range of temperatures to explore with an interactive
            slider.
        """

        interact(self._make_plot, logrho=logrho, logT=logT)<|MERGE_RESOLUTION|>--- conflicted
+++ resolved
@@ -1419,8 +1419,7 @@
         for r in self.rates:
             # Note screening effect is already included
             val = r.prefactor * rho**r.dens_exp * r.eval(T, rho=rho, comp=composition,
-                                                         screen_func=screen_func,
-                                                         symmetric_screening=self.symmetric_screening)
+                                                         screen_func=screen_func)
             if (r.weak_type == 'electron_capture' and not isinstance(r, TabularRate)):
                 val = val * y_e
             yfac = functools.reduce(mul, [ys[q] for q in r.reactants])
@@ -1477,8 +1476,7 @@
                     # Note eval_jacobian_term already includes screening
                     jac[i, j] -= c * \
                         r.eval_jacobian_term(T, rho, comp, n_j,
-                                             screen_func=screen_func,
-                                             symmetric_screening=self.symmetric_screening)
+                                             screen_func=screen_func)
 
                 for r in self.nuclei_produced[n_i]:
                     if r in exclude_rates:
@@ -1488,8 +1486,7 @@
                     c = r.product_count(n_i)
                     jac[i, j] += c * \
                         r.eval_jacobian_term(T, rho, comp, n_j,
-                                             screen_func=screen_func,
-                                             symmetric_screening=self.symmetric_screening)
+                                             screen_func=screen_func)
 
         return jac
 
@@ -1658,67 +1655,6 @@
                 largest_ratio[r] = max(largest_ratio[r], value / fastest)
         return {r: ratio for r, ratio in largest_ratio.items() if ratio < cutoff_ratio}
 
-<<<<<<< HEAD
-    def evaluate_screening(self, rho, T, composition, screen_func):
-        """Evaluate the screening factors for each rate.
-
-        Parameters
-        ----------
-        rho : float
-            density used to evaluate screening
-        T : float
-            temperature used to evaluate screening
-        composition : Composition
-            composition used to evaluate screening
-        screen_func : Callable
-            one of the screening functions from :py:mod:`pynucastro.screening`
-
-        Returns
-        -------
-        dict(Rate)
-
-        """
-        # this follows the same logic as BaseCxxNetwork._compute_screening_factors()
-        factors = {}
-        ys = composition.get_molar()
-        plasma_state = make_plasma_state(T, rho, ys)
-        if not self.do_screening:
-            screening_map = []
-        else:
-            screening_map = get_screening_map(self.get_rates())
-
-        for i, scr in enumerate(screening_map):
-            if not (scr.n1.dummy or scr.n2.dummy):
-                scn_fac = make_screen_factors(scr.n1, scr.n2)
-                scor = screen_func(plasma_state, scn_fac)
-            if scr.name == "He4_He4_He4":
-                # we don't need to do anything here, but we want to avoid
-                # immediately applying the screening
-                pass
-            elif scr.name == "He4_He4_He4_dummy":
-                # make sure the previous iteration was the first part of 3-alpha
-                assert screening_map[i - 1].name == "He4_He4_He4"
-                # handle the second part of the screening for 3-alpha
-                scn_fac2 = make_screen_factors(scr.n1, scr.n2)
-                scor2 = screen_func(plasma_state, scn_fac2)
-
-                # there should only be a single forward 3-alpha rate
-                assert len(scr.rates) == 1
-                r = scr.rates[0]
-                # use scor from the previous loop iteration
-                # pylint: disable-next=possibly-used-before-assignment
-                factors[r] = scor * scor2
-            else:
-                # there might be several rates that have the same
-                # reactants and therefore the same screening applies
-                # -- handle them all now
-                for r in scr.rates:
-                    factors[r] = scor
-
-        return factors
-
-=======
->>>>>>> 4b2e0e7f
     def evaluate_ydots(self, rho, T, composition,
                        screen_func=None, rate_filter=None):
         """Evaluate net rate of change of molar abundance for each
