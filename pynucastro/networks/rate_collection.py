"""A collection of classes and methods to deal with collections of
rates that together make up a network."""

# Common Imports
import warnings
import functools
import math
import os

from operator import mul
from collections import OrderedDict

from ipywidgets import interact

import numpy as np
import matplotlib as mpl
import matplotlib.pyplot as plt
from mpl_toolkits.axes_grid1 import make_axes_locatable
from matplotlib.ticker import MaxNLocator
import networkx as nx

# Import Rate
from pynucastro.rates import Rate, Nucleus, Library

mpl.rcParams['figure.dpi'] = 100

class Composition:
    """a composition holds the mass fractions of the nuclei in a network
    -- useful for evaluating the rates

    """
    def __init__(self, nuclei, small=1.e-16):
        """nuclei is an iterable of the nuclei (Nucleus objects) in the network"""
        if not isinstance(nuclei[0], Nucleus):
            raise ValueError("must supply an iterable of Nucleus objects")
        else:
            self.X = {k: small for k in nuclei}

    def set_solar_like(self, Z=0.02):
        """ approximate a solar abundance, setting p to 0.7, He4 to 0.3 - Z and
        the remainder evenly distributed with Z """
        num = len(self.X)
        rem = Z/(num-2)
        for k in self.X:
            if k == Nucleus("p"):
                self.X[k] = 0.7
            elif k.raw == "he4":
                self.X[k] = 0.3 - Z
            else:
                self.X[k] = rem

        self.normalize()

    def set_all(self, xval):
        """ set all species to a particular value """
        for k in self.X:
            self.X[k] = xval

    def set_nuc(self, name, xval):
        """ set nuclei name to the mass fraction xval """
        for k in self.X:
            if k.raw == name:
                self.X[k] = xval
                break

    def normalize(self):
        """ normalize the mass fractions to sum to 1 """
        X_sum = sum(self.X[k] for k in self.X)

        for k in self.X:
            self.X[k] /= X_sum

    def get_molar(self):
        """ return a dictionary of molar fractions"""
        molar_frac = {k: v/k.A for k, v in self.X.items()}
        return molar_frac

    def eval_ye(self):
        """ return the electron fraction """
        zvec = []
        avec = []
        xvec = []
        for n in self.X:
            zvec.append(n.Z)
            avec.append(n.A)
            xvec.append(self.X[n])
        zvec = np.array(zvec)
        avec = np.array(avec)
        xvec = np.array(xvec)
        electron_frac = np.sum(zvec*xvec/avec)/np.sum(xvec)
        return electron_frac

    def __str__(self):
        ostr = ""
        for k in self.X:
            ostr += f"  X({k}) : {self.X[k]}\n"
        return ostr

class RateCollection:
    """ a collection of rates that together define a network """

    pynucastro_dir = os.path.dirname(os.path.dirname(os.path.realpath(__file__)))

    def __init__(self, rate_files=None, libraries=None, rates=None, precedence=()):
        """
        rate_files are the files that together define the network.  This
        can be any iterable or single string.

        This can include Reaclib library files storing multiple rates.

        If libraries is supplied, initialize a RateCollection using the rates
        in the Library object(s) in list 'libraries'.

        If rates is supplied, initialize a RateCollection using the
        Rate objects in the list 'rates'.

        Precedence should be sequence of rate labels (e.g. wc17) to be used to
        resolve name conflicts. If a nonempty sequence is provided, the rate
        collection will automatically be scanned for multiple rates with the
        same name. If all of their labels were given a ranking, the rate with
        the label that comes first in the sequence will be retained and the
        rest discarded.

        Any combination of these options may be supplied.
        """

        self.files = []
        self.rates = []
        self.library = None

        if rate_files:
            if isinstance(rate_files, str):
                rate_files = [rate_files]
            self._read_rate_files(rate_files)

        if rates:
            if isinstance(rates, Rate):
                rates = [rates]
            try:
                for r in rates:
                    assert isinstance(r, Rate)
            except:
                print('Expected Rate object or list of Rate objects passed as the rates argument.')
                raise
            else:
                rlib = Library(rates=rates)
                if not self.library:
                    self.library = rlib
                else:
                    self.library = self.library + rlib

        if libraries:
            if isinstance(libraries, Library):
                libraries = [libraries]
            try:
                for lib in libraries:
                    assert isinstance(lib, Library)
            except:
                print('Expected Library object or list of Library objects passed as the libraries argument.')
                raise
            else:
                if not self.library:
                    self.library = libraries.pop(0)
                for lib in libraries:
                    self.library = self.library + lib

        if self.library:
            self.rates = self.rates + self.library.get_rates()

        if precedence:
            self._make_distinguishable(precedence)

        # get the unique nuclei
        u = []
        for r in self.rates:
            t = set(r.reactants + r.products)
            u = set(list(u) + list(t))

        self.unique_nuclei = sorted(u)

        # now make a list of each rate that touches each nucleus
        # we'll store this in a dictionary keyed on the nucleus
        self.nuclei_consumed = OrderedDict()
        self.nuclei_produced = OrderedDict()

        for n in self.unique_nuclei:
            self.nuclei_consumed[n] = [r for r in self.rates if n in r.reactants]
            self.nuclei_produced[n] = [r for r in self.rates if n in r.products]

        # Re-order self.rates so Reaclib rates come first,
        # followed by Tabular rates. This is needed if
        # reaclib coefficients are targets of a pointer array
        # in the Fortran network.
        # It is desired to avoid wasting array size
        # storing meaningless Tabular coefficient pointers.
        self.rates = sorted(self.rates,
                            key=lambda r: r.chapter == 't')

        self.tabular_rates = []
        self.reaclib_rates = []
        for n, r in enumerate(self.rates):
            if r.chapter == 't':
                self.tabular_rates.append(n)
            elif isinstance(r.chapter, int):
                self.reaclib_rates.append(n)
            else:
                print('ERROR: Chapter type unknown for rate chapter {}'.format(
                    str(r.chapter)))
                exit()

    def _read_rate_files(self, rate_files):
        # get the rates
        self.files = rate_files
        for rf in self.files:
            try:
                rflib = Library(rf)
            except:
                print(f"Error reading library from file: {rf}")
                raise
            else:
                if not self.library:
                    self.library = rflib
                else:
                    self.library = self.library + rflib

    def get_nuclei(self):
        """ get all the nuclei that are part of the network """
        return self.unique_nuclei

    def evaluate_rates(self, rho, T, composition):
        """evaluate the rates for a specific density, temperature, and
        composition"""
        rvals = OrderedDict()
        ys = composition.get_molar()
        y_e = composition.eval_ye()

        for r in self.rates:
            val = r.prefactor * rho**r.dens_exp * r.eval(T, rho * y_e)
            if (r.weak_type == 'electron_capture' and not r.tabular):
                val = val * y_e
            yfac = functools.reduce(mul, [ys[q] for q in r.reactants])
            rvals[r] = yfac * val

        return rvals

    def evaluate_ydots(self, rho, T, composition):
        """evaluate net rate of change of molar abundance for each nucleus
        for a specific density, temperature, and composition"""

        rvals = self.evaluate_rates(rho, T, composition)
        ydots = dict()

        for nuc in self.unique_nuclei:

            # Rates that consume / produce nuc
            consuming_rates = self.nuclei_consumed[nuc]
            producing_rates = self.nuclei_produced[nuc]
            # Number of nuclei consumed / produced
            nconsumed = (r.reactants.count(nuc) for r in consuming_rates)
            nproduced = (r.products.count(nuc) for r in producing_rates)
            # Multiply each rate by the count
            consumed = (c * rvals[r] for c, r in zip(nconsumed, consuming_rates))
            produced = (c * rvals[r] for c, r in zip(nproduced, producing_rates))
            # Net change is difference between produced and consumed
            ydots[nuc] = sum(produced) - sum(consumed)

        return ydots

    def evaluate_activity(self, rho, T, composition):
        """sum over all of the terms contributing to ydot,
        neglecting sign"""

        rvals = self.evaluate_rates(rho, T, composition)
        act = dict()

        for nuc in self.unique_nuclei:

            # Rates that consume / produce nuc
            consuming_rates = self.nuclei_consumed[nuc]
            producing_rates = self.nuclei_produced[nuc]
            # Number of nuclei consumed / produced
            nconsumed = (r.reactants.count(nuc) for r in consuming_rates)
            nproduced = (r.products.count(nuc) for r in producing_rates)
            # Multiply each rate by the count
            consumed = (c * rvals[r] for c, r in zip(nconsumed, consuming_rates))
            produced = (c * rvals[r] for c, r in zip(nproduced, producing_rates))
            # Net activity is sum of produced and consumed
            act[nuc] = sum(produced) + sum(consumed)

        return act

    def network_overview(self):
        """ return a verbose network overview """
        ostr = ""
        for n in self.unique_nuclei:
            ostr += f"{n}\n"
            ostr += "  consumed by:\n"
            for r in self.nuclei_consumed[n]:
                ostr += f"     {r.string}\n"

            ostr += "  produced by:\n"
            for r in self.nuclei_produced[n]:
                ostr += f"     {r.string}\n"

            ostr += "\n"
        return ostr

    def get_screening_map(self):
        """a screening map is just a list of tuples containing the information
        about nuclei pairs for screening: (descriptive name of nuclei,
        nucleus 1, nucleus 2, rate, 1-based index of rate)

        """
        screening_map = []
        for k, r in enumerate(self.rates):
            if r.ion_screen:
                nucs = "_".join([str(q) for q in r.ion_screen])
                in_map = False
                for h, _, _, mrates, krates in screening_map:
                    if h == nucs:
                        # if we already have the reactants, then we
                        # will already be doing the screening factors,
                        # so just append this new rate to the list we
                        # are keeping of the rates where this
                        # screening is needed
                        in_map = True
                        mrates.append(r)
                        krates.append(k+1)
                        break
                if not in_map:
                    # we handle 3-alpha specially -- we actually need 2 screening factors for it
                    if nucs == "he4_he4_he4":
                        # he4 + he4
                        screening_map.append((nucs, r.ion_screen[0], r.ion_screen[1],
                                              [r], [k+1]))
                        # he4 + be8
                        be8 = Nucleus("Be8", dummy=True)
                        screening_map.append((nucs+"_dummy", r.ion_screen[2], be8,
                                              [r], [k+1]))

                    else:
                        screening_map.append((nucs, r.ion_screen[0], r.ion_screen[1],
                                              [r], [k+1]))
        return screening_map

    def write_network(self, *args, **kwargs):
        """Before writing the network, check to make sure the rates
        are distinguishable by name."""
        assert self._distinguishable_rates(), "ERROR: Rates not uniquely identified by Rate.fname"
        self._write_network(*args, **kwargs)

    def _distinguishable_rates(self):
        """Every Rate in this RateCollection should have a unique Rate.fname,
        as the network writers distinguish the rates on this basis."""
        names = [r.fname for r in self.rates]
        for n, r in zip(names, self.rates):
            k = names.count(n)
            if k > 1:
                print(f'Found rate {r} named {n} with {k} entries in the RateCollection.')
                print(f'Rate {r} has the original source:\n{r.original_source}')
                print(f'Rate {r} is in chapter {r.chapter}')
        return len(set(names)) == len(self.rates)

    def _make_distinguishable(self, precedence):
        """If multiple rates have the same name, eliminate the extraneous ones according to their
        labels' positions in the precedence list. Only do this if all of the labels have
        rankings in the list."""

        nameset = {r.fname for r in self.rates}
        precedence = {lab: i for i, lab in enumerate(precedence)}
        def sorting_key(i): return precedence[self.rates[i].label]

        for n in nameset:

            # Count instances of name, and cycle if there is only one
            ind = [i for i, r in enumerate(self.rates) if r.fname == n]
            k = len(ind)
            if k <= 1: continue

            # If there were multiple instances, use the precedence settings to delete extraneous
            # rates
            labels = [self.rates[i].label for i in ind]

            if all(lab in precedence for lab in labels):

                sorted_ind = sorted(ind, key=sorting_key)
                r = self.rates[sorted_ind[0]]
                for i in sorted(sorted_ind[1:], reverse=True): del self.rates[i]
                print(f'Found rate {r} named {n} with {k} entries in the RateCollection.')
                print(f'Kept only entry with label {r.label} out of {labels}.')

    def _write_network(self, *args, **kwargs):
        """A stub for function to output the network -- this is implementation
        dependent."""
        print('To create network integration source code, use a class that implements a specific network type.')
        return

    def plot(self, outfile=None, rho=None, T=None, comp=None,
             size=(800, 600), dpi=100, title=None,
             ydot_cutoff_value=None,
             node_size=1000, node_font_size=13, node_color="#A0CBE2", node_shape="o",
             N_range=None, Z_range=None, rotated=False,
             always_show_p=False, always_show_alpha=False, hide_xalpha=False, filter_function=None):
<<<<<<< HEAD
        """Make a plot of the network structure showing the links between
        nuclei.  If a full set of thermodymamic conditions are
        provided (rho, T, comp), then the links are colored by rate
        strength.


        parameters
        ----------

        outfile: output name of the plot -- extension determines the type

        rho: density to evaluate rates with

        T: temperature to evaluate rates with

        comp: composition to evaluate rates with

        size: tuple giving width x height of the plot in inches

        dpi: pixels per inch used by matplotlib in rendering bitmap

        title: title to display on the plot

        ydot_cutoff_value: rate threshold below which we do not show a
        line corresponding to a rate

        node_size: size of a node

        node_font_size: size of the font used to write the isotope in the node

        node_color: color to make the nodes

        node_shape: shape of the node (using matplotlib marker names)

        N_range: range of neutron number to zoom in on

        Z_range: range of proton number to zoom in on

        rotate: if True, we plot A - 2Z vs. Z instead of the default Z vs. N

        always_show_p: include p as a node on the plot even if we
        don't have p+p reactions

        always_show_alpha: include He4 as a node on the plot even if we don't have 3-alpha

        hide_xalpha=False: dont connect the links to alpha for heavy
        nuclei reactions of the form A(alpha,X)B or A(X,alpha)B, except if alpha
        is the heaviest product.

        filter_function: name of a custom function that takes the list
        of nuclei and returns a new list with the nuclei to be shown
        as nodes.

        """
=======
        """Make a plot of the network structure showing the links between nuclei"""
>>>>>>> bd4fd999

        G = nx.MultiDiGraph()
        G.position = {}
        G.labels = {}

        fig, ax = plt.subplots()
        #divider = make_axes_locatable(ax)
        #cax = divider.append_axes('right', size='15%', pad=0.05)

        #ax.plot([0, 0], [8, 8], 'b-')

        # in general, we do not show p, n, alpha,
        # unless we have p + p, 3-a, etc.
        hidden_nuclei = ["n"]
        if not always_show_p:
            hidden_nuclei.append("p")
        if not always_show_alpha:
            hidden_nuclei.append("he4")

        # nodes -- the node nuclei will be all of the heavies
        # add all the nuclei into G.node
        node_nuclei = []
        for n in self.unique_nuclei:
            if n.raw not in hidden_nuclei:
                node_nuclei.append(n)
            else:
                for r in self.rates:
                    if r.reactants.count(n) > 1:
                        node_nuclei.append(n)
                        break

        if filter_function is not None:
            node_nuclei = list(filter(filter_function, node_nuclei))

        for n in node_nuclei:
            G.add_node(n)
            if rotated:
                G.position[n] = (n.Z, n.A - 2*n.Z)
            else:
                G.position[n] = (n.N, n.Z)
            G.labels[n] = fr"${n.pretty}$"

        # get the rates for each reaction
        if rho is not None and T is not None and comp is not None:
            ydots = self.evaluate_rates(rho, T, comp)
        else:
            ydots = None

        # Do not show rates on the graph if their corresponding ydot is less than ydot_cutoff_value
        invisible_rates = set()
        if ydot_cutoff_value is not None:
            for r in self.rates:
                if ydots[r] < ydot_cutoff_value:
                    invisible_rates.add(r)

        # edges
        for n in node_nuclei:
            for r in self.nuclei_consumed[n]:
                for p in r.products:

                    if p in node_nuclei:

                        if hide_xalpha:
<<<<<<< HEAD

                            # first check is alpha is the heaviest nucleus on the RHS
                            rhs_heavy = sorted(r.products)[-1]
                            if not (rhs_heavy.Z == 2 and rhs_heavy.A == 4):

                                # for rates that are A (x, alpha) B, where A and B are heavy nuclei,
                                # don't show the connection of the nucleus to alpha, only show it to B
                                if p.Z == 2 and p.A == 4:
                                    continue

                                # likewise, hide A (alpha, x) B, unless A itself is an alpha
                                c = r.reactants
                                n_alpha = 0
                                for nuc in c:
                                    if nuc.Z == 2 and nuc.A == 4:
                                        n_alpha += 1
                                # if there is only 1 alpha and we are working on the alpha node,
                                # then skip
                                if n_alpha == 1 and n.Z == 2 and n.A == 4:
                                    continue
=======
                            # for rates that are A (x, alpha) B, where A and B are heavy nuclei,
                            # don't show the connection of the nucleus to alpha, only show it to B
                            if p.Z == 2 and p.A == 4:
                                continue

                            # likewise, hide A (alpha, x) B, unless A itself is an alpha
                            c = r.reactants
                            n_alpha = 0
                            for nuc in c:
                                if nuc.Z == 2 and nuc.A == 4:
                                    n_alpha += 1
                            # if there is only 1 alpha and we are working on the alpha node,
                            # then skip
                            if n_alpha == 1 and n.Z == 2 and n.A == 4:
                                continue
>>>>>>> bd4fd999

                        # networkx doesn't seem to keep the edges in
                        # any particular order, so we associate data
                        # to the edges here directly, in this case,
                        # the reaction rate, which will be used to
                        # color it
                        if ydots is None:
                            G.add_edges_from([(n, p)], weight=0.5)
                        else:
                            if r in invisible_rates:
                                continue
                            try:
                                rate_weight = math.log10(ydots[r])
                            except ValueError:
                                # if ydots[r] is zero, then set the weight
                                # to roughly the minimum exponent possible
                                # for python floats
                                rate_weight = -308
                            except:
                                raise
                            G.add_edges_from([(n, p)], weight=rate_weight)

        # It seems that networkx broke backwards compatability, and 'zorder' is no longer a valid
        # keyword argument. The 'linewidth' argument has also changed to 'linewidths'.

        nx.draw_networkx_nodes(G, G.position,      # plot the element at the correct position
                               node_color=node_color, alpha=1.0,
                               node_shape=node_shape, node_size=node_size, linewidths=2.0, ax=ax)

        nx.draw_networkx_labels(G, G.position, G.labels,   # label the name of element at the correct position
                                font_size=node_font_size, font_color="w", ax=ax)

        # get the edges and weights coupled in the same order
        edges, weights = zip(*nx.get_edge_attributes(G, 'weight').items())

        edge_color=weights
        ww = np.array(weights)
        min_weight = ww.min()
        max_weight = ww.max()
        dw = (max_weight - min_weight)/4
        widths = np.ones_like(ww)
        widths[ww > min_weight + dw] = 1.5
        widths[ww > min_weight + 2*dw] = 2.5
        widths[ww > min_weight + 3*dw] = 4

        edges_lc = nx.draw_networkx_edges(G, G.position, width=list(widths),    # plot the arrow of reaction
                                          edgelist=edges, edge_color=edge_color,
                                          node_size=node_size,
                                          edge_cmap=plt.cm.viridis, ax=ax)

        # for networkx <= 2.0 draw_networkx_edges returns a
        # LineCollection matplotlib type which we can use for the
        # colorbar directly.  For networkx >= 2.1, it is a collection
        # of FancyArrowPatch-s, which we need to run through a
        # PatchCollection.  See:
        # https://stackoverflow.com/questions/18658047/adding-a-matplotlib-colorbar-from-a-patchcollection

        if ydots is not None:
            pc = mpl.collections.PatchCollection(edges_lc, cmap=plt.cm.viridis)
            pc.set_array(weights)
            if not rotated:
                plt.colorbar(pc, ax=ax, label="log10(rate)")
            else:
                plt.colorbar(pc, ax=ax, label="log10(rate)", orientation="horizontal", fraction=0.05)

        Ns = [n.N for n in node_nuclei]
        Zs = [n.Z for n in node_nuclei]

        if not rotated:
            ax.set_xlim(min(Ns)-1, max(Ns)+1)
        else:
            ax.set_xlim(min(Zs)-1, max(Zs)+1)

        #plt.ylim(min(Zs)-1, max(Zs)+1)

        if not rotated:
            plt.xlabel(r"$N$", fontsize="large")
            plt.ylabel(r"$Z$", fontsize="large")
        else:
            plt.xlabel(r"$Z$", fontsize="large")
            plt.ylabel(r"$A - 2Z$", fontsize="large")

        ax.spines['right'].set_visible(False)
        ax.spines['top'].set_visible(False)
        ax.spines['right'].set_visible(False)
        ax.spines['top'].set_visible(False)
        ax.spines['right'].set_visible(False)
        ax.spines['top'].set_visible(False)
        ax.xaxis.set_ticks_position('bottom')
        ax.yaxis.set_ticks_position('left')

        ax.xaxis.set_major_locator(MaxNLocator(integer=True))
        ax.yaxis.set_major_locator(MaxNLocator(integer=True))

        if Z_range is not None and N_range is not None:
            if not rotated:
                ax.set_xlim(N_range[0], N_range[1])
                ax.set_ylim(Z_range[0], Z_range[1])
            else:
                ax.set_xlim(Z_range[0], Z_range[1])

        if not rotated:
            ax.set_aspect("equal", "datalim")

        fig.set_size_inches(size[0]/dpi, size[1]/dpi)

        if title is not None:
            fig.suptitle(title)

        if outfile is None:
            plt.show()
        else:
            plt.tight_layout()
            plt.savefig(outfile, dpi=dpi)

    @staticmethod
    def _safelog(arr, small):

        arr = np.copy(arr)
        if np.any(arr < 0.0):
            raise ValueError("Negative values not allowed for logscale - try symlog instead.")
        zeros = arr == 0.0
        arr[zeros] = min(small, arr[~zeros].min() / 10)
        return np.log10(arr)

    @staticmethod
    def _symlog(arr, linthresh=1.0):

        assert linthresh >= 1.0
        neg = arr < 0.0
        arr = np.abs(arr)
        needslog = arr > linthresh

        arr[needslog] = np.log10(arr[needslog]) + linthresh
        arr[neg] *= -1
        return arr

    @staticmethod
    def _scale(arr, minval=None, maxval=None):

        if minval is None: minval = arr.min()
        if maxval is None: maxval = arr.max()
        if minval != maxval:
            scaled = (arr - minval) / (maxval - minval)
        else:
            scaled = np.zeros_like(arr)
        scaled[scaled < 0.0] = 0.0
        scaled[scaled > 1.0] = 1.0
        return scaled

    def gridplot(self, comp=None, color_field="X", rho=None, T=None, **kwargs):
        """
        Plot nuclides as cells on a grid of Z vs. N, colored by *color_field*. If called
        without a composition, the function will just plot the grid with no color field.

        :param comp: Composition of the environment.
        :param color_field: Field to color by. Must be one of 'X' (mass fraction),
            'Y' (molar abundance), 'Xdot' (time derivative of X), 'Ydot' (time
            derivative of Y), or 'activity' (sum of contributions to Ydot of
            all rates, ignoring sign).
        :param rho: Density to evaluate rates at. Needed for fields involving time
            derivatives.
        :param T: Temperature to evaluate rates at. Needed for fields involving time
            derivatives.

        :Keyword Arguments:

            - *scale* -- One of 'linear', 'log', and 'symlog'. Linear by default.
            - *small* -- If using logarithmic scaling, zeros will be replaced with
              this value. 1e-30 by default.
            - *linthresh* -- Linearity threshold for symlog scaling.
            - *filter_function* -- A callable to filter Nucleus objects with. Should
              return *True* if the nuclide should be plotted.
            - *outfile* -- Output file to save the plot to. The plot will be shown if
              not specified.
            - *dpi* -- DPI to save the image file at.
            - *cmap* -- Name of the matplotlib colormap to use. Default is 'magma'.
            - *edgecolor* -- Color of grid cell edges.
            - *area* -- Area of the figure without the colorbar, in square inches. 64
              by default.
            - *no_axes* -- Set to *True* to omit axis spines.
            - *no_ticks* -- Set to *True* to omit tickmarks.
            - *no_cbar* -- Set to *True* to omit colorbar.
            - *cbar_label* -- Colorbar label.
            - *cbar_bounds* -- Explicit colorbar bounds.
            - *cbar_format* -- Format string or Formatter object for the colorbar ticks.
        """

        # Process kwargs
        outfile = kwargs.pop("outfile", None)
        scale = kwargs.pop("scale", "linear")
        cmap = kwargs.pop("cmap", "viridis")
        edgecolor = kwargs.pop("edgecolor", "grey")
        small = kwargs.pop("small", 1e-30)
        area = kwargs.pop("area", 64)
        no_axes = kwargs.pop("no_axes", False)
        no_ticks = kwargs.pop("no_ticks", False)
        no_cbar = kwargs.pop("no_cbar", False)
        cbar_label = kwargs.pop("cbar_label", None)
        cbar_format = kwargs.pop("cbar_format", None)
        cbar_bounds = kwargs.pop("cbar_bounds", None)
        filter_function = kwargs.pop("filter_function", None)
        dpi = kwargs.pop("dpi", 100)
        linthresh = kwargs.pop("linthresh", 1.0)

        if kwargs: warnings.warn(f"Unrecognized keyword arguments: {kwargs.keys()}")

        # Get figure, colormap
        fig, ax = plt.subplots()
        cmap = mpl.cm.get_cmap(cmap)

        # Get nuclei and all 3 numbers
        nuclei = self.unique_nuclei
        if filter_function is not None:
            nuclei = list(filter(filter_function, nuclei))
        Ns = np.array([n.N for n in nuclei])
        Zs = np.array([n.Z for n in nuclei])
        As = Ns + Zs

        # Compute weights
        color_field = color_field.lower()
        if color_field not in {"x", "y", "ydot", "xdot", "activity"}:
            raise ValueError(f"Invalid color field: '{color_field}'")

        if comp is None:

            values = np.zeros(len(nuclei))

        elif color_field == "x":

            values = np.array([comp.X[nuc] for nuc in nuclei])

        elif color_field == "y":

            ys = comp.get_molar()
            values = np.array([ys[nuc] for nuc in nuclei])

        elif color_field in {"ydot", "xdot"}:

            if rho is None or T is None:
                raise ValueError("Need both rho and T to evaluate rates!")
            ydots = self.evaluate_ydots(rho, T, comp)
            values = np.array([ydots[nuc] for nuc in nuclei])
            if color_field == "xdot": values *= As

        elif color_field == "activity":

            if rho is None or T is None:
                raise ValueError("Need both rho and T to evaluate rates!")
            act = self.evaluate_activity(rho, T, comp)
            values = np.array([act[nuc] for nuc in nuclei])

        if scale == "log": values = self._safelog(values, small)
        elif scale == "symlog": values = self._symlog(values, linthresh)

        if cbar_bounds is None:
            cbar_bounds = values.min(), values.max()
        weights = self._scale(values, *cbar_bounds)

        # Plot a square for each nucleus
        for nuc, weight in zip(nuclei, weights):

            square = plt.Rectangle((nuc.N - 0.5, nuc.Z - 0.5), width=1, height=1,
                    facecolor=cmap(weight), edgecolor=edgecolor)
            ax.add_patch(square)

        # Set limits
        maxN, minN = max(Ns), min(Ns)
        maxZ, minZ = max(Zs), min(Zs)

        plt.xlim(minN - 0.5, maxN + 0.6)
        plt.ylim(minZ - 0.5, maxZ + 0.6)

        # Set plot appearance
        rat = (maxN - minN) / (maxZ - minZ)
        width = np.sqrt(area * rat)
        height = area / width
        fig.set_size_inches(width, height)

        plt.xlabel(r"N $\rightarrow$")
        plt.ylabel(r"Z $\rightarrow$")

        if no_axes or no_ticks:

            plt.tick_params \
            (
                axis = 'both',
                which = 'both',
                bottom = False,
                left = False,
                labelbottom = False,
                labelleft = False
            )

        else:

            ax.xaxis.set_major_locator(MaxNLocator(integer=True))
            ax.yaxis.set_major_locator(MaxNLocator(integer=True))

        ax.spines['right'].set_visible(False)
        ax.spines['top'].set_visible(False)
        if no_axes:
            ax.spines['bottom'].set_visible(False)
            ax.spines['left'].set_visible(False)

        # Colorbar stuff
        if not no_cbar and comp is not None:

            divider = make_axes_locatable(ax)
            cax = divider.append_axes('right', size='3.5%', pad=0.1)
            cbar_norm = mpl.colors.Normalize(*cbar_bounds)
            smap = mpl.cm.ScalarMappable(norm=cbar_norm, cmap=cmap)

            if not cbar_label:

                capfield = color_field.capitalize()
                if scale == "log":
                    cbar_label = f"log[{capfield}]"
                elif scale == "symlog":
                    cbar_label = f"symlog[{capfield}]"
                else:
                    cbar_label = capfield

            fig.colorbar(smap, cax=cax, orientation="vertical",
                    label=cbar_label, format=cbar_format)

        # Show or save
        if outfile is None:
            plt.show()
        else:
            plt.tight_layout()
            plt.savefig(outfile, dpi=dpi)

    def __repr__(self):
        string = ""
        for r in self.rates:
            string += f"{r.string}\n"
        return string


class Explorer:
    """ interactively explore a rate collection """
    def __init__(self, rc, comp, size=(800, 600),
                 ydot_cutoff_value=None,
                 always_show_p=False, always_show_alpha=False):
        """ take a RateCollection and a composition """
        self.rc = rc
        self.comp = comp
        self.size = size
        self.ydot_cutoff_value = ydot_cutoff_value
        self.always_show_p = always_show_p
        self.always_show_alpha = always_show_alpha

    def _make_plot(self, logrho, logT):
        self.rc.plot(rho=10.0**logrho, T=10.0**logT,
                     comp=self.comp, size=self.size,
                     ydot_cutoff_value=self.ydot_cutoff_value,
                     always_show_p=self.always_show_p,
                     always_show_alpha=self.always_show_alpha)

    def explore(self, logrho=(2, 6, 0.1), logT=(7, 9, 0.1)):
        """Perform interactive exploration of the network structure."""
        interact(self._make_plot, logrho=logrho, logT=logT)<|MERGE_RESOLUTION|>--- conflicted
+++ resolved
@@ -401,7 +401,6 @@
              node_size=1000, node_font_size=13, node_color="#A0CBE2", node_shape="o",
              N_range=None, Z_range=None, rotated=False,
              always_show_p=False, always_show_alpha=False, hide_xalpha=False, filter_function=None):
-<<<<<<< HEAD
         """Make a plot of the network structure showing the links between
         nuclei.  If a full set of thermodymamic conditions are
         provided (rho, T, comp), then the links are colored by rate
@@ -456,9 +455,6 @@
         as nodes.
 
         """
-=======
-        """Make a plot of the network structure showing the links between nuclei"""
->>>>>>> bd4fd999
 
         G = nx.MultiDiGraph()
         G.position = {}
@@ -522,7 +518,6 @@
                     if p in node_nuclei:
 
                         if hide_xalpha:
-<<<<<<< HEAD
 
                             # first check is alpha is the heaviest nucleus on the RHS
                             rhs_heavy = sorted(r.products)[-1]
@@ -543,23 +538,6 @@
                                 # then skip
                                 if n_alpha == 1 and n.Z == 2 and n.A == 4:
                                     continue
-=======
-                            # for rates that are A (x, alpha) B, where A and B are heavy nuclei,
-                            # don't show the connection of the nucleus to alpha, only show it to B
-                            if p.Z == 2 and p.A == 4:
-                                continue
-
-                            # likewise, hide A (alpha, x) B, unless A itself is an alpha
-                            c = r.reactants
-                            n_alpha = 0
-                            for nuc in c:
-                                if nuc.Z == 2 and nuc.A == 4:
-                                    n_alpha += 1
-                            # if there is only 1 alpha and we are working on the alpha node,
-                            # then skip
-                            if n_alpha == 1 and n.Z == 2 and n.A == 4:
-                                continue
->>>>>>> bd4fd999
 
                         # networkx doesn't seem to keep the edges in
                         # any particular order, so we associate data
