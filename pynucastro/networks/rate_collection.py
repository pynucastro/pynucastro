"""A collection of classes and methods to deal with collections of
rates that together make up a network."""

# disable a complaint about SymLogNorm
#pylint: disable=redundant-keyword-arg

# Common Imports
import warnings
import functools
import math
import os

from operator import mul

from ipywidgets import interact

import numpy as np
import matplotlib as mpl
import matplotlib.pyplot as plt
from mpl_toolkits.axes_grid1 import make_axes_locatable
from matplotlib.ticker import MaxNLocator
from matplotlib.colors import SymLogNorm
from matplotlib.scale import SymmetricalLogTransform
import networkx as nx
from scipy import constants
# Import Rate
from pynucastro.nucleus import Nucleus
from pynucastro.rates import Rate, RatePair, ApproximateRate, Library

from pynucastro.nucdata import PeriodicTable

mpl.rcParams['figure.dpi'] = 100


def _skip_xalpha(n, p, r):
    """utility function to consider if we show an (a, x) or (x, a) rate.  Here, p is the
    product we want to link to"""

    # first check if alpha is the heaviest nucleus on the RHS
    rhs_heavy = max(r.products)
    if not (rhs_heavy.Z == 2 and rhs_heavy.A == 4):

        # for rates that are A (x, alpha) B, where A and B are heavy nuclei,
        # don't show the connection of the nucleus to alpha, only show it to B
        if p.Z == 2 and p.A == 4:
            return True

        # likewise, hide A (alpha, x) B, unless A itself is an alpha
        c = r.reactants
        n_alpha = 0
        for nuc in c:
            if nuc.Z == 2 and nuc.A == 4:
                n_alpha += 1
        # if there is only 1 alpha and we are working on the alpha node,
        # then skip
        if n_alpha == 1 and n.Z == 2 and n.A == 4:
            return True

    return False


class Composition:
    """a composition holds the mass fractions of the nuclei in a network
    -- useful for evaluating the rates

    """
    def __init__(self, nuclei, small=1.e-16):
        """nuclei is an iterable of the nuclei (Nucleus objects) in the network"""
        if not isinstance(nuclei[0], Nucleus):
            raise ValueError("must supply an iterable of Nucleus objects")
        self.X = {k: small for k in nuclei}

    def set_solar_like(self, Z=0.02):
        """ approximate a solar abundance, setting p to 0.7, He4 to 0.3 - Z and
        the remainder evenly distributed with Z """
        num = len(self.X)
        rem = Z/(num-2)
        for k in self.X:
            if k == Nucleus("p"):
                self.X[k] = 0.7
            elif k.raw == "he4":
                self.X[k] = 0.3 - Z
            else:
                self.X[k] = rem

        self.normalize()

    def set_all(self, xval):
        """ set all species to a particular value """
        for k in self.X:
            self.X[k] = xval

    def set_nuc(self, name, xval):
        """ set nuclei name to the mass fraction xval """
        for k in self.X:
            if k.raw == name:
                self.X[k] = xval
                break

    def normalize(self):
        """ normalize the mass fractions to sum to 1 """
        X_sum = sum(self.X[k] for k in self.X)

        for k in self.X:
            self.X[k] /= X_sum

    def get_molar(self):
        """ return a dictionary of molar fractions"""
        molar_frac = {k: v/k.A for k, v in self.X.items()}
        return molar_frac

    def eval_ye(self):
        """ return the electron fraction """
        zvec = []
        avec = []
        xvec = []
        for n in self.X:
            zvec.append(n.Z)
            avec.append(n.A)
            xvec.append(self.X[n])
        zvec = np.array(zvec)
        avec = np.array(avec)
        xvec = np.array(xvec)
        electron_frac = np.sum(zvec*xvec/avec)/np.sum(xvec)
        return electron_frac

    def __str__(self):
        ostr = ""
        for k in self.X:
            ostr += f"  X({k}) : {self.X[k]}\n"
        return ostr


class ScreeningPair:
    """a pair of nuclei that will have rate screening applied.  We store a
    list of all rates that match this pair of nuclei"""

    def __init__(self, name, nuc1, nuc2, rate=None):
        self.name = name
        self.n1 = nuc1
        self.n2 = nuc2

        if rate is None:
            self.rates = []
        else:
            self.rates = [rate]

    def add_rate(self, rate):
        if rate not in self.rates:
            self.rates.append(rate)

    def __str__(self):
        ostr = f"screening for {self.n1} + {self.n2}\n"
        ostr += "rates:\n"
        for r in self.rates:
            ostr += f"  {r}\n"
        return ostr

    def __eq__(self, other):
        """all we care about is whether the names are the same -- that conveys
        what the reaction is"""

        return self.name == other.name


class RateCollection:
    """ a collection of rates that together define a network """

    pynucastro_dir = os.path.dirname(os.path.dirname(os.path.realpath(__file__)))

    def __init__(self, rate_files=None, libraries=None, rates=None, precedence=(),
                 inert_nuclei=None,
                 symmetric_screening=False, do_screening=True):
        """rate_files are the files that together define the network.  This
        can be any iterable or single string.

        This can include Reaclib library files storing multiple rates.

        If libraries is supplied, initialize a RateCollection using the rates
        in the Library object(s) in list 'libraries'.

        If rates is supplied, initialize a RateCollection using the
        Rate objects in the list 'rates'.

        Precedence should be sequence of rate labels (e.g. wc17) to be used to
        resolve name conflicts. If a nonempty sequence is provided, the rate
        collection will automatically be scanned for multiple rates with the
        same name. If all of their labels were given a ranking, the rate with
        the label that comes first in the sequence will be retained and the
        rest discarded.

        inert_nuclei is a list of nuclei (as Nucleus objects) that
        should be part of the collection but are not linked via reactions
        to the other nuclei in the network.

        symmetric_screening means that we screen the reverse rates
        using the same factor as the forward rates, for rates computed
        via detailed balance.

        Any combination of these options may be supplied.

        """

        self.files = []
        self.rates = []
        self.library = None

        self.inert_nuclei = inert_nuclei

        self.symmetric_screening = symmetric_screening
        self.do_screening = do_screening

        self.inert_nuclei = inert_nuclei

        if rate_files:
            if isinstance(rate_files, str):
                rate_files = [rate_files]
            self._read_rate_files(rate_files)

        if rates:
            if isinstance(rates, Rate):
                rates = [rates]
            try:
                for r in rates:
                    assert isinstance(r, Rate)
            except AssertionError:
                print('Expected Rate object or list of Rate objects passed as the rates argument.')
                raise
            else:
                rlib = Library(rates=rates)
                if not self.library:
                    self.library = rlib
                else:
                    self.library = self.library + rlib

        if libraries:
            if isinstance(libraries, Library):
                libraries = [libraries]
            try:
                for lib in libraries:
                    assert isinstance(lib, Library)
            except AssertionError:
                print('Expected Library object or list of Library objects passed as the libraries argument.')
                raise
            else:
                if not self.library:
                    self.library = libraries.pop(0)
                for lib in libraries:
                    self.library = self.library + lib

        if self.library:
            self.rates = self.rates + self.library.get_rates()

        if precedence:
            self._make_distinguishable(precedence)

        self._build_collection()

    def _build_collection(self):

        # get the unique nuclei
        u = []
        for r in self.rates:
            t = set(r.reactants + r.products)
            u = set(list(u) + list(t))

        self.unique_nuclei = sorted(u)

<<<<<<< HEAD
=======
        # approx nuclei are used in approximate rates
        self.approx_nuclei = []
        for r in self.rates:
            if isinstance(r, ApproximateRate):
                if r.intermediate_nucleus not in self.unique_nuclei + self.approx_nuclei:
                    self.approx_nuclei.append(r.intermediate_nucleus)

>>>>>>> cbcfed71
        if self.inert_nuclei:
            for n in self.inert_nuclei:
                if isinstance(n, Nucleus):
                    nuc = n
                else:
                    nuc = Nucleus(n)
                if nuc not in self.unique_nuclei:
                    self.unique_nuclei.append(nuc)

        # now make a list of each rate that touches each nucleus
        # we'll store this in a dictionary keyed on the nucleus
        self.nuclei_consumed = {}
        self.nuclei_produced = {}

        for n in self.unique_nuclei:
            self.nuclei_consumed[n] = [r for r in self.rates if n in r.reactants]
            self.nuclei_produced[n] = [r for r in self.rates if n in r.products]

        self.nuclei_rate_pairs = {}
        _rp = self.get_rate_pairs()

        for n in self.unique_nuclei:
            self.nuclei_rate_pairs[n] = \
                [rp for rp in _rp if rp.forward is not None and n in rp.forward.reactants + rp.forward.products or
                                     rp.reverse is not None and n in rp.reverse.reactants + rp.reverse.products]

        # Re-order self.rates so Reaclib rates come first,
        # followed by Tabular rates. This is needed if
        # reaclib coefficients are targets of a pointer array
        # in the Fortran network.
        # It is desired to avoid wasting array size
        # storing meaningless Tabular coefficient pointers.
        self.rates = sorted(self.rates,
                            key=lambda r: r.chapter == 't')

        self.tabular_rates = []
        self.reaclib_rates = []
        for n, r in enumerate(self.rates):
            if r.chapter == 't':
                self.tabular_rates.append(n)
            elif isinstance(r.chapter, int):
                self.reaclib_rates.append(n)
            else:
                raise NotImplementedError(f"Chapter type unknown for rate chapter {r.chapter}")

    def _read_rate_files(self, rate_files):
        # get the rates
        self.files = rate_files
        for rf in self.files:
            try:
                rflib = Library(rf)
            except:  # noqa
                print(f"Error reading library from file: {rf}")
                raise
            else:
                if not self.library:
                    self.library = rflib
                else:
                    self.library = self.library + rflib

    def get_forward_rates(self):
        """return a list of the forward (exothermic) rates"""

        # first handle the ones that have Q defined
        forward_rates = [r for r in self.rates if r.Q is not None and r.Q >= 0.0]

        # e-capture tabular rates don't have a Q defined, so just go off of the binding energy
        forward_rates += [r for r in self.rates if r.Q is None and r.reactants[0].nucbind <= r.products[0].nucbind]

        return forward_rates

    def get_reverse_rates(self):
        """return a list of the reverse (endothermic) rates)"""

        # first handle the ones that have Q defined
        reverse_rates = [r for r in self.rates if r.Q is not None and r.Q < 0.0]

        # e-capture tabular rates don't have a Q defined, so just go off of the binding energy
        reverse_rates += [r for r in self.rates if r.Q is None and r.reactants[0].nucbind > r.products[0].nucbind]

        return reverse_rates

    def find_reverse(self, forward_rate, reverse_rates=None):
        """given a forward rate, locate the rate that is its reverse"""

        if reverse_rates is None:
            reverse_rates = self.get_reverse_rates()

        reverse = None

        for rr in reverse_rates:
            if sorted(forward_rate.reactants, key=lambda x: x.A) == sorted(rr.products, key=lambda x: x.A) and \
               sorted(forward_rate.products, key=lambda x: x.A) == sorted(rr.reactants, key=lambda x: x.A):
                reverse = rr
                break

        return reverse

    def get_rate_pairs(self):
        """ return a list of RatePair objects, grouping the rates together
            by forward and reverse"""

        rate_pairs = []

        reverse_rates = self.get_reverse_rates()

        # loop over all the forward rates and find the matching reverse rate
        # if it exists
        for fr in self.get_forward_rates():
            rp = RatePair(forward=fr)

            rr = self.find_reverse(fr, reverse_rates=reverse_rates)

            # since we found a match, remove the reverse rate we paired
            # from out list so no other forward rate can match with it
            if rr is not None:
                rp.reverse = rr
                reverse_rates.remove(rp.reverse)

            rate_pairs.append(rp)

        # we might have some reverse rates remaining for which there
        # were no forward rates -- add those now
        if reverse_rates:
            for rr in reverse_rates:
                rp = RatePair(reverse=rr)
                rate_pairs.append(rp)

        return rate_pairs

    def get_nuclei(self):
        """ get all the nuclei that are part of the network """
        return self.unique_nuclei

    def get_rates(self):
        """ get a list of the reaction rates in this network"""
        return self.rates

    def get_rate(self, rid):
        """ Return a rate matching the id provided.  Here rid should be
        the string return by Rate.fname"""
        try:
            return [r for r in self.rates if r.fname == rid][0]
        except IndexError:
            print("ERROR: rate identifier does not match a rate in this network.")
            raise

    def get_rate_by_nuclei(self, reactants, products):
        """given a list of reactants and products, return any matching rates"""
        _tmp = [r for r in self.rates if
                sorted(r.reactants) == sorted(reactants) and
                sorted(r.products) == sorted(products)]

        if not _tmp:
            return None
        else:
            return _tmp

    def remove_nuclei(self, nuc_list):
        """remove the nuclei in nuc_list from the network along with any rates
        that directly involve them (this doesn't affect approximate rates that
        may have these nuclei as hidden intermediate links)"""

        rates_to_delete = []
        for nuc in nuc_list:
            nn = nuc
            if not isinstance(nuc, Nucleus):
                nn = Nucleus(nuc)
            for rate in self.rates:
                if nn in rate.reactants + rate.products:
                    print(f"looking to remove {rate}")
                    rates_to_delete.append(rate)

        for rate in set(rates_to_delete):
            self.rates.remove(rate)

        self._build_collection()

    def make_ap_pg_approx(self, intermediate_nuclei=None):
        """combine the rates A(a,g)B and A(a,p)X(p,g)B (and the reverse) into a single
        effective approximate rate."""

        # make sure that the intermediate_nuclei list are Nuclei objects
        _inter_nuclei_remove = []
        if intermediate_nuclei:
            for nn in intermediate_nuclei:
                if isinstance(nn, Nucleus):
                    _inter_nuclei_remove.append(nn)
                else:
                    _inter_nuclei_remove.append(Nucleus(nn))

        # find all of the (a,g) rates
        ag_rates = []
        for r in self.rates:
            if (len(r.reactants) == 2 and Nucleus("he4") in r.reactants and
                len(r.products) == 1):
                ag_rates.append(r)

        # for each (a,g), check to see if the remaining rates are present
        approx_rates = []

        for r_ag in ag_rates:
            prim_nuc = sorted(r_ag.reactants)[-1]
            prim_prod = sorted(r_ag.products)[-1]

            inter_nuc_Z = prim_nuc.Z + 1
            inter_nuc_A = prim_nuc.A + 3

            element = PeriodicTable.lookup_Z(inter_nuc_Z)

            inter_nuc = Nucleus(f"{element.abbreviation}{inter_nuc_A}")

            if intermediate_nuclei and inter_nuc not in _inter_nuclei_remove:
                continue

            # look for A(a,p)X
            _r = self.get_rate_by_nuclei([prim_nuc, Nucleus("he4")], [inter_nuc, Nucleus("p")])

            if _r:
                r_ap = _r[-1]
            else:
                continue

            # look for X(p,g)B
            _r = self.get_rate_by_nuclei([inter_nuc, Nucleus("p")], [prim_prod])

            if _r:
                r_pg = _r[-1]
            else:
                continue

            # look for reverse B(g,a)A
            _r = self.get_rate_by_nuclei([prim_prod], [prim_nuc, Nucleus("he4")])

            if _r:
                r_ga = _r[-1]
            else:
                continue

            # look for reverse B(g,p)X
            _r = self.get_rate_by_nuclei([prim_prod], [inter_nuc, Nucleus("p")])

            if _r:
                r_gp = _r[-1]
            else:
                continue

            # look for reverse X(p,a)A
            _r = self.get_rate_by_nuclei([inter_nuc, Nucleus("p")], [Nucleus("he4"), prim_nuc])

            if _r:
                r_pa = _r[-1]
            else:
                continue

            # build the approximate rates
            ar = ApproximateRate(r_ag, [r_ap, r_pg], r_ga, [r_gp, r_pa], approx_type="ap_pg")
            ar_reverse = ApproximateRate(r_ag, [r_ap, r_pg], r_ga, [r_gp, r_pa], is_reverse=True, approx_type="ap_pg")

            print(f"using approximate rate {ar}")
            print(f"using approximate rate {ar_reverse}")

            # approximate rates
            approx_rates += [ar, ar_reverse]

        # remove the old rates from the rate list and add the approximate rate
        for ar in approx_rates:
            for r in ar.get_child_rates():
                try:
                    self.rates.remove(r)
                    print(f"removing rate {r}")
                except ValueError:
                    pass

            # add the approximate rates
            self.rates.append(ar)

        # regenerate the links
        self._build_collection()

    def evaluate_rates(self, rho, T, composition):
        """evaluate the rates for a specific density, temperature, and
        composition"""
        rvals = {}
        ys = composition.get_molar()
        y_e = composition.eval_ye()

        for r in self.rates:
            val = r.prefactor * rho**r.dens_exp * r.eval(T, rho * y_e)
            if (r.weak_type == 'electron_capture' and not r.tabular):
                val = val * y_e
            yfac = functools.reduce(mul, [ys[q] for q in r.reactants])
            rvals[r] = yfac * val

        return rvals

    def evaluate_ydots(self, rho, T, composition):
        """evaluate net rate of change of molar abundance for each nucleus
        for a specific density, temperature, and composition"""

        rvals = self.evaluate_rates(rho, T, composition)
        ydots = dict()

        for nuc in self.unique_nuclei:

            # Rates that consume / produce nuc
            consuming_rates = self.nuclei_consumed[nuc]
            producing_rates = self.nuclei_produced[nuc]
            # Number of nuclei consumed / produced
            nconsumed = (r.reactants.count(nuc) for r in consuming_rates)
            nproduced = (r.products.count(nuc) for r in producing_rates)
            # Multiply each rate by the count
            consumed = (c * rvals[r] for c, r in zip(nconsumed, consuming_rates))
            produced = (c * rvals[r] for c, r in zip(nproduced, producing_rates))
            # Net change is difference between produced and consumed
            ydots[nuc] = sum(produced) - sum(consumed)

        return ydots

    def evaluate_energy_generation(self, rho, T, composition):
        """evaluate the specific energy generation rate of the network for a specific
        density, temperature and composition"""

        ydots = self.evaluate_ydots(rho, T, composition)
        enuc = 0.

        # compute constants and units
        m_n_MeV = constants.value('neutron mass energy equivalent in MeV')
        m_p_MeV = constants.value('proton mass energy equivalent in MeV')
        m_e_MeV = constants.value('electron mass energy equivalent in MeV')
        MeV2erg = (constants.eV * constants.mega) / constants.erg

        # ion binding energy contributions. basically e=mc^2
        for nuc in self.unique_nuclei:
            # add up mass in MeV then convert to erg
            mass = ((nuc.A - nuc.Z) * m_n_MeV + nuc.Z * (m_p_MeV + m_e_MeV) - nuc.A * nuc.nucbind) * MeV2erg
            enuc += ydots[nuc] * mass

        #convert from molar value to erg/g/s
        enuc *= -1*constants.Avogadro

        #subtract neutrino losses for tabular weak reactions
        for r in self.rates:
            if r.weak and r.tabular:
                # get composition
                ys = composition.get_molar()
                y_e = composition.eval_ye()

                # need to get reactant nucleus
                nuc = r.reactants[0]
                enuc -= constants.Avogadro * ys[nuc] * r.get_nu_loss(T, rho * y_e)

        return enuc

    def evaluate_activity(self, rho, T, composition):
        """sum over all of the terms contributing to ydot,
        neglecting sign"""

        rvals = self.evaluate_rates(rho, T, composition)
        act = dict()

        for nuc in self.unique_nuclei:

            # Rates that consume / produce nuc
            consuming_rates = self.nuclei_consumed[nuc]
            producing_rates = self.nuclei_produced[nuc]
            # Number of nuclei consumed / produced
            nconsumed = (r.reactants.count(nuc) for r in consuming_rates)
            nproduced = (r.products.count(nuc) for r in producing_rates)
            # Multiply each rate by the count
            consumed = (c * rvals[r] for c, r in zip(nconsumed, consuming_rates))
            produced = (c * rvals[r] for c, r in zip(nproduced, producing_rates))
            # Net activity is sum of produced and consumed
            act[nuc] = sum(produced) + sum(consumed)

        return act

    def _get_network_chart(self, rho, T, composition):
        """a network chart is a dict, keyed by rate that holds a list of tuples (Nucleus, ydot)"""

        rvals = self.evaluate_rates(rho, T, composition)

        nc = {}

        for rate in rvals:
            nucs = []
            for n in set(rate.reactants):
                nucs.append((n, -rate.reactants.count(n) * rvals[rate]))
            for n in set(rate.products):
                nucs.append((n, rate.products.count(n) * rvals[rate]))
            nc[rate] = nucs

        return nc

    def network_overview(self):
        """ return a verbose network overview """
        ostr = ""
        for n in self.unique_nuclei:
            ostr += f"{n}\n"
            ostr += "  consumed by:\n"
            for r in self.nuclei_consumed[n]:
                ostr += f"     {r.string}\n"

            ostr += "  produced by:\n"
            for r in self.nuclei_produced[n]:
                ostr += f"     {r.string}\n"

            ostr += "\n"
        return ostr

    def rate_pair_overview(self):
        """ return a verbose network overview in terms of forward-reverse pairs"""
        ostr = ""
        for n in self.unique_nuclei:
            ostr += f"{n}\n"
            for rp in sorted(self.nuclei_rate_pairs[n]):
                ostr += f"     {rp}\n"
        return ostr

    def get_nuclei_latex_string(self):
        """return a string listing the nuclei in latex format"""

        ostr = ""
        for i, n in enumerate(self.unique_nuclei):
            ostr += f"${n.pretty}$"
            if i != len(self.unique_nuclei)-1:
                ostr += ", "
        return ostr

    def get_rates_latex_table_string(self):
        ostr = ""
        for rp in sorted(self.get_rate_pairs()):
            if rp.forward:
                ostr += f"{rp.forward.pretty_string:38} & \n"
            else:
                ostr += f"{' ':38} \n &"

            if rp.reverse:
                ostr += rf"  {rp.reverse.pretty_string:38} \\"
            else:
                ostr += rf"  {' ':38} \\"

            ostr += "\n"

        return ostr

    def get_screening_map(self):
        """a screening map is just a list of tuples containing the information
        about nuclei pairs for screening: (descriptive name of nuclei,
        nucleus 1, nucleus 2, rate, 1-based index of rate).  If symmetric_screening=True,
        then for reverse rates, we screen using the forward rate nuclei (assuming that we
        got here via detailed balance).

        """
        screening_map = []
        if not self.do_screening:
            return screening_map

        # we need to consider the child rates that come with ApproximateRate
        all_rates = []
        for r in self.rates:
            if isinstance(r, ApproximateRate):
                self.rates += r.get_child_rates
            else:
                self.rates.append(r)

        for r in set(all_rates):
            screen_nuclei = r.ion_screen
            if self.symmetric_screening:
                screen_nuclei = r.symmetric_screen

            # screen_nuclei may be [] if it is a decay, gamma-capture, or neutron-capture
            if not screen_nuclei:
                continue

            nucs = "_".join([str(q) for q in screen_nuclei])

            scr = [q for q in screening_map if q.name == nucs]

            assert len(scr) <= 1

            if scr:
                # we already have the reactants in our map, so we
                # will already be doing the screening factors.
                # Just append this new rate to the list we are
                # keeping of the rates where this screening is
                # needed

                scr[0].add_rate(r)

                # if we got here because nuc == "he4_he4_he4",
                # then we also have to add to "he4_he4_he4_dummy"

                if nucs == "he4_he4_he4":
                    scr2 = [q for q in screening_map if q.name == nucs + "_dummy"]
                    assert len(scr2) == 1

                    scr2[0].add_rate(r)

            else:

                # we handle 3-alpha specially -- we actually need
                # 2 screening factors for it

                if nucs == "he4_he4_he4":
                    # he4 + he4
                    scr1 = ScreeningPair(nucs, screen_nuclei[0], screen_nuclei[1], r)

                    # he4 + be8
                    be8 = Nucleus("Be8", dummy=True)
                    scr2 = ScreeningPair(nucs + "_dummy", screen_nuclei[2], be8, r)

                    screening_map.append(scr1)
                    screening_map.append(scr2)

                else:
                    scr1 = ScreeningPair(nucs, screen_nuclei[0], screen_nuclei[1], r)
                    screening_map.append(scr1)

        return screening_map

    def write_network(self, *args, **kwargs):
        """Before writing the network, check to make sure the rates
        are distinguishable by name."""
        assert self._distinguishable_rates(), "ERROR: Rates not uniquely identified by Rate.fname"
        self._write_network(*args, **kwargs)

    def _distinguishable_rates(self):
        """Every Rate in this RateCollection should have a unique Rate.fname,
        as the network writers distinguish the rates on this basis."""
        names = [r.fname for r in self.rates]
        for n, r in zip(names, self.rates):
            k = names.count(n)
            if k > 1:
                print(f'Found rate {r} named {n} with {k} entries in the RateCollection.')
                print(f'Rate {r} has the original source:\n{r.original_source}')
                print(f'Rate {r} is in chapter {r.chapter}')
        return len(set(names)) == len(self.rates)

    def _make_distinguishable(self, precedence):
        """If multiple rates have the same name, eliminate the extraneous ones according to their
        labels' positions in the precedence list. Only do this if all of the labels have
        rankings in the list."""

        nameset = {r.fname for r in self.rates}
        precedence = {lab: i for i, lab in enumerate(precedence)}

        def sorting_key(i):
            return precedence[self.rates[i].label]

        for n in nameset:

            # Count instances of name, and cycle if there is only one
            ind = [i for i, r in enumerate(self.rates) if r.fname == n]
            k = len(ind)
            if k <= 1:
                continue

            # If there were multiple instances, use the precedence settings to delete extraneous
            # rates
            labels = [self.rates[i].label for i in ind]

            if all(lab in precedence for lab in labels):

                sorted_ind = sorted(ind, key=sorting_key)
                r = self.rates[sorted_ind[0]]
                for i in sorted(sorted_ind[1:], reverse=True):
                    del self.rates[i]
                print(f'Found rate {r} named {n} with {k} entries in the RateCollection.')
                print(f'Kept only entry with label {r.label} out of {labels}.')

    def _write_network(self, *args, **kwargs):
        """A stub for function to output the network -- this is implementation
        dependent."""
        print('To create network integration source code, use a class that implements a specific network type.')

    def plot(self, outfile=None, rho=None, T=None, comp=None,
             size=(800, 600), dpi=100, title=None,
             ydot_cutoff_value=None,
             node_size=1000, node_font_size=13, node_color="#A0CBE2", node_shape="o",
             curved_edges=False,
             N_range=None, Z_range=None, rotated=False,
             always_show_p=False, always_show_alpha=False, hide_xalpha=False,
             nucleus_filter_function=None, rate_filter_function=None):
        """Make a plot of the network structure showing the links between
        nuclei.  If a full set of thermodymamic conditions are
        provided (rho, T, comp), then the links are colored by rate
        strength.


        parameters
        ----------

        outfile: output name of the plot -- extension determines the type

        rho: density to evaluate rates with

        T: temperature to evaluate rates with

        comp: composition to evaluate rates with

        size: tuple giving width x height of the plot in inches

        dpi: pixels per inch used by matplotlib in rendering bitmap

        title: title to display on the plot

        ydot_cutoff_value: rate threshold below which we do not show a
        line corresponding to a rate

        node_size: size of a node

        node_font_size: size of the font used to write the isotope in the node

        node_color: color to make the nodes

        node_shape: shape of the node (using matplotlib marker names)

        curved_edges: do we use arcs to connect the nodes?

        N_range: range of neutron number to zoom in on

        Z_range: range of proton number to zoom in on

        rotate: if True, we plot A - 2Z vs. Z instead of the default Z vs. N

        always_show_p: include p as a node on the plot even if we
        don't have p+p reactions

        always_show_alpha: include He4 as a node on the plot even if
        we don't have 3-alpha

        hide_xalpha=False: dont connect the links to alpha for heavy
        nuclei reactions of the form A(alpha,X)B or A(X,alpha)B,
        except if alpha is the heaviest product.

        nucleus_filter_funcion: name of a custom function that takes a
        Nucleus object and returns true or false if it is to be shown
        as a node.

        rate_filter_funcion: name of a custom function that takes a Rate
        object and returns true or false if it is to be shown as an edge.

        """

        G = nx.MultiDiGraph()
        G.position = {}
        G.labels = {}

        fig, ax = plt.subplots()
        #divider = make_axes_locatable(ax)
        #cax = divider.append_axes('right', size='15%', pad=0.05)

        #ax.plot([0, 0], [8, 8], 'b-')

        # in general, we do not show p, n, alpha,
        # unless we have p + p, 3-a, etc.
        hidden_nuclei = ["n"]
        if not always_show_p:
            hidden_nuclei.append("p")
        if not always_show_alpha:
            hidden_nuclei.append("he4")

        # nodes -- the node nuclei will be all of the heavies
        # add all the nuclei into G.node
        node_nuclei = []
        colors = []
        for n in self.unique_nuclei:
            if n.raw not in hidden_nuclei:
                node_nuclei.append(n)
                colors.append(node_color)
            else:
                for r in self.rates:
                    if r.reactants.count(n) > 1:
                        node_nuclei.append(n)
                        colors.append(node_color)
                        break

        # approx nuclei are given a different color
        for n in self.approx_nuclei:
            node_nuclei.append(n)
            colors.append("#555555")

        if nucleus_filter_function is not None:
            node_nuclei = list(filter(nucleus_filter_function, node_nuclei))
            # redo the colors:
            colors = []
            for n in node_nuclei:
                if n in self.approx_nuclei:
                    colors.append("#555555")
                else:
                    colors.append(node_color)

        for n in node_nuclei:
            G.add_node(n)
            if rotated:
                G.position[n] = (n.Z, n.A - 2*n.Z)
            else:
                G.position[n] = (n.N, n.Z)
            G.labels[n] = fr"${n.pretty}$"

        # get the rates for each reaction
        if rho is not None and T is not None and comp is not None:
            ydots = self.evaluate_rates(rho, T, comp)
        else:
            ydots = None

        # Do not show rates on the graph if their corresponding ydot is less than ydot_cutoff_value
        invisible_rates = set()
        if ydot_cutoff_value is not None:
            for r in self.rates:
                if ydots[r] < ydot_cutoff_value:
                    invisible_rates.add(r)

        # edges for the rates that are explicitly in the network
        for n in node_nuclei:
            if n not in self.nuclei_consumed:
                continue
            for r in self.nuclei_consumed[n]:
                if rate_filter_function is not None:
                    if not rate_filter_function(r):
                        continue

                for p in r.products:
                    if p in node_nuclei:

                        if hide_xalpha and _skip_xalpha(n, p, r):
                            continue

                        # networkx doesn't seem to keep the edges in
                        # any particular order, so we associate data
                        # to the edges here directly, in this case,
                        # the reaction rate, which will be used to
                        # color it
                        # here real means that it is not an approximate rate

                        if ydots is None:
                            G.add_edges_from([(n, p)], weight=0.5, real=1)
                        else:
                            if r in invisible_rates:
                                continue
                            try:
                                rate_weight = math.log10(ydots[r])
                            except ValueError:
                                # if ydots[r] is zero, then set the weight
                                # to roughly the minimum exponent possible
                                # for python floats
                                rate_weight = -308

                            G.add_edges_from([(n, p)], weight=rate_weight, real=1)

        # now consider the rates that are approximated out of the network
        rate_seen = []
        for r in self.rates:
            if not isinstance(r, ApproximateRate):
                continue
            for sr in r.secondary_rates + r.secondary_reverse:
                if sr in rate_seen:
                    continue
                rate_seen.append(sr)

                for n in sr.reactants:
                    if n not in node_nuclei:
                        continue
                    for p in sr.products:
                        if p not in node_nuclei:
                            continue

                        if hide_xalpha and _skip_xalpha(n, p, sr):
                            continue

                        G.add_edges_from([(n, p)], weight=0, real=0)

        # It seems that networkx broke backwards compatability, and 'zorder' is no longer a valid
        # keyword argument. The 'linewidth' argument has also changed to 'linewidths'.

        nx.draw_networkx_nodes(G, G.position,      # plot the element at the correct position
                               node_color=colors, alpha=1.0,
                               node_shape=node_shape, node_size=node_size, linewidths=2.0, ax=ax)

        nx.draw_networkx_labels(G, G.position, G.labels,   # label the name of element at the correct position
                                font_size=node_font_size, font_color="w", ax=ax)

        # now we'll draw edges in two groups -- real links and approximate links

        if curved_edges:
            connectionstyle = "arc3, rad = 0.2"
        else:
            connectionstyle = "arc3"

        real_edges = [(u, v) for u, v, e in G.edges(data=True) if e["real"] == 1]
        real_weights = [e["weight"] for u, v, e in G.edges(data=True) if e["real"] == 1]

        edge_color = real_weights
        ww = np.array(real_weights)
        min_weight = ww.min()
        max_weight = ww.max()
        dw = (max_weight - min_weight)/4
        widths = np.ones_like(ww)
        if dw > 0:
            widths[ww > min_weight + dw] = 1.5
            widths[ww > min_weight + 2*dw] = 2.5
            widths[ww > min_weight + 3*dw] = 4
        else:
            widths *= 2

        # plot the arrow of reaction
        real_edges_lc = nx.draw_networkx_edges(G, G.position, width=list(widths),
                                               edgelist=real_edges, edge_color=edge_color,
                                               connectionstyle=connectionstyle,
                                               node_size=node_size,
                                               edge_cmap=plt.cm.viridis, ax=ax)

        approx_edges = [(u, v) for u, v, e in G.edges(data=True) if e["real"] == 0]

        _ = nx.draw_networkx_edges(G, G.position, width=1,
                                   edgelist=approx_edges, edge_color="0.5",
                                   connectionstyle=connectionstyle,
                                   style="dotted", node_size=node_size, ax=ax)

        if ydots is not None:
            pc = mpl.collections.PatchCollection(real_edges_lc, cmap=plt.cm.viridis)
            pc.set_array(real_weights)
            if not rotated:
                plt.colorbar(pc, ax=ax, label="log10(rate)")
            else:
                plt.colorbar(pc, ax=ax, label="log10(rate)", orientation="horizontal", fraction=0.05)

        Ns = [n.N for n in node_nuclei]
        Zs = [n.Z for n in node_nuclei]

        if not rotated:
            ax.set_xlim(min(Ns)-1, max(Ns)+1)
        else:
            ax.set_xlim(min(Zs)-1, max(Zs)+1)

        #plt.ylim(min(Zs)-1, max(Zs)+1)

        if not rotated:
            plt.xlabel(r"$N$", fontsize="large")
            plt.ylabel(r"$Z$", fontsize="large")
        else:
            plt.xlabel(r"$Z$", fontsize="large")
            plt.ylabel(r"$A - 2Z$", fontsize="large")

        ax.spines['right'].set_visible(False)
        ax.spines['top'].set_visible(False)
        ax.spines['right'].set_visible(False)
        ax.spines['top'].set_visible(False)
        ax.spines['right'].set_visible(False)
        ax.spines['top'].set_visible(False)
        ax.xaxis.set_ticks_position('bottom')
        ax.yaxis.set_ticks_position('left')

        ax.xaxis.set_major_locator(MaxNLocator(integer=True))
        ax.yaxis.set_major_locator(MaxNLocator(integer=True))

        if Z_range is not None and N_range is not None:
            if not rotated:
                ax.set_xlim(N_range[0], N_range[1])
                ax.set_ylim(Z_range[0], Z_range[1])
            else:
                ax.set_xlim(Z_range[0], Z_range[1])

        if not rotated:
            ax.set_aspect("equal", "datalim")

        fig.set_size_inches(size[0]/dpi, size[1]/dpi)

        if title is not None:
            fig.suptitle(title)

        if outfile is None:
            plt.show()
        else:
            plt.tight_layout()
            plt.savefig(outfile, dpi=dpi)

    def plot_network_chart(self, outfile=None, rho=None, T=None, comp=None,
                           size=(800, 800), dpi=100, force_one_column=False):

        nc = self._get_network_chart(rho, T, comp)

        # find the limits
        _ydot = []
        for r in self.rates:
            for _, y in nc[r]:
                _ydot.append(y)

        _ydot = np.asarray(_ydot)
        valid_max = np.abs(_ydot[_ydot != 0]).max()

        norm = SymLogNorm(valid_max/1.e15, vmin=-valid_max, vmax=valid_max)

        # if there are a lot of rates, we split the network chart into
        # two side-by-side panes, with the first half of the rates on
        # the left and the second half of the rates on the right

        # how many panes?

        if len(self.rates) > 3 * len(self.unique_nuclei):
            npanes = 2
        else:
            npanes = 1

        if force_one_column:
            npanes = 1

        fig, _ax = plt.subplots(1, npanes, constrained_layout=True)

        fig.set_size_inches(size[0]/dpi, size[1]/dpi)

        if npanes == 1:
            drate = len(self.rates)
        else:
            drate = (len(self.rates) + 1) // 2

        _rates = sorted(self.rates)

        for ipane in range(npanes):

            if npanes == 2:
                ax = _ax[ipane]
            else:
                ax = _ax

            istart = ipane * drate
            iend = min((ipane + 1) * drate - 1, len(self.rates)-1)

            nrates = iend - istart + 1

            data = np.zeros((nrates, len(self.unique_nuclei)), dtype=np.float64)

            # loop over rates -- each rate is a line in a grid of nuclei vs rate

            #ax = grid[ipane]

            for irate, r in enumerate(_rates):
                if istart <= irate <= iend:
                    irow = irate - istart
                    for n, ydot in nc[r]:
                        icol = self.unique_nuclei.index(n)
                        assert data[irow, icol] == 0.0
                        data[irow, icol] = ydot

            # each pane has all the nuclei
            ax.set_xticks(np.arange(len(self.unique_nuclei)), labels=[f"${n.pretty}$" for n in self.unique_nuclei], rotation=90)

            # each pane only has its subset of rates
            ax.set_yticks(np.arange(nrates), labels=[f"{r.pretty_string}" for irate, r in enumerate(_rates) if istart <= irate <= iend])

            im = ax.imshow(data, norm=norm, cmap=plt.cm.bwr)

            ax.set_aspect("equal")

            # Turn spines off and create white grid.
            ax.spines[:].set_visible(False)

            ax.set_xticks(np.arange(data.shape[1]+1)-.5, minor=True)
            ax.set_yticks(np.arange(data.shape[0]+1)-.5, minor=True)
            ax.grid(which="minor", color="w", linestyle='-', linewidth=3)
            ax.tick_params(which="minor", bottom=False, left=False)

        if npanes == 1:
            fig.colorbar(im, ax=ax, orientation="horizontal", shrink=0.75)
        else:
            fig.colorbar(im, ax=ax, orientation="vertical", shrink=0.25)

        if outfile is not None:
            fig.savefig(outfile, bbox_inches="tight")

    @staticmethod
    def _safelog(arr, small):

        arr = np.copy(arr)
        if np.any(arr < 0.0):
            raise ValueError("Negative values not allowed for logscale - try symlog instead.")
        zeros = arr == 0.0
        arr[zeros] = min(small, arr[~zeros].min() / 10)
        return np.log10(arr)

    @staticmethod
    def _symlog(arr, linthresh=1.0, linscale=1.0):

        # Assume log base 10
        symlog_transform = SymmetricalLogTransform(10, linthresh, linscale)
        arr = symlog_transform.transform_non_affine(arr)

        return arr

    @staticmethod
    def _scale(arr, minval=None, maxval=None):

        if minval is None:
            minval = arr.min()
        if maxval is None:
            maxval = arr.max()
        if minval != maxval:
            scaled = (arr - minval) / (maxval - minval)
        else:
            scaled = np.zeros_like(arr)
        scaled[scaled < 0.0] = 0.0
        scaled[scaled > 1.0] = 1.0
        return scaled

    def gridplot(self, comp=None, color_field="X", rho=None, T=None, **kwargs):
        """
        Plot nuclides as cells on a grid of Z vs. N, colored by *color_field*. If called
        without a composition, the function will just plot the grid with no color field.

        :param comp: Composition of the environment.
        :param color_field: Field to color by. Must be one of 'X' (mass fraction),
            'Y' (molar abundance), 'Xdot' (time derivative of X), 'Ydot' (time
            derivative of Y), or 'activity' (sum of contributions to Ydot of
            all rates, ignoring sign).
        :param rho: Density to evaluate rates at. Needed for fields involving time
            derivatives.
        :param T: Temperature to evaluate rates at. Needed for fields involving time
            derivatives.

        :Keyword Arguments:

            - *scale* -- One of 'linear', 'log', and 'symlog'. Linear by default.
            - *small* -- If using logarithmic scaling, zeros will be replaced with
              this value. 1e-30 by default.
            - *linthresh* -- Linearity threshold for symlog scaling.
            - *linscale* --  The number of decades to use for each half of the linear
              range. Stretches linear range relative to the logarithmic range.
            - *filter_function* -- A callable to filter Nucleus objects with. Should
              return *True* if the nuclide should be plotted.
            - *outfile* -- Output file to save the plot to. The plot will be shown if
              not specified.
            - *dpi* -- DPI to save the image file at.
            - *cmap* -- Name of the matplotlib colormap to use. Default is 'magma'.
            - *edgecolor* -- Color of grid cell edges.
            - *area* -- Area of the figure without the colorbar, in square inches. 64
              by default.
            - *no_axes* -- Set to *True* to omit axis spines.
            - *no_ticks* -- Set to *True* to omit tickmarks.
            - *no_cbar* -- Set to *True* to omit colorbar.
            - *cbar_label* -- Colorbar label.
            - *cbar_bounds* -- Explicit colorbar bounds.
            - *cbar_format* -- Format string or Formatter object for the colorbar ticks.
        """

        # Process kwargs
        outfile = kwargs.pop("outfile", None)
        scale = kwargs.pop("scale", "linear")
        cmap = kwargs.pop("cmap", "viridis")
        edgecolor = kwargs.pop("edgecolor", "grey")
        small = kwargs.pop("small", 1e-30)
        area = kwargs.pop("area", 64)
        no_axes = kwargs.pop("no_axes", False)
        no_ticks = kwargs.pop("no_ticks", False)
        no_cbar = kwargs.pop("no_cbar", False)
        cbar_label = kwargs.pop("cbar_label", None)
        cbar_format = kwargs.pop("cbar_format", None)
        cbar_bounds = kwargs.pop("cbar_bounds", None)
        filter_function = kwargs.pop("filter_function", None)
        dpi = kwargs.pop("dpi", 100)
        linthresh = kwargs.pop("linthresh", 1.0)
        linscale = kwargs.pop("linscale", 1.0)

        if kwargs:
            warnings.warn(f"Unrecognized keyword arguments: {kwargs.keys()}")

        # Get figure, colormap
        fig, ax = plt.subplots()
        cmap = mpl.cm.get_cmap(cmap)

        # Get nuclei and all 3 numbers
        nuclei = self.unique_nuclei
        if filter_function is not None:
            nuclei = list(filter(filter_function, nuclei))
        Ns = np.array([n.N for n in nuclei])
        Zs = np.array([n.Z for n in nuclei])
        As = Ns + Zs

        # Compute weights
        color_field = color_field.lower()
        if color_field not in {"x", "y", "ydot", "xdot", "activity"}:
            raise ValueError(f"Invalid color field: '{color_field}'")

        if comp is None:

            values = np.zeros(len(nuclei))

        elif color_field == "x":

            values = np.array([comp.X[nuc] for nuc in nuclei])

        elif color_field == "y":

            ys = comp.get_molar()
            values = np.array([ys[nuc] for nuc in nuclei])

        elif color_field in {"ydot", "xdot"}:

            if rho is None or T is None:
                raise ValueError("Need both rho and T to evaluate rates!")
            ydots = self.evaluate_ydots(rho, T, comp)
            values = np.array([ydots[nuc] for nuc in nuclei])
            if color_field == "xdot":
                values *= As

        elif color_field == "activity":

            if rho is None or T is None:
                raise ValueError("Need both rho and T to evaluate rates!")
            act = self.evaluate_activity(rho, T, comp)
            values = np.array([act[nuc] for nuc in nuclei])

        if scale == "log":
            values = self._safelog(values, small)
        elif scale == "symlog":
            values = self._symlog(values, linthresh, linscale)

        if cbar_bounds is None:
            cbar_bounds = values.min(), values.max()
        weights = self._scale(values, *cbar_bounds)

        # Plot a square for each nucleus
        for nuc, weight in zip(nuclei, weights):

            square = plt.Rectangle((nuc.N - 0.5, nuc.Z - 0.5), width=1, height=1,
                    facecolor=cmap(weight), edgecolor=edgecolor)
            ax.add_patch(square)

        # Set limits
        maxN, minN = max(Ns), min(Ns)
        maxZ, minZ = max(Zs), min(Zs)

        plt.xlim(minN - 0.5, maxN + 0.6)
        plt.ylim(minZ - 0.5, maxZ + 0.6)

        # Set plot appearance
        rat = (maxN - minN) / (maxZ - minZ)
        width = np.sqrt(area * rat)
        height = area / width
        fig.set_size_inches(width, height)

        plt.xlabel(r"N $\rightarrow$")
        plt.ylabel(r"Z $\rightarrow$")

        if no_axes or no_ticks:

            plt.tick_params(
                axis='both',
                which='both',
                bottom=False,
                left=False,
                labelbottom=False,
                labelleft=False
            )

        else:

            ax.xaxis.set_major_locator(MaxNLocator(integer=True))
            ax.yaxis.set_major_locator(MaxNLocator(integer=True))

        ax.spines['right'].set_visible(False)
        ax.spines['top'].set_visible(False)
        if no_axes:
            ax.spines['bottom'].set_visible(False)
            ax.spines['left'].set_visible(False)

        # Colorbar stuff
        if not no_cbar and comp is not None:

            divider = make_axes_locatable(ax)
            cax = divider.append_axes('right', size='3.5%', pad=0.1)
            cbar_norm = mpl.colors.Normalize(*cbar_bounds)
            smap = mpl.cm.ScalarMappable(norm=cbar_norm, cmap=cmap)

            if not cbar_label:

                capfield = color_field.capitalize()
                if scale == "log":
                    cbar_label = f"log[{capfield}]"
                elif scale == "symlog":
                    cbar_label = f"symlog[{capfield}]"
                else:
                    cbar_label = capfield

            fig.colorbar(smap, cax=cax, orientation="vertical",
                    label=cbar_label, format=cbar_format)

        # Show or save
        if outfile is None:
            plt.show()
        else:
            plt.tight_layout()
            plt.savefig(outfile, dpi=dpi)

    def __repr__(self):
        string = ""
        for r in self.rates:
            string += f"{r.string}\n"
        return string


class Explorer:
    """ interactively explore a rate collection """
    def __init__(self, rc, comp, size=(800, 600),
                 ydot_cutoff_value=None, rotated=False,
                 hide_xalpha=False,
                 always_show_p=False, always_show_alpha=False,
                 node_size=1000, node_font_size=13):
        """ take a RateCollection and a composition """
        self.rc = rc
        self.comp = comp
        self.size = size
        self.ydot_cutoff_value = ydot_cutoff_value
        self.always_show_p = always_show_p
        self.always_show_alpha = always_show_alpha
        self.hide_xalpha = hide_xalpha
        self.rotated = rotated
        self.node_size = node_size
        self.node_font_size = node_font_size

    def _make_plot(self, logrho, logT):
        self.rc.plot(rho=10.0**logrho, T=10.0**logT,
                     comp=self.comp, size=self.size,
                     ydot_cutoff_value=self.ydot_cutoff_value,
                     always_show_p=self.always_show_p,
                     always_show_alpha=self.always_show_alpha,
                     rotated=self.rotated,
                     hide_xalpha=self.hide_xalpha,
                     node_size=self.node_size, node_font_size=self.node_font_size)

    def explore(self, logrho=(2, 6, 0.1), logT=(7, 9, 0.1)):
        """Perform interactive exploration of the network structure."""
        interact(self._make_plot, logrho=logrho, logT=logT)<|MERGE_RESOLUTION|>--- conflicted
+++ resolved
@@ -266,8 +266,6 @@
 
         self.unique_nuclei = sorted(u)
 
-<<<<<<< HEAD
-=======
         # approx nuclei are used in approximate rates
         self.approx_nuclei = []
         for r in self.rates:
@@ -275,7 +273,6 @@
                 if r.intermediate_nucleus not in self.unique_nuclei + self.approx_nuclei:
                     self.approx_nuclei.append(r.intermediate_nucleus)
 
->>>>>>> cbcfed71
         if self.inert_nuclei:
             for n in self.inert_nuclei:
                 if isinstance(n, Nucleus):
