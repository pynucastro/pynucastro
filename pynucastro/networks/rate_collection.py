--- conflicted
+++ resolved
@@ -18,17 +18,10 @@
 from matplotlib.scale import SymmetricalLogTransform
 from matplotlib.ticker import MaxNLocator
 from mpl_toolkits.axes_grid1 import make_axes_locatable
-<<<<<<< HEAD
-from scipy import constants
 from scipy.optimize import brentq, fsolve
 
-# Import Rate
+from pynucastro.constants import constants
 from pynucastro.neutrino_cooling import sneut5
-=======
-
-# Import Rate
-from pynucastro.constants import constants
->>>>>>> e117931c
 from pynucastro.nucdata import Nucleus, PeriodicTable
 from pynucastro.rates import (ApproximateRate, DerivedRate, Library, Rate,
                               RateFileError, RatePair, TabularRate,
@@ -891,10 +884,7 @@
 
     def evaluate_rates(self, rho, T, composition, screen_func=None):
         """evaluate the rates for a specific density, temperature, and
-<<<<<<< HEAD
-        composition, with optional screening."""
-=======
-        composition, with optional screening
+        composition, with optional screening.
 
         Note: this returns that rate as dY/dt, where Y is the molar fraction.
         For a 2 body reaction, a + b, this will be of the form:
@@ -907,7 +897,6 @@
         n_a n_b <sigma v>), then you need to multiply the results here
         by rho N_A (where N_A is Avogadro's number).
         """
->>>>>>> e117931c
         rvals = {}
         ys = composition.get_molar()
         y_e = composition.ye
