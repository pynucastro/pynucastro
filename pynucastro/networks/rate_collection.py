--- conflicted
+++ resolved
@@ -23,20 +23,12 @@
 from scipy.optimize import fsolve
 
 # Import Rate
-<<<<<<< HEAD
-from pynucastro.nucdata import Nucleus
-from pynucastro.rates import Rate, TabularRate, RatePair, DerivedRate, ApproximateRate, Library, \
-        load_rate, Tfactors
-from pynucastro.screening import make_plasma_state, make_screen_factors
-from pynucastro.nucdata import PeriodicTable
-=======
 from pynucastro.nucdata import Nucleus, PeriodicTable
 from pynucastro.rates import (ApproximateRate, DerivedRate, Library, Rate,
                               RateFileError, RatePair, TabularRate, load_rate)
 from pynucastro.rates.library import _rate_name_to_nuc
 from pynucastro.screening import make_plasma_state, make_screen_factors
 from pynucastro.screening.screen import NseState
->>>>>>> ad4d85cc
 
 mpl.rcParams['figure.dpi'] = 100
 
