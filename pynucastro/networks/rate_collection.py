"""A collection of classes and methods to deal with collections of
rates that together make up a network.

"""

import collections
import functools
import math
import warnings
from operator import mul
from pathlib import Path

import matplotlib as mpl
import matplotlib.pyplot as plt
import networkx as nx
import numpy as np
from ipywidgets import interact
from matplotlib.colors import SymLogNorm
from matplotlib.patches import ConnectionPatch
from matplotlib.scale import SymmetricalLogTransform
from matplotlib.ticker import MaxNLocator
from mpl_toolkits.axes_grid1 import make_axes_locatable
from scipy.linalg import eigvals

# Import Rate
from pynucastro.constants import constants
from pynucastro.nucdata import Nucleus
from pynucastro.rates import (ApproximateRate, DerivedRate, Library,
                              ModifiedRate, Rate, RateFileError, RatePair,
<<<<<<< HEAD
                              TabularRate, TemperatureTabularRate,
=======
                              ReacLibRate, TabularRate, TemperatureTabularRate,
>>>>>>> eb2c24bc
                              find_duplicate_rates, is_allowed_dupe, load_rate)
from pynucastro.rates.library import _rate_name_to_nuc, capitalize_rid

mpl.rcParams['figure.dpi'] = 100

# for plotting a legend on the network plot
# the tuple is (dZ, dN)
RATE_LINES = {r"$(\alpha, p)$": (1, 2),
              r"$(\alpha, \gamma)$": (2, 2),
              r"$(\alpha, n)$": (2, 1),
              r"$(p, \gamma)$": (1, 0),
              r"$(n, \gamma)$": (0, 1),
              r"$\beta^-$": (1, -1),
              r"$\beta^+$": (-1, 1)}

# Current present day isotope mass fractions as obatained by Lodders et al. 2020 & 2021
# The dataset is avialble at https://sites.wustl.edu/planetarychemistrylaboratory/data-tables/
LODDERS_DATA = {'h1': 0.7462, 'h2': 0.0, 'he3': 7.677e-05, 'he4': 0.2388, 'li6': 6.197e-10, 'li7': 8.842e-09,
            'be9': 1.375e-10, 'b10': 8.637e-10, 'b11': 3.798e-09, 'c12': 0.002596, 'c13': 2.941e-05, 'n14': 0.0007314,
            'n15': 1.775e-06, 'o16': 0.006362, 'o17': 2.362e-06, 'o18': 1.35e-05, 'f19': 5.767e-07, 'ne20': 0.00195,
            'ne21': 4.909e-06, 'ne22': 0.0001528, 'na23': 3.184e-05, 'mg24': 0.0004655, 'mg25': 6.166e-05, 'mg26': 7.035e-05,
            'al27': 5.288e-05, 'si28': 0.000618, 'si29': 3.249e-05, 'si30': 2.219e-05, 'p31': 6.13e-06, 's32': 0.0003184,
            's33': 2.583e-06, 's34': 1.489e-05, 's36': 5.515e-08, 'cl35': 3.36e-06, 'cl37': 1.134e-06, 'ar36': 7.124e-05,
            'ar38': 1.367e-05, 'ar40': 2.295e-08, 'k39': 3.14e-06, 'k40': 4.022e-10, 'k41': 2.382e-07, 'ca40': 5.313e-05,
            'ca42': 3.72e-07, 'ca43': 7.926e-08, 'ca44': 1.257e-06, 'ca46': 2.202e-09, 'ca48': 1.229e-07, 'sc45': 3.63e-08,
            'ti46': 2.235e-07, 'ti47': 2.059e-07, 'ti48': 2.079e-06, 'ti49': 1.56e-07, 'ti50': 1.532e-07, 'v50': 8.377e-10,
            'v51': 3.351e-07, 'cr50': 6.833e-07, 'cr52': 1.369e-05, 'cr53': 1.586e-06, 'cr54': 4.006e-07, 'mn55': 1.197e-05,
            'fe54': 6.591e-05, 'fe56': 0.001074, 'fe57': 2.524e-05, 'fe58': 3.415e-06, 'co59': 3.191e-06, 'ni58': 4.595e-05,
            'ni60': 1.838e-05, 'ni61': 8.103e-07, 'ni62': 2.626e-06, 'ni64': 6.893e-07, 'cu63': 5.579e-07, 'cu65': 2.567e-07,
            'zn64': 9.497e-07, 'zn66': 5.513e-07, 'zn67': 8.178e-08, 'zn68': 3.792e-07, 'zn70': 1.34e-08, 'ga69': 3.584e-08,
            'ga71': 2.447e-08, 'ge70': 4.138e-08, 'ge72': 5.687e-08, 'ge73': 1.625e-08, 'ge74': 7.775e-08, 'ge76': 1.692e-08,
            'as75': 1.09e-08, 'se74': 1.027e-09, 'se76': 1.133e-08, 'se77': 9.455e-09, 'se78': 2.987e-08, 'se80': 6.445e-08,
            'se82': 1.17e-08, 'br79': 1.184e-08, 'br81': 1.181e-08, 'kr78': 3.547e-10, 'kr80': 2.298e-09, 'kr82': 1.176e-08,
            'kr83': 1.18e-08, 'kr84': 5.867e-08, 'kr86': 1.809e-08, 'rb85': 1.034e-08, 'rb87': 4.081e-09, 'sr84': 2.614e-10,
            'sr86': 4.734e-09, 'sr87': 3.353e-09, 'sr88': 4.052e-08, 'y89': 9.266e-09, 'zr90': 1.211e-08, 'zr91': 2.67e-09,
            'zr92': 4.124e-09, 'zr94': 4.273e-09, 'zr96': 7.032e-10, 'nb93': 1.736e-09, 'mo92': 8.368e-10, 'mo94': 5.355e-10,
            'mo95': 9.369e-10, 'mo96': 9.95e-10, 'mo97': 5.781e-10, 'mo98': 1.478e-09, 'mo100': 6.056e-10, 'ru96': 2.298e-10,
            'ru98': 7.976e-11, 'ru99': 5.451e-10, 'ru100': 5.458e-10, 'ru101': 7.447e-10, 'ru102': 1.392e-09, 'ru104': 8.365e-10,
            'rh103': 8.334e-10, 'pd102': 3.443e-11, 'pd104': 3.824e-10, 'pd105': 7.739e-10, 'pd106': 9.566e-10, 'pd108': 9.437e-10,
            'pd110': 4.266e-10, 'ag107': 6.609e-10, 'ag109': 6.236e-10, 'cd106': 5.075e-11, 'cd108': 3.62e-11, 'cd110': 5.188e-10,
            'cd111': 5.368e-10, 'cd112': 1.022e-09, 'cd113': 5.221e-10, 'cd114': 1.239e-09, 'cd116': 3.305e-10, 'in113': 2.164e-11,
            'in115': 4.708e-10, 'sn112': 9.384e-11, 'sn114': 6.55e-11, 'sn115': 3.304e-11, 'sn116': 1.45e-09, 'sn117': 7.731e-10,
            'sn118': 2.458e-09, 'sn119': 8.775e-10, 'sn120': 3.364e-09, 'sn122': 4.849e-10, 'sn124': 6.175e-10, 'sb121': 5.939e-10,
            'sb123': 4.535e-10, 'te120': 1.436e-11, 'te122': 3.593e-10, 'te123': 1.266e-10, 'te124': 6.739e-10, 'te125': 1.009e-09,
            'te126': 2.697e-09, 'te128': 4.579e-09, 'te130': 4.961e-09, 'i127': 4.835e-09, 'xe124': 2.078e-11, 'xe126': 1.81e-11,
            'xe128': 3.739e-10, 'xe129': 4.654e-09, 'xe130': 7.439e-10, 'xe131': 3.751e-09, 'xe132': 4.579e-09, 'xe134': 1.716e-09,
            'xe136': 1.417e-09, 'cs133': 1.172e-09, 'ba130': 1.556e-11, 'ba132': 1.58e-11, 'ba134': 3.529e-10, 'ba135': 9.697e-10,
            'ba136': 1.162e-09, 'ba137': 1.676e-09, 'ba138': 1.078e-08, 'la138': 1.322e-12, 'la139': 1.528e-09, 'ce136': 6.513e-12,
            'ce138': 9.913e-12, 'ce140': 3.453e-09, 'ce142': 4.386e-10, 'pr141': 5.908e-10, 'nd142': 7.956e-10, 'nd143': 3.595e-09,
            'nd144': 7.069e-10, 'nd145': 2.639e-10, 'nd146': 5.174e-10, 'nd148': 1.737e-10, 'nd150': 1.724e-10, 'sm144': 2.896e-11,
            'sm147': 1.433e-10, 'sm148': 1.081e-10, 'sm149': 1.338e-10, 'sm150': 7.184e-11, 'sm152': 2.643e-10, 'sm154': 2.275e-10,
            'eu151': 1.732e-10, 'eu153': 1.916e-10, 'gd152': 4.619e-13, 'gd154': 2.783e-11, 'gd155': 1.901e-10, 'gd156': 2.645e-10,
            'gd157': 2.036e-10, 'gd158': 3.251e-10, 'gd160': 2.899e-10, 'tb159': 2.38e-10, 'dy156': 1.868e-13, 'dy158': 1.514e-12,
            'dy160': 3.64e-11, 'dy161': 2.965e-10, 'dy162': 4.027e-10, 'dy163': 3.958e-10, 'dy164': 4.521e-10, 'ho165': 3.521e-10,
            'er162': 1.383e-12, 'er164': 1.613e-11, 'er166': 3.416e-10, 'er167': 2.346e-10, 'er168': 2.784e-10, 'er170': 1.557e-10,
            'tm169': 1.631e-10, 'yb168': 1.207e-12, 'yb170': 3.054e-11, 'yb171': 1.458e-10, 'yb172': 2.253e-10, 'yb173': 1.682e-10,
            'yb174': 3.367e-10, 'yb176': 1.383e-10, 'lu175': 1.551e-10, 'lu176': 4.216e-12, 'hf174': 1.042e-12, 'hf176': 3.457e-11,
            'hf177': 1.225e-10, 'hf178': 1.808e-10, 'hf179': 9.09e-11, 'hf180': 2.35e-10, 'ta180': 1.121e-14, 'ta181': 9.321e-11,
            'w180': 8.623e-13, 'w182': 1.661e-10, 'w183': 9.03e-11, 'w184': 1.939e-10, 'w186': 1.818e-10, 're185': 8.641e-11,
            're187': 1.46e-10, 'os184': 5.73e-13, 'os186': 4.638e-11, 'os187': 4.927e-11, 'os188': 3.912e-09, 'os189': 4.797e-10,
            'os190': 7.843e-10, 'os192': 1.232e-09, 'ir191': 1.08e-09, 'ir193': 1.835e-09, 'pt190': 7.282e-13, 'pt192': 4.507e-11,
            'pt194': 1.891e-09, 'pt195': 1.958e-09, 'pt196': 1.473e-09, 'pt198': 4.297e-10, 'au197': 9.203e-10, 'hg196': 4.695e-12,
            'hg198': 1.802e-10, 'hg199': 3.051e-10, 'hg200': 4.168e-10, 'hg201': 2.359e-10, 'hg202': 5.42e-10, 'hg204': 1.271e-10,
            'tl203': 2.578e-10, 'tl205': 6.188e-10, 'pb204': 3.226e-10, 'pb206': 3.079e-09, 'pb207': 3.401e-09, 'pb208': 9.743e-09,
            'bi209': 7.08e-10, 'th232': 2.341e-10, 'u234': 2.725e-15, 'u235': 3.638e-13, 'u238': 5.076e-11}


class RateDuplicationError(Exception):
    """An error of multiple rates linking the same nuclei occurred"""


def _skip_xalpha(n, p, r):
    """Check if we should show an (a, x) or (x, a) rate.  Here, p is
    the product we want to link to

    """

    # first check if alpha is the heaviest nucleus on the RHS
    rhs_heavy = max(r.products)
    if not (rhs_heavy.Z == 2 and rhs_heavy.A == 4):

        # for rates that are A (x, alpha) B, where A and B are heavy nuclei,
        # don't show the connection of the nucleus to alpha, only show it to B
        if p.Z == 2 and p.A == 4:
            return True

        # likewise, hide A (alpha, x) B, unless A itself is an alpha
        c = r.reactants
        n_alpha = 0
        for nuc in c:
            if nuc.Z == 2 and nuc.A == 4:
                n_alpha += 1
        # if there is only 1 alpha and we are working on the alpha node,
        # then skip
        if n_alpha == 1 and n.Z == 2 and n.A == 4:
            return True

    return False


def _skip_xp(n, p, r):
    """Check if we should show an (p, x) or (x, p) rate.  Here, p is
    the product we want to link to

    """

    # for rates that are A (x, p) B, where A and B are heavy nuclei,
    # don't show the connection of the nucleus to p, only show it to B
    if p.Z == 1 and p.A == 1:
        return True

    # likewise, hide A (p, x) B, unless A itself is an p
    c = r.reactants
    n_p = 0
    for nuc in c:
        if nuc.Z == 1 and nuc.A == 1:
            n_p += 1
    # if there is only 1 p and we are working on the p node,
    # then skip
    if n_p == 1 and n.Z == 1 and n.A == 1:
        return True

    return False


class Composition(collections.UserDict):
    """A composition holds the mass fractions of the nuclei in a
    network.

    Parameters
    ----------
    nuclei : list, tuple
        an iterable of Nucleus objects
    small : float
        a floor for nuclei mass fractions, used as the default value

    """

    def __init__(self, nuclei, small=1.e-16):
        try:
            super().__init__({Nucleus.cast(k): small for k in nuclei})
        except TypeError:
            raise ValueError("must supply an iterable of Nucleus objects or strings") from None

    @property
    def X(self):
        """backwards-compatible getter for self.X"""
        return self.data

    @X.setter
    def X(self, new_value):
        """backwards-compatible setter for self.X"""
        self.data = new_value

    def __delitem__(self, key):
        super().__delitem__(Nucleus.cast(key))

    def __getitem__(self, key):
        return super().__getitem__(Nucleus.cast(key))

    def __setitem__(self, key, value):
        super().__setitem__(Nucleus.cast(key), value)

    def __repr__(self):
        return "Composition(" + super().__repr__() + ")"

    def __str__(self):
        return "".join(f"  X({k}) : {v}\n" for k, v in self.items())

    @property
    def A(self):
        """Nucleus molar masses

        Returns
        -------
        A : dict
            {Nucleus : A} pairs
        """
        return {n: n.A for n in self}

    @property
    def Z(self):
        """Nucleus charge

        Returns
        -------
        Z : dict
            {Nucleus : Z} pairs
        """
        return {n: n.Z for n in self}

    def get_nuclei(self):
        """Return a list of Nuclei objects that make up this
        composition.

        Returns
        -------
        list

        """
        return list(self)

    def get_molar(self):
        """Return a dictionary of molar fractions, Y = X/A.

        Returns
        -------
        molar : dict
            {Nucleus : Y}
        """
        return {k: v/k.A for k, v in self.items()}

    def get_sum_X(self):
        """Return the sum of the mass fractions.

        Returns
        -------
        float
        """
        return math.fsum(self.values())

    def set_solar_like(self, *, Z=0.02, half_life_thresh=None):
        """Approximate a solar abundance, setting p to 0.7, He4 to 0.3
        - Z and the remainder evenly distributed with Z.

        Parameters
        ----------
        Z : float
            The desired metalicity
        half_life_thresh : float
            The half life value below which to zero the mass fraction
            of a nucleus.  This prevents us from making a composition
            that is not really stable.

        """

        rem = Z/(len(self)-2)
        for k in self:
            if k == Nucleus("p"):
                self[k] = 0.7
            elif k.raw == "he4":
                self[k] = 0.3 - Z
            else:
                self[k] = rem

        self.normalize(half_life_thresh=half_life_thresh)

    def set_array(self, arr):
        """Set the mass fractions of all species to the values
        in arr, `get_nuclei()`

        Parameters
        ----------
        arr : list, tuple, numpy.ndarray
            input values of mass fractions
        """
        for i, k in enumerate(self):
            self[k] = arr[i]

    def set_all(self, xval: float):
        """Set all species to the same scalar value.

        Parameters
        ----------
        xval : float
            mass fraction value for all species
        """
        for k in self:
            self[k] = xval

    def set_equal(self):
        """Set all species to be equal"""
        self.set_all(1.0 / len(self))

    def set_random(self, alpha=None, seed=None):
        """Set all species using a Dirichlet distribution with
        parameters alpha and specified rng seed.

        Parameters
        ----------
        alpha : list, tuple, numpy.ndarray
            distribution length for the Dirichlet distribution
        seed : float
            seed for the random number generator
        """

        # initializes random seed
        rng = np.random.default_rng(seed)

        # default is a flat Dirichlet distribution
        if alpha is None:
            alpha = np.ones(len(self))

        fracs = rng.dirichlet(alpha)
        self.set_array(fracs)

        # ensures exact normalization
        self.normalize()

    def set_nuc(self, name, xval: float):
        """Set nuclei name to the mass fraction xval.

        Parameters
        ----------
        name : Nucleus
            the nucleus to set
        xval: float
        """
        self[name] = xval

    def normalize(self, *, half_life_thresh=None):
        """Normalize the mass fractions to sum to 1.

        Parameters
        ----------
        half_life_thresh : float
            The half life value below which to zero the mass fraction
            of a nucleus.  This prevents us from making a composition
            that is not really stable.

        """

        if half_life_thresh is not None:
            for k in self:
                if k.tau != "stable" and k.tau is not None:
                    if k.tau < half_life_thresh:
                        self[k] = 0.0

        X_sum = self.get_sum_X()

        for k in self:
            self[k] /= X_sum

    @property
    def ye(self):
        """Return the electron fraction of the composition

        Returns
        -------
        float
        """
        electron_frac = math.fsum(self[n] * n.Z / n.A for n in self) / self.get_sum_X()
        return electron_frac

    @property
    def abar(self):
        """Return the mean molecular weight

        Returns
        -------
        float
        """
        abar = math.fsum(self[n] / n.A for n in self)
        return 1. / abar

    @property
    def zbar(self):
        """Return the mean charge, Zbar

        Returns
        -------
        float
        """
        return self.abar * self.ye

    def bin_as(self, nuclei, *, verbose=False, exclude=None):
        """Given a list of nuclei, return a new Composition object
        with the current composition mass fractions binned into the
        new nuclei.

        Parameters
        ----------
        nuclei : list
            Input nuclei (either as string names or
            Nucleus objects) defining the new composition.
        verbose : bool
            Output more information
        exclude : bool
            List of nuclei in `nuclei` that only
            exact matches from the original composition can
            map into

        Returns
        -------
        new_composition : Composition
            The new binned composition
        """

        nuclei = Nucleus.cast_list(nuclei)
        exclude = Nucleus.cast_list(exclude, allow_None=True)

        # sort the input nuclei by A, then Z
        nuclei.sort(key=lambda n: (n.A, n.Z))

        # create the new composition
        new_comp = Composition(nuclei)

        # first do any exact matches if we provided an exclude list
        if exclude is None:
            exclude = []

        for ex_nuc in exclude:
            # if the exclude nucleus is in both our original
            # composition and the reduced composition, then set
            # the abundance in the new, reduced composition and
            # remove the nucleus from consideration for the other
            # original nuclei
            if ex_nuc in nuclei and ex_nuc in self:
                nuclei.remove(ex_nuc)
                new_comp[ex_nuc] = self[ex_nuc]
                if verbose:
                    print(f"storing {ex_nuc} as {ex_nuc}")

            else:
                raise ValueError("cannot use exclude if nucleus is not present in both the original and new compostion")

        # loop over our original nuclei.  Find the new nucleus such
        # that n_orig.A >= n_new.A.  If there are multiple, then do
        # the same for Z
        for old_n, v in self.items():

            if old_n in exclude:
                # we should have already dealt with this above
                continue

            candidates = [q for q in nuclei if old_n.A >= q.A]
            # if candidates is empty, then all of the nuclei are heavier than
            # old_n, so just put its composition in the first new nucleus
            # (which will be the lightest)
            if not candidates:
                match_nuc = nuclei[0]
            else:
                max_A = max(q.A for q in candidates)
                match_A = [q for q in candidates if q.A == max_A]
                if len(match_A) > 1:
                    match_Z = [q for q in sorted(match_A, key=lambda p: p.Z) if old_n.Z >= q.Z]
                    if not match_Z:
                        # our nucleus has a Z less than any of the Z's in match_A
                        match_nuc = match_A[0]
                    else:
                        # always take the last entry -- this way if
                        # match_Z has multiple nuclei, we are taking
                        # the one with the highest Z (since we
                        # initially sorted by A and Z)
                        match_nuc = match_Z[-1]
                else:
                    match_nuc = match_A[0]

            if verbose:
                print(f"storing {old_n} as {match_nuc}")
            new_comp[match_nuc] += v

        return new_comp

    def plot(self, trace_threshold=0.1, hard_limit=None, size=(9, 5)):
        """Make a pie chart of Composition. group trace nuclei
        together and explode into bar chart

        Parameters
        ----------
        trace_threshold : float
            the threshold to consider a component to be trace.
        hard_limit : float
            limit below which an abundance will not be included
            in the trace nuclei wedget of the plot.
        size: tuple
            width, height of the plot in inches

        Returns
        -------
        matplotlib.figure.Figure
        """

        # find trace nuclei
        trace_keys = []
        trace_tot = 0.
        main_keys = []
        for k in self:
            # if below threshold, count as trace element
            if self[k] < trace_threshold:
                trace_keys.append(k)
                trace_tot += self[k]
            else:
                main_keys.append(k)

        # check if any trace nuclei
        if not trace_keys:
            # just do pie chart without including trace

            fig, ax = plt.subplots(1, 1, figsize=size)

            ax.pie(self.values(), labels=self.keys(), autopct=lambda p: f"{p/100:0.3f}")

        else:
            # find trace nuclei which contribute little to trace proportion
            if hard_limit is None:
                # make hardlimit proportional to trace abundance
                hard_limit = 0.05*trace_tot

            limited_trace_keys = []
            other_trace_tot = 0.
            for k in trace_keys:
                if self[k] < hard_limit:
                    other_trace_tot += self[k]
                else:
                    limited_trace_keys.append(k)

            # make figure and assign axis objects
            fig, (ax1, ax2) = plt.subplots(1, 2, figsize=size)
            fig.subplots_adjust(wspace=0)

            # pie chart parameters
            main_values = [trace_tot] + [self[k] for k in main_keys]
            main_labels = ['trace'] + main_keys
            explode = [0.2] + [0. for i in range(len(main_keys))]

            # rotate so that first wedge is split by the x-axis
            angle = -180 * main_values[0]
            wedges, *_ = ax1.pie(main_values, autopct=lambda p: f"{p/100:0.3f}", startangle=angle,
                                labels=main_labels, explode=explode)

            # bar chart parameters
            trace_values = [self[k] for k in limited_trace_keys] + [other_trace_tot]
            trace_labels = [f"{k}" for k in limited_trace_keys] + ['other']
            bottom = 1
            width = 0.1

            # Adding from the top matches the legend.
            alpha_list = np.linspace(0.1, 1, len(trace_values))
            trace_wedge_color = wedges[0].get_facecolor()

            for j, (height, label) in enumerate([*zip(trace_values, trace_labels)]):
                bottom -= height
                bc = ax2.bar(0, height, width, bottom=bottom, color=trace_wedge_color, label=label,
                            alpha=alpha_list[j])

                ax2.bar_label(bc, labels=[f"{height:.2e}"], label_type='center')
                ax2.bar_label(bc, labels=[f"{label:>30}"], label_type='center')

            ax2.set_title('Composition of Trace Nuclei')
            ax2.axis('off')
            ax2.set_xlim(- 2.5 * width, 2.5 * width)

            # use ConnectionPatch to draw lines between the two plots
            theta1, theta2 = wedges[0].theta1, wedges[0].theta2
            center, r = wedges[0].center, wedges[0].r
            bar_height = sum(trace_values)

            # draw top connecting line
            x = r * np.cos(np.pi / 180 * theta2) + center[0]
            y = r * np.sin(np.pi / 180 * theta2) + center[1]
            con = ConnectionPatch(xyA=(-width / 2, bar_height+bottom), coordsA=ax2.transData,
                                xyB=(x, y), coordsB=ax1.transData)
            con.set_color(trace_wedge_color)
            con.set_linewidth(4)
            ax2.add_artist(con)

            # draw bottom connecting line
            x = r * np.cos(np.pi / 180 * theta1) + center[0]
            y = r * np.sin(np.pi / 180 * theta1) + center[1]
            con = ConnectionPatch(xyA=(-width / 2, bottom), coordsA=ax2.transData,
                                xyB=(x, y), coordsB=ax1.transData)
            con.set_color(trace_wedge_color)
            ax2.add_artist(con)
            con.set_linewidth(4)

        plt.show()
        return fig


class LoddersComposition(Composition):
    """A class to use present day solar abundances from Lodders et al. 2020 & 2021.

    Parameters
    ----------
    Z : float
        Target metallicity :math:`Z` to scale the Lodders solar
        mixture to. If ``None`` (the default), the unscaled Lodders
        abundances are used.
    half_life_thresh : float
        The half life value below which to zero the mass fraction
        of a nucleus.  This prevents us from making a composition
        that is not really stable.

    Notes
    -----
    The Lodders abundances are stored in ``LODDERS_DATA`` as mass
    fractions for individual isotopes.
    """

    def __init__(self, Z=None, half_life_thresh=None):

        nuclei = [Nucleus(name) for name in LODDERS_DATA]

        # base composition initialize in Composition
        super().__init__(nuclei)

        # now give Lodders abundances with scaling if needed (raw data)
        self._get_from_lodders(Z, half_life_thresh=half_life_thresh)

    def _get_from_lodders(self, Z=None, half_life_thresh=None):

        for name, X_raw in LODDERS_DATA.items():
            self[Nucleus(name)] = X_raw

        # normalize Lodders raw data to sum upto 1
        self.normalize(half_life_thresh=None)

        X_solar = 0.0
        Y_solar = 0.0

        for nuc, X_i in self.items():
            if nuc.Z == 1:
                X_solar += X_i
            elif nuc.Z == 2:
                Y_solar += X_i

        # default metallicity Z is what Lodders has 1 - X -Y
        Z_solar = 1.0 - X_solar - Y_solar

        # if no Z is given, we don't need to do anything else
        # if desired Z is given then we scale as following

        if Z is not None:
            Z_target = float(Z)
            Z_scale = Z_target / Z_solar   # scaling factor for metals

            sum_XY = X_solar + Y_solar
            XY_scale = (1.0 - Z_target) / sum_XY   # scaling factor for H and He

            for nuc in self:
                if nuc.Z in (1, 2):
                    self[nuc] *= XY_scale
                elif nuc.Z >= 3:
                    self[nuc] *= Z_scale

        self.normalize(half_life_thresh=half_life_thresh)


class RateCollection:
    """A collection of rates that together define a network.
    There are several arguments to the constructor -- any combination
    may be supplied.

    Parameters
    ----------
    rate_files : str, list, tuple
        a string or iterable of strings of file names that define valid
        rates. This can include Reaclib library files storing multiple
        rates.
    libraries : Library, list, tuple
        a Library or iterable of Library objects
    rates : Rate, list, tuple
        a Rate or iterable of Rate objects
    inert_nuclei : list, tuple
        an iterable of Nuclei that should be part of the collection but
        are not linked via reactions to the other Nuclei in the network.
    do_screening : bool
        should we consider screening at all -- this mainly affects
        whether we build the screening map
    verbose : bool
        do we show informational messages?

    """

    pynucastro_dir = Path(__file__).parents[1]

    def __init__(self, rate_files=None, libraries=None, rates=None,
                 inert_nuclei=None,
                 do_screening=True,
                 verbose=False):

        self.rates = []
        combined_library = Library()

        self.inert_nuclei = Nucleus.cast_list(inert_nuclei, allow_None=True)

        self.do_screening = do_screening

        self.verbose = verbose

        if rate_files:
            if isinstance(rate_files, str):
                rate_files = [rate_files]
            combined_library += self._read_rate_files(rate_files)

        if rates:
            if isinstance(rates, Rate):
                rates = [rates]
            for r in rates:
                if not isinstance(r, Rate):
                    raise ValueError('Expected Rate object or list of Rate objects passed as the rates argument.')
            rlib = Library(rates=rates)
            combined_library += rlib

        if libraries:
            if isinstance(libraries, Library):
                libraries = [libraries]
            for lib in libraries:
                if not isinstance(lib, Library):
                    raise ValueError('Expected Library object or list of Library objects passed as the libraries argument.')
            for lib in libraries:
                combined_library += lib

        self.rates = self.rates + combined_library.get_rates()

        self._build_collection()

    def _classify_hidden_rate(self, cr):

        # Check whether this child rate is removed or not.
        # "removed" means that this rate is never used on
        # its own to connect two nuclei in the network it
        # is only used in one or more ApproximateRate or
        # ModifiedRate
        if cr not in self.rates:
            cr.removed = True
        else:
            cr.removed = False

        # reset fname -- set_print_representatoin will add
        # "_removed" to the name
        cr.fname = None
        # pylint: disable-next=protected-access
        cr._set_print_representation()

        # child rates may be ReacLibRates, ModifiedRates,
        # or DerivedRates.  Make sure we don't double
        # count
        if isinstance(cr, DerivedRate):
            if cr not in self.derived_rates:
                self.derived_rates.append(cr)
        elif isinstance(cr, ModifiedRate):
            if cr not in self.modified_rates:
                self.modified_rates.append(cr)
        else:
            if cr not in self.reaclib_rates:
                self.reaclib_rates.append(cr)

    def _build_collection(self):

        # get the unique nuclei
        u = []
        for r in self.rates:
            t = set(r.reactants + r.products)
            u = set(list(u) + list(t))

        self.unique_nuclei = sorted(u)

        # approx nuclei are used in approximate rates
        self.approx_nuclei = []
        for r in self.rates:
            if isinstance(r, ApproximateRate):
                if r.intermediate_nucleus not in self.unique_nuclei + self.approx_nuclei:
                    self.approx_nuclei.append(r.intermediate_nucleus)

        if self.inert_nuclei is not None:
            for nuc in self.inert_nuclei:
                if nuc not in self.unique_nuclei:
                    self.unique_nuclei.append(nuc)

        # now make a list of each rate that touches each nucleus
        # we'll store this in a dictionary keyed on the nucleus
        self.nuclei_consumed = {}
        self.nuclei_produced = {}

        for n in self.unique_nuclei:
            self.nuclei_consumed[n] = [r for r in self.rates if n in r.reactants]
            self.nuclei_produced[n] = [r for r in self.rates if n in r.products]

        self.nuclei_rate_pairs = {}
        _rp = self.get_rate_pairs()

        for n in self.unique_nuclei:
            self.nuclei_rate_pairs[n] = \
                [rp for rp in _rp if rp.forward is not None and n in rp.forward.reactants + rp.forward.products or
                                     rp.reverse is not None and n in rp.reverse.reactants + rp.reverse.products]

        # Re-order self.rates so Reaclib rates come first, followed by
        # Tabular rates. This is needed if reaclib coefficients are
        # targets of a pointer array.  It is desired to avoid wasting
        # array size storing meaningless Tabular coefficient pointers.
        self.rates = sorted(self.rates,
                            key=lambda r: isinstance(r, TabularRate))

        self.tabular_rates = []
        self.temperature_tabular_rates = []
        self.reaclib_rates = []
        self.custom_rates = []
        self.approx_rates = []
        self.derived_rates = []
        self.modified_rates = []

        for r in self.rates:
            if isinstance(r, ApproximateRate):
                self.approx_rates.append(r)
                for cr in r.get_child_rates():
                    assert not isinstance(cr, TabularRate)
                    self._classify_hidden_rate(cr)

            elif isinstance(r, ModifiedRate):
                if r not in self.modified_rates:
                    self.modified_rates.append(r)

                cr = r.original_rate
                self._classify_hidden_rate(cr)

<<<<<<< HEAD
                # Check whether this child rate is removed or not.
                # "removed" means that this rate is never used on
                # its own to connect two nuclei in the network it
                # is only used in one or more ApproximateRate or
                # ModifiedRate
                if cr not in self.rates:
                    cr.removed = True
                else:
                    cr.removed = False

                cr.fname = None
                # pylint: disable-next=protected-access
                cr._set_print_representation()

                # child rates may be ReacLibRates, ModifiedRates,
                # or DerivedRates.  Make sure we don't double
                # count
                if isinstance(cr, DerivedRate):
                    if cr not in self.derived_rates:
                        self.derived_rates.append(cr)
                elif isinstance(cr, ModifiedRate):
                    if cr not in self.modified_rates:
                        self.modified_rates.append(cr)
                else:
                    if cr not in self.reaclib_rates:
                        self.reaclib_rates.append(cr)

=======
>>>>>>> eb2c24bc
            elif isinstance(r, TabularRate):
                self.tabular_rates.append(r)
            elif isinstance(r, TemperatureTabularRate):
                self.temperature_tabular_rates.append(r)
<<<<<<< HEAD
            elif r.chapter == "custom":
                self.custom_rates.append(r)
=======
>>>>>>> eb2c24bc
            elif isinstance(r, DerivedRate):
                if r not in self.derived_rates:
                    self.derived_rates.append(r)
            elif isinstance(r, ReacLibRate):
                if r not in self.reaclib_rates:
                    self.reaclib_rates.append(r)
                    if r.id == "n --> p <wc12_reaclib_weak_>":
                        msg = "ReacLib neutron decay rate (<n_to_p_weak_wc12>) does not account for degeneracy at high densities. Consider using tabular rate from Langanke."
                        warnings.warn(msg)
            elif isinstance(r, Rate):
                # if we are not any of the other types, then we assume
                # it is a custom rate based off of Rate
                self.custom_rates.append(r)
            else:
                raise NotImplementedError(f"unknown type of rate {r}")

        # unlike rates, all_rates explicitly includes the hidden rates
        # (from approximations)

        self.all_rates = (self.reaclib_rates + self.custom_rates +
                          self.tabular_rates + self.temperature_tabular_rates +
                          self.approx_rates + self.modified_rates +
                          self.derived_rates)

        # finally check for duplicate rates -- these are not
        # allowed
        if dupes := self.find_duplicate_links():
            print(dupes)
            raise RateDuplicationError("Duplicate rates found")

    def _read_rate_files(self, rate_files):
        # get the rates
        combined_library = Library()
        for rf in rate_files:
            # create the appropriate rate object first
            try:
                rate = load_rate(rf)
            except RateFileError as ex:
                raise RateFileError(f"Error reading rate from file: {rf}") from ex

            # now create a library:
            rflib = Library(rates=[rate])
            combined_library += rflib
        return combined_library

    def get_forward_rates(self):
        """Return a list of the forward (exothermic) rates in the
        network

        Returns
        -------
        list(Rate)

        """

        # first handle the ones that have Q defined
        forward_rates = [r for r in self.rates if r.Q >= 0.0]

        return forward_rates

    def get_reverse_rates(self):
        """Return a list of the reverse (endothermic) rates).  Note
        these may not be the same as the reverse rates identified by
        ReacLib.

        Returns
        -------
        list(Rate)

        """

        # first handle the ones that have Q defined
        reverse_rates = [r for r in self.rates if r.Q < 0.0]

        return reverse_rates

    def find_reverse(self, forward_rate, reverse_rates=None):
        """Given a forward rate, locate the rate that is its reverse.

        Returns
        -------
        Rate
        """

        if reverse_rates is None:
            reverse_rates = self.get_reverse_rates()

        reverse = None

        for rr in reverse_rates:
            if sorted(forward_rate.reactants, key=lambda x: x.A) == sorted(rr.products, key=lambda x: x.A) and \
               sorted(forward_rate.products, key=lambda x: x.A) == sorted(rr.reactants, key=lambda x: x.A):
                reverse = rr
                break

        return reverse

    def get_rate_pairs(self):
        """Find pairs of forward (Q > 0) and reverse (Q < 0) rates for the
        same link between nuclei.

        Return
        ------
        list(RatePair)

        """

        rate_pairs = []

        reverse_rates = self.get_reverse_rates()

        # loop over all the forward rates and find the matching reverse rate
        # if it exists
        for fr in self.get_forward_rates():
            rp = RatePair(forward=fr)

            rr = self.find_reverse(fr, reverse_rates=reverse_rates)

            # since we found a match, remove the reverse rate we paired
            # from out list so no other forward rate can match with it
            if rr is not None:
                rp.reverse = rr
                reverse_rates.remove(rp.reverse)

            rate_pairs.append(rp)

        # we might have some reverse rates remaining for which there
        # were no forward rates -- add those now
        for rr in reverse_rates:
            rp = RatePair(reverse=rr)
            rate_pairs.append(rp)

        return rate_pairs

    def get_nuclei(self):
        """Get all the nuclei that are part of the network.

        Returns
        -------
        list(Nucleus)

        """
        return self.unique_nuclei

    def linking_nuclei(self, nuclei, return_type=None, **kwargs):
        """Return a new network containing only rates linking the
        given nuclei.

        Parameters
        ----------
        nuclei : list, tuple
            An iterable of Nucleus objects or string names of nuclei.
        return_type : Callable
            A different constructor (e.g., a superclass constructor)
            to use if the current class does not take a `libraries`
            keyword.
        kwargs : dict
            Additional arguments to pass onto the library linking_nuclei
            method.  See :py:mod:`pynucastro.rates.library.Library.linking_nuclei`

        Returns
        -------
        RateCollection

        """

        if return_type is None:
            return_type = self.__class__
        lib = Library(rates=self.rates)
        return return_type(libraries=lib.linking_nuclei(nuclei, **kwargs))

    def get_rates(self):
        """Get a list of the reaction rates in this network.

        Returns
        -------
        list(Rate)

        """
        return self.rates

    def get_hidden_rates(self):
        """Get a list of all of the rates approximated out of the
        network

        Returns
        -------
        list(Rate)

        """
        hidden_rates = []
        for r in self.get_rates():
            if isinstance(r, ApproximateRate):
                for c in r.get_child_rates():
                    if c.removed:
                        hidden_rates.append(c)
            elif isinstance(r, ModifiedRate):
                if r.original_rate.removed:
                    hidden_rates.append(r.original_rate)
        return set(hidden_rates)

    def get_rate(self, rid):
        """Return a rate matching the id provided.

        Parameters
        ----------
        rid : str
            The id of the rate, as returned by Rate.fname

        Returns
        -------
        Rate

        """
        try:
            rid_mod = capitalize_rid(rid, "_")
            return [r for r in self.rates if r.fname == rid_mod][0]
        except IndexError:
            raise LookupError(f"rate identifier {rid!r} does not match a rate in this network.") from None

    def get_rate_by_nuclei(self, reactants, products):
        """Given a list of reactants and products, return any matching rates

        Parameters
        ----------
        reactants : list(Nucleus), list(str)
            the reactants for the reaction.  These can either be string
            names or :py:class:`Nucleus <pynucastro.nucdata.nucleus.Nucleus>`
            objects.
        products : list(Nucleus), list(str)
            the products for the reaction.  These can either be string
            names or :py:class:`Nucleus <pynucastro.nucdata.nucleus.Nucleus>`
            objects.

        Returns
        -------
        rates : Rate, list(Rate)
            any matching rates

        """
        reactants = sorted(Nucleus.cast_list(reactants))
        products = sorted(Nucleus.cast_list(products))
        _tmp = [r for r in self.rates if
                sorted(r.reactants) == reactants and
                sorted(r.products) == products]

        if not _tmp:
            return None
        if len(_tmp) == 1:
            return _tmp[0]
        return _tmp

    def get_rate_by_name(self, name):
        """Given a rate in the form 'A(x,y)B' return the rate

        Parameters
        ----------
        name : str
            the name of the rate, in the form "A(x,y)B"

        Returns
        -------
        Rate

        """

        reactants, products = _rate_name_to_nuc(name)
        _r = self.get_rate_by_nuclei(reactants, products)
        if _r is None:
            return None
        return _r

    def get_nuclei_needing_partition_functions(self):
        """Return a list of nuclei that require partition functions
        for one or more :py:class:`DerivedRate
        <pynucastro.rates.derived_rate.DerivedRate>` in the collection

        Returns
        -------
        list(Nucleus)

        """

        nuclei_pfs = set()
        for r in self.all_rates:
            if isinstance(r, DerivedRate) and r.use_pf:
                for nuc in r.reactants + r.products:
                    if nuc.partition_function is not None:
                        nuclei_pfs.add(nuc)
        return sorted(nuclei_pfs)

    def dedupe_partition_function_temperatures(self):
        """Return a list of unique temperature arrays needed by
        partition function tables, along with a dictionary mapping
        each Nucleus to the corresponding index into that list

        Returns
        -------
        temp_arrays : list
            a list of NumPy ndarray specifying the temperature values
            for a particular partition function tabulation.
        temp_indices : dict
            a dictionary that keyed on Nucleus that maps a nucleus to
            the index in temp_arrays containing the temperature array
            for its partition function data.
        """

        nuclei = self.get_nuclei_needing_partition_functions()
        temp_arrays = []
        temp_indices = {}
        # nuclei must be sorted, so the output is deterministic
        for nuc in nuclei:
            nuc_temp = nuc.partition_function.temperature
            # do a sequential search on temp_arrays, since it should be short
            for i, temp in enumerate(temp_arrays):
                # np.array_equal handles comparing arrays of different shapes
                if np.array_equal(nuc_temp, temp):
                    temp_indices[nuc] = i
                    break
            else:
                # no match found, add a new entry
                temp_indices[nuc] = len(temp_arrays)
                temp_arrays.append(nuc_temp)

        return temp_arrays, temp_indices

    def remove_nuclei(self, nuclei):
        """Remove the nuclei in from the network along with any rates
        that directly involve them (this doesn't affect approximate
        rates that may have these nuclei as hidden intermediate links)

        Parameters
        ----------
        nuclei : Iterable(Nucleus)
            The nuclei to remove.

        """

        nuc_list = Nucleus.cast_list(nuclei)
        rates_to_delete = []
        for nuc in nuc_list:
            for rate in self.rates:
                if nuc in rate.reactants + rate.products:
                    if self.verbose:
                        print(f"looking to remove {rate}")
                    rates_to_delete.append(rate)

        for rate in set(rates_to_delete):
            self.rates.remove(rate)

        self._build_collection()

    def remove_rates(self, rates):
        """Remove the Rate objects in rates from the network.  Note,
        if rate list is a dict, then the keys are assumed to be the
        rates to remove

        Parameters
        ----------
        rates : Rate, Iterable(Rate)
            The rates to remove.

        """

        if isinstance(rates, Rate):
            self.rates.remove(rates)
        else:
            for r in rates:
                self.rates.remove(r)

        self._build_collection()

    def add_rates(self, rates):
        """Add new rates to the network.  If the rate already exists,
        it will not be added.  The network is then regenerated using
        the updated rates

        Parameters
        ----------
        rates : Rate, list(Rate)
             a single Rate object or a list of Rate objects specifying the
             rates to be added to the network.

        """

        if isinstance(rates, Rate):
            if rates not in self.rates:
                self.rates.append(rates)

        else:
            for r in rates:
                if r not in self.rates:
                    self.rates.append(r)

        self._build_collection()

    def make_ap_pg_approx(self, intermediate_nuclei=None):
        """Combine the rates A(a,g)B and A(a,p)X(p,g)B (and the
        reverse) into a single effective approximate rate.  The new
        approximate rates will be added to the network and the original
        rates will be removed (although they are still carried by the
        ApproximateRate object.

        Parameters
        ----------
        intermediate_nuclei : list, tuple
            an iterable of Nucleus objects or string names representing
            the intermediate nucleus we wish to approximate out.

        """

        # make sure that the intermediate_nuclei list are Nuclei objects
        intermediate_nuclei = Nucleus.cast_list(intermediate_nuclei, allow_None=True)

        # find all of the (a,g) rates
        ag_rates = []
        for r in self.rates:
            if (len(r.reactants) == 2 and Nucleus("he4") in r.reactants and
                len(r.products) == 1):
                ag_rates.append(r)

        # for each (a,g), check to see if the remaining rates are present
        approx_rates = []

        for r_ag in ag_rates:
            prim_nuc = sorted(r_ag.reactants)[-1]
            prim_prod = sorted(r_ag.products)[-1]

            inter_nuc = Nucleus.from_Z_A(prim_nuc.Z+1, prim_nuc.A+3)

            if intermediate_nuclei and inter_nuc not in intermediate_nuclei:
                continue

            # look for A(a,p)X
            if not (r_ap := self.get_rate_by_nuclei([prim_nuc, Nucleus("he4")],
                                                    [inter_nuc, Nucleus("p")])):
                continue

            # look for X(p,g)B
            if not (r_pg := self.get_rate_by_nuclei([inter_nuc, Nucleus("p")],
                                                    [prim_prod])):
                continue

            # look for reverse B(g,a)A
            if not (r_ga := self.get_rate_by_nuclei([prim_prod],
                                                    [prim_nuc, Nucleus("he4")])):
                continue

            # look for reverse B(g,p)X
            if not (r_gp := self.get_rate_by_nuclei([prim_prod],
                                                    [inter_nuc, Nucleus("p")])):
                continue

            # look for reverse X(p,a)A
            if not (r_pa := self.get_rate_by_nuclei([inter_nuc, Nucleus("p")],
                                                    [Nucleus("he4"), prim_nuc])):
                continue

            # build the approximate rates
            ar = ApproximateRate(r_ag, [r_ap, r_pg], r_ga, [r_gp, r_pa], approx_type="ap_pg")
            ar_reverse = ApproximateRate(r_ag, [r_ap, r_pg], r_ga, [r_gp, r_pa], is_reverse=True, approx_type="ap_pg")

            if self.verbose:
                print(f"using approximate rate {ar}")
                print(f"using approximate rate {ar_reverse}")

            # approximate rates
            approx_rates += [ar, ar_reverse]

        # remove the old rates from the rate list and add the approximate rate
        for ar in approx_rates:
            for r in ar.get_child_rates():
                try:
                    self.rates.remove(r)
                    if self.verbose:
                        print(f"removing rate {r}")
                except ValueError:
                    pass

            # add the approximate rates
            self.rates.append(ar)

        # regenerate the links
        self._build_collection()

    def make_nn_g_approx(self, intermediate_nuclei=None):
        """Combine the rates A(n,g)X(n,g)B into a single effective
        rate. The new approximate rates will be added to the network
        and the original rates will be removed (although they are
        still carried by the ApproximateRate object.

        Parameters
        ----------
        intermediate_nuclei : list, tuple
            an iterable of :py:obj:`Nucleus <pynucastro.nucdata.nucleus.Nucleus>`
            or string names representing the intermediate nucleus we
            wish to approximate out.

        """

        # make sure that the intermediate_nuclei list are Nuclei objects
        intermediate_nuclei = Nucleus.cast_list(intermediate_nuclei, allow_None=True)

        # if we didn't pass in a list of nuclei, consider all as targets
        # for approximation
        if not intermediate_nuclei:
            intermediate_nuclei = self.unique_nuclei

        # for each intermediate nuclei X, look to see if we have A(n,g)X and X(n,g)B
        approx_rates = []
        nuclei_approximated_out = []

        for inter_nuc in intermediate_nuclei:

            if inter_nuc.A < 2:
                # can't approximate out protons or neutrons
                continue

            nuc_A = inter_nuc - Nucleus("n")
            nuc_B = inter_nuc + Nucleus("n")

            if nuc_A in nuclei_approximated_out:
                # don't try to approximate a rate sequence starting with
                # a nucleus that we already approximated out
                continue

            # look for A(n,g)X
            if not (rf1 := self.get_rate_by_nuclei([nuc_A, Nucleus("n")],
                                                   [inter_nuc])):
                continue

            # look for X(n,g)B
            if not (rf2 := self.get_rate_by_nuclei([inter_nuc, Nucleus("n")],
                                                   [nuc_B])):
                continue

            # look for reverse B(g,n)X
            if not (rr1 := self.get_rate_by_nuclei([nuc_B],
                                                   [inter_nuc, Nucleus("n")])):
                continue

            # look for reverse X(g,n)A
            if not (rr2 := self.get_rate_by_nuclei([inter_nuc],
                                                   [nuc_A, Nucleus("n")])):
                continue

            # build the approximate rates
            ar = ApproximateRate(None, [rf1, rf2],
                                 None, [rr1, rr2],
                                 approx_type="nn_g",
                                 use_identical_particle_factor=False)

            ar_reverse = ApproximateRate(None, [rf1, rf2],
                                         None, [rr1, rr2],
                                         is_reverse=True, approx_type="nn_g",
                                         use_identical_particle_factor=False)

            nuclei_approximated_out.append(inter_nuc)
            if self.verbose:
                print(f"approximating out {inter_nuc}")
                print(f"using approximate rate {ar}")
                print(f"using approximate rate {ar_reverse}")

            # approximate rates
            approx_rates += [ar, ar_reverse]

        # remove the old rates from the rate list and add the approximate rate
        for ar in approx_rates:
            for r in ar.get_child_rates():
                try:
                    self.rates.remove(r)
                    if self.verbose:
                        print(f"removing rate {r}")
                except ValueError:
                    pass

            # add the approximate rates
            self.rates.append(ar)

        # regenerate the links
        self._build_collection()

    def make_nse_protons(self, A):
        """Replace protons in rates involving nuclei with mass number
        >= A with NSE protons.  This will decouple these rates from
        the proton captures at lower mass number, simplifying the
        linear algebra.

        Parameters
        ----------
        A : int
            mass number above which to swap regular protons for
            NSE protons.

        """

        # we want to update both the forward and reverse rates,
        # so we are consistent
        for rp in self.get_rate_pairs():

            update = False
            if rp.forward is not None:
                heavy = [n for n in rp.forward.reactants + rp.forward.products
                         if n not in [Nucleus("p"), Nucleus("n"), Nucleus("he4")]]
                if heavy:
                    if (min(heavy, key=lambda x: x.A).A >= A and
                        Nucleus("p") in rp.forward.reactants + rp.forward.products):
                        update = True
            elif rp.reverse is not None:
                heavy = [n for n in rp.reverse.reactants + rp.reverse.products
                         if n not in [Nucleus("p"), Nucleus("n"), Nucleus("he4")]]
                if heavy:
                    if (min(heavy, key=lambda x: x.A).A >= A and
                        Nucleus("p") in rp.reverse.reactants + rp.reverse.products):
                        update = True

            if update:
                if rp.forward is not None:
                    if self.verbose:
                        print(f"modifying {rp.forward.fname} to use NSE protons")
                    rp.forward.swap_protons()
                if rp.reverse is not None:
                    if self.verbose:
                        print(f"modifying {rp.reverse.fname} to use NSE protons")
                    rp.reverse.swap_protons()

        self._build_collection()

    def summary(self):
        """Print a summary of the nuclei and rates for this network"""

        print("Network summary")
        print("---------------")
        print(f"  explicitly carried nuclei: {len(self.unique_nuclei)}")
        print(f"  approximated-out nuclei: {len(self.approx_nuclei)}")
        if self.inert_nuclei:
            print(f"  inert nuclei (included in carried): {len(self.inert_nuclei)}")
        else:
            print("  inert nuclei (included in carried): 0")

        print("")

        print(f"  total number of rates: {len(self.all_rates)}")
        print("")

        print(f"  rates explicitly connecting nuclei: {len(self.rates)}")
        print(f"  hidden rates: {len(self.get_hidden_rates())}")
        print("")

        print(f"  reaclib rates: {len(self.reaclib_rates)}")
        print(f"  weak tabular rates: {len(self.tabular_rates)}")
        print(f"  temperature tabular rates: {len(self.temperature_tabular_rates)}")
        print(f"  approximate rates: {len(self.approx_rates)}")
        print(f"  derived rates: {len(self.derived_rates)}")
        print(f"  modified rates: {len(self.modified_rates)}")
        print(f"  custom rates: {len(self.custom_rates)}")

    def evaluate_rates(self, rho, T, composition, screen_func=None):
        """Evaluate the rates for a specific density, temperature, and
        composition, with optional screening.  Note: this returns that
        rate as dY/dt, where Y is the molar fraction.  For a 2 body
        reaction, a + b, this will be of the form:

        ρ Y_a Y_b N_A <σv> / (1 + δ_{ab})

        where δ is the Kronecker delta that accounts for a = b.

        If you want dn/dt, where n is the number density (so you get
        n_a n_b <σv>), then you need to multiply the results here
        by ρ N_A (where N_A is Avogadro's number).

        Parameters
        ----------
        rho : float
            density used to evaluate rates
        T : float
            temperature used to evaluate rates
        composition : Composition
            composition used to evaluate rates
        screen_func : Callable
            one of the screening functions from :py:mod:`pynucastro.screening`
            -- if provided, then the evaluated rates will include the screening
            correction.

        Returns
        -------
        dict(Rate)

        """

        rvals = {}
        ys = composition.get_molar()
        y_e = composition.ye

        for r in self.rates:
            # Note screening effect is already included
            val = r.prefactor * rho**r.dens_exp * r.eval(T, rho=rho, comp=composition,
                                                         screen_func=screen_func)
            if (r.weak_type == 'electron_capture' and not isinstance(r, TabularRate)):
                val = val * y_e
            yfac = functools.reduce(mul, [ys[q] for q in r.reactants])
            rvals[r] = yfac * val

        return rvals

    def evaluate_jacobian(self, rho, T, comp, *,
                          screen_func=None, exclude_rates=None):
        """Return an array of the form J_ij = dYdot_i/dY_j for the
        network

        Parameters
        ----------
        rho : float
            density used to evaluate Jacobian terms
        T : float
            temperature used to evaluate Jacobian terms
        comp : Composition
            composition used to evaluate Jacobian terms
        screen_func : Callable
            one of the screening functions from :py:mod:`pynucastro.screening`
            -- if provided, then the evaluated rates will include the screening
            correction.
        exclude_rates : Iterable(Rate)
            a list of rates to omit from the construction of the Jacobian.

        Returns
        -------
        numpy.ndarray

        """

        if exclude_rates is None:
            exclude_rates = []

        nnuc = len(self.unique_nuclei)
        jac = np.zeros((nnuc, nnuc), dtype=np.float64)

        for i, n_i in enumerate(self.unique_nuclei):
            for j, n_j in enumerate(self.unique_nuclei):

                # we are considering dYdot(n_i) / dY(n_j)

                jac[i, j] = 0.0

                for r in self.nuclei_consumed[n_i]:
                    if r in exclude_rates:
                        continue

                    # how many of n_i are destroyed by this reaction
                    c = r.reactant_count(n_i)

                    # Note eval_jacobian_term already includes screening
                    jac[i, j] -= c * \
                        r.eval_jacobian_term(T, rho, comp, n_j,
                                             screen_func=screen_func)

                for r in self.nuclei_produced[n_i]:
                    if r in exclude_rates:
                        continue

                    # how many of n_i are produced by this reaction
                    c = r.product_count(n_i)
                    jac[i, j] += c * \
                        r.eval_jacobian_term(T, rho, comp, n_j,
                                             screen_func=screen_func)

        return jac

    def spectral_radius(self, rho, T, comp, *,
                        screen_func=None, exclude_rates=None):
        """Compute the spectral radius of the Jacobian---this is the
        max{abs(e_i)}, where e_i are the eigenvalues of the Jacobian.

        Parameters
        ----------
        rho : float
            density used to evaluate Jacobian terms
        T : float
            temperature used to evaluate Jacobian terms
        comp : Composition
            composition used to evaluate Jacobian terms
        screen_func : Callable
            one of the screening functions from :py:mod:`pynucastro.screening`
            -- if provided, then the evaluated rates will include the screening
            correction.
        exclude_rates : Iterable(Rate)
            a list of rates to omit from the calculation.  This is useful
            for testing how the spectral radius / stiffness is affected by
            the different rates.

        Returns
        -------
        float

        """

        J = self.evaluate_jacobian(rho, T, comp,
                                   screen_func=screen_func,
                                   exclude_rates=exclude_rates)
        e = eigvals(J)
        return np.max(np.abs(e))

    def validate(self, other_library, *, forward_only=True):
        """Perform various checks on the library, comparing to
        ``other_library``, to ensure that we are not missing important
        rates.  The idea is that the current library should be a
        reduced library (perhaps the result of filtering) and then we
        want to compare to the larger ``other_library`` to see if we
        missed something important.

        Parameters
        ----------
        other_library : Library
            the library to compare to
        forward_only : bool
            do we only check the forward rates?

        Returns
        -------
        bool

        """

        current_rates = sorted(self.get_rates())

        # check the forward rates to see if any of the products are
        # not consumed by other forward rates

        passed_validation = True

        for rate in current_rates:
            if rate.derived_from_inverse:
                continue
            for p in rate.products:
                found = False
                for orate in current_rates:
                    if orate == rate:
                        continue
                    if orate.derived_from_inverse:
                        continue
                    if p in orate.reactants:
                        found = True
                        break
                if not found:
                    passed_validation = False
                    msg = f"validation: {p} produced in {rate} never consumed."
                    print(msg)

        # now check if we are missing any rates from other_library with the exact same reactants

        other_by_reactants = collections.defaultdict(list)
        for rate in sorted(other_library.get_rates()):
            other_by_reactants[tuple(sorted(rate.reactants))].append(rate)

        for rate in current_rates:
            if forward_only and rate.derived_from_inverse:
                continue

            key = tuple(sorted(rate.reactants))
            for other_rate in other_by_reactants[key]:
                # check to see if other_rate is already in current_rates
                found = True
                if other_rate not in current_rates:
                    found = False

                if not found:
                    msg = f"validation: missing {other_rate} as alternative to {rate} (Q = {other_rate.Q} MeV)."
                    print(msg)

        return passed_validation

    def find_duplicate_links(self):
        """Check the network to see if there are multiple rates that
        share the same reactants and products.  These may not be the
        same Rate object (e.g., one could be tabular the other a
        simple decay), but they will present themselves in the network
        as the same link.

        We return a list, where each entry is a list of all the rates
        that share the same link.

        Returns
        -------
        list

        """

        duplicates = find_duplicate_rates(self.get_rates())

        # there are some allowed duplicates for special cases.  We
        # will now check for those
        dupe_to_remove = []
        for dupe in duplicates:
            if is_allowed_dupe(dupe):
                dupe_to_remove.append(dupe)

        for dupe in dupe_to_remove:
            duplicates.remove(dupe)

        return duplicates

    def find_unimportant_rates(self, states, cutoff_ratio, screen_func=None):
        """Evaluate the rates at multiple thermodynamic states, and
        find the rates that are always less than `cutoff_ratio` times
        the fastest rate for each state.  This returns a dict keyed by
        Rate giving the ratio of the rate to the largest rate.

        Parameters
        ----------
        states : list, tuple
             A tuple of the form (density, temperature, composition),
             where composition is a Composition object
        cutoff_ratio : float
             The ratio of a rate to the fastest rate, below which we
             consider this rate to be unimportant.
        screen_func : Callable
            one of the screening functions from :py:mod:`pynucastro.screening`
            -- if provided, then the evaluated rates will include the screening
            correction.

        Return
        ------
        dict(Rate)

        """
        largest_ratio = {r: 0 for r in self.rates}
        for rho, T, comp in states:
            rvals = self.evaluate_rates(rho, T, comp, screen_func)
            fastest = max(rvals.values())
            for r, value in rvals.items():
                largest_ratio[r] = max(largest_ratio[r], value / fastest)
        return {r: ratio for r, ratio in largest_ratio.items() if ratio < cutoff_ratio}

    def evaluate_ydots(self, rho, T, composition,
                       screen_func=None, rate_filter=None):
        """Evaluate net rate of change of molar abundance for each
        nucleus for a specific density, temperature, and composition

        Parameters
        ----------
        rho : float
            density used to evaluate rates
        T : float
            temperature used to evaluate rates
        composition : Composition
            composition used to evaluate rates
        screen_func : Callable
            a function from :py:mod:`pynucastro.screening` used to compute the
            screening enhancement for the rates.
        rate_filter : Callable
            a function that takes a :py:class:`Rate <pynucastro.rates.rate.Rate>`
            and returns `True` or `False` if it is to be evaluated.

        Returns
        -------
        dict(Nucleus)

        """

        rvals = self.evaluate_rates(rho, T, composition, screen_func)
        ydots = {}

        for nuc in self.unique_nuclei:

            # Rates that consume / produce nuc
            if rate_filter is None:
                consuming_rates = self.nuclei_consumed[nuc]
                producing_rates = self.nuclei_produced[nuc]
            else:
                consuming_rates = [r for r in self.nuclei_consumed[nuc] if rate_filter(r)]
                producing_rates = [r for r in self.nuclei_produced[nuc] if rate_filter(r)]

            # Number of nuclei consumed / produced
            nconsumed = (r.reactant_count(nuc) for r in consuming_rates)
            nproduced = (r.product_count(nuc) for r in producing_rates)

            # Multiply each rate by the count
            consumed = (c * rvals[r] for c, r in zip(nconsumed, consuming_rates))
            produced = (c * rvals[r] for c, r in zip(nproduced, producing_rates))

            # Net change is difference between produced and consumed
            ydots[nuc] = sum(produced) - sum(consumed)

        return ydots

    def evaluate_energy_generation(self, rho, T, composition,
                                   screen_func=None, return_enu=False):
        """Evaluate the specific energy generation rate of the network for a specific
        density, temperature and composition

        Parameters
        ----------
        rho : float
            density to evaluate the rates with
        T : float
            temperature to evaluate the rates with
        composition : Composition
            composition to evaluate the rates with
        screen_func : Callable
            a function from :py:mod:`pynucastro.screening` to
            call to compute the screening factor
        return_enu : bool
            return both enuc and enu -- the energy loss
            from neutrinos from weak reactions

        Returns
        -------
        enuc : float
            the energy generation rate
        enu : float
            the neutrino loss rate from weak reactions

        """

        ydots = self.evaluate_ydots(rho, T, composition, screen_func)
        enuc = 0.

        # compute constants and units

        # ion binding energy contributions. basically e=mc^2
        for nuc in self.unique_nuclei:
            enuc += ydots[nuc] * nuc.mass * constants.MeV2erg

        # convert from molar value to erg/g/s
        enuc *= -1*constants.N_A

        # subtract neutrino losses for tabular weak reactions
        enu = 0.0
        for r in self.rates:
            if isinstance(r, TabularRate):
                # get composition
                ys = composition.get_molar()

                # need to get reactant nucleus
                nuc = r.reactants[0]
                enu += constants.N_A * ys[nuc] * r.get_nu_loss(T, rho=rho, comp=composition)

        enuc -= enu
        if return_enu:
            return enuc, enu
        return enuc

    def evaluate_activity(self, rho, T, composition, screen_func=None):
        """Compute the activity for each nucleus--the sum of
        abs(creation rate) + abs(destruction rate), i.e., this neglects the
        sign of the terms.

        Parameters
        ----------
        rho : float
            density used to evaluate rates
        T : float
            temperature used to evaluate rates
        composition : Composition
            composition used to evaluate rates
        screen_func : Callable
            one of the screening functions from :py:mod:`pynucastro.screening`
            -- if provided, then the evaluated rates will include the screening
            correction.

        Returns
        -------
        dict(Nucleus)

        """

        rvals = self.evaluate_rates(rho, T, composition, screen_func)
        act = {}

        for nuc in self.unique_nuclei:

            # Rates that consume / produce nuc
            consuming_rates = self.nuclei_consumed[nuc]
            producing_rates = self.nuclei_produced[nuc]
            # Number of nuclei consumed / produced
            nconsumed = (r.reactant_count(nuc) for r in consuming_rates)
            nproduced = (r.product_count(nuc) for r in producing_rates)
            # Multiply each rate by the count
            consumed = (c * rvals[r] for c, r in zip(nconsumed, consuming_rates))
            produced = (c * rvals[r] for c, r in zip(nproduced, producing_rates))
            # Net activity is sum of produced and consumed
            act[nuc] = sum(produced) + sum(consumed)

        return act

    def _get_network_chart(self, rho, T, composition):
        """Create a dict, keyed by rate that holds a list of tuples
        (Nucleus, ydot)

        """

        rvals = self.evaluate_rates(rho, T, composition)

        nc = {}

        for rate, rval in rvals.items():
            nucs = []
            for n in set(rate.reactants):
                nucs.append((n, -rate.reactant_count(n) * rval))
            for n in set(rate.products):
                nucs.append((n, rate.product_count(n) * rval))
            nc[rate] = nucs

        return nc

    def network_overview(self):
        """Return a verbose network overview showing for each nucleus
        which rates consume it and which produce it.

        Returns
        -------
        str

        """

        ostr = ""
        for n in self.unique_nuclei:
            ostr += f"{n}\n"
            ostr += "  consumed by:\n"
            for r in self.nuclei_consumed[n]:
                ostr += f"     {r.string}\n"

            ostr += "  produced by:\n"
            for r in self.nuclei_produced[n]:
                ostr += f"     {r.string}\n"

            ostr += "\n"
        return ostr

    def rate_pair_overview(self):
        """Return a verbose network overview in terms of
        forward-reverse pairs

        Returns
        -------
        str

        """

        ostr = ""
        for n in self.unique_nuclei:
            ostr += f"{n}\n"
            for rp in sorted(self.nuclei_rate_pairs[n]):
                ostr += f"     {rp}\n"
        return ostr

    def get_nuclei_latex_string(self):
        """Return a string listing the nuclei in latex format

        Returns
        -------
        str

        """

        ostr = ""
        for i, n in enumerate(self.unique_nuclei):
            ostr += f"${n.pretty}$"
            if i != len(self.unique_nuclei)-1:
                ostr += ", "
        return ostr

    def get_rates_latex_table_string(self):
        """Return a string giving the rows of a LaTeX table with
        forward rates in the first column and reverse rates in the
        second column.

        Returns
        -------
        str

        """

        ostr = ""
        for rp in sorted(self.get_rate_pairs()):
            if rp.forward:
                ostr += f"{rp.forward.pretty_string:38} & \n"
            else:
                ostr += f"{' ':38} \n &"

            if rp.reverse:
                ostr += rf"  {rp.reverse.pretty_string:38} \\"
            else:
                ostr += rf"  {' ':38} \\"

            ostr += "\n"

        return ostr

    def write_network(self, *args, **kwargs):
        """Write out the network.  For :py:class:`RateCollection`
        this is a no-op.  But derived classes will use this to
        create the network in a file (or files).

        We do a find check here that the rates in the network
        are distinguishable.

        """
        assert self._distinguishable_rates(), "ERROR: Rates not uniquely identified by Rate.fname"
        self._write_network(*args, **kwargs)

    def export_as(self, new_type, *args, **kwargs):
        """Convert the existing network into a different subclass

        Parameters
        ----------
        new_type : RateCollection
            any network type that is based on RateCollection
        args : Iterable
            extra arguments to pass into the new class constructor.
        kwargs : Dict
            extra keyword arguments to pass into the new class
            constructor.

        Returns
        -------
        RateCollection

        """

        assert issubclass(new_type, RateCollection)

        # see if kwargs contains any of the properties held by
        # all network classes.
        props = ["inert_nuclei", "do_screening", "verbose"]
        for p in props:
            val = kwargs.pop(p, None)
            if val:
                print(f"WARNING: keyword arg {p} cannot be used to override current network's value")

        net = new_type(rates=self.get_rates(),
                       inert_nuclei=self.inert_nuclei,
                       do_screening=self.do_screening,
                       verbose=self.verbose,
                       *args, **kwargs)

        return net

    def _distinguishable_rates(self):
        """Every Rate in this RateCollection should have a unique
        Rate.fname, as the network writers distinguish the rates on
        this basis.

        """
        names = [r.fname for r in self.rates]
        for n, r in zip(names, self.rates):
            k = names.count(n)
            if k > 1:
                print(f'Found rate {r} named {n} with {k} entries in the RateCollection.')
                print(f'Rate {r} has the original source:\n{r.original_source}')
        return len(set(names)) == len(self.rates)

    def _write_network(self, *args, **kwargs):
        """Output the network.  This version is a stub that will be
        replaced by derived classes, as this is implementation
        dependent.

        """
        # pylint: disable=unused-argument
        print('To create network integration source code, use a class that implements a specific network type.')

    def create_network_graph(self, node_nuclei, *,
                             nuclei_custom_labels=None,
                             rotated=False,
                             rate_ydots=None, ydot_cutoff_value=None,
                             use_net_rate=False,
                             normalize_net_rate=False,
                             consuming_rate_threshold=None,
                             show_small_ydot=False,
                             hide_xalpha=False, hide_xp=False,
                             rate_filter_function=None,
                             highlight_filter_function=None):
        """Create a graph representation of the network using
        NetworkX.  This arranges the nuclei as nodes on a grid
        determined by their N and Z, and creates the edges that
        connect the nuclei.  The various parameters control how
        which edges are present and their weights.

        Parameters
        ----------
        node_nuclei : Iterable(Nucleus)
            the nuclei to represent as nodes in the graph
        nuclei_custom_labels : dict(Nucleus, str)
            a dictionary giving alternate labels for the nodes.  If not present
            the nuclei's isotope symbol is used.
        rotated : bool
            arrange the nodes as A - 2Z vs. Z or the default Z vs. N?
        rate_ydots : dict(Rate)
            the contribution of each rate to a nuclei's dY/dt evolution.
            This can be obtained from :py:meth:`.evaluate_rates`
        ydot_cutoff_value : float
            rate threshold below which we do not add an edge connecting
            nuclei.
        use_net_rate : bool
            for rate pairs, compute the difference between the forward and
            reverse rate, and only show the net rate as a single arrow.
        normalize_net_rate : bool
            if we are plotting the net rate, do we normalize it, e.g., to
            show (forward - reverse) / 0.5 * (forward + reverse)?
        consuming_rate_threshold : float
            for a nucleus that has multiple rates that consume it, remove
            any rates that are ``consuming_rate_threshold`` smaller than
            the fastest rate consuming the nucleus.
        show_small_ydot : bool
            create edges for rates below ``ydot_cutoff_value``.  They will have
            the property "real" set to -1.
        hide_xalpha : bool
            don't create edges connecting alpha particles and heavy
            nuclei in reactions of the form A(alpha,X)B or A(X,alpha)B,
            except if alpha is the heaviest product.
        hide_xp : bool
            don't create edges connecting protons and heavy
            nuclei in reactions of the form A(p,X)B or A(X,p)B.
        rate_filter_function : Callable
            a function that takes a ``Rate`` object and returns True
            or False if an edge should be created for the nuclei
            it links.
        highlight_filter_function : Callable
            a function that takes a ``Rate`` object and returns True or
            False if we want to highlight the edge in the network.  This
            sets the "highlight" property of the edge.

        Returns
        -------
        networkx.classes.multidigraph.MultiDiGraph

        """

        G = nx.MultiDiGraph()
        G.position = {}
        G.labels = {}

        if nuclei_custom_labels is None:
            nuclei_custom_labels = {}

        for n in node_nuclei:
            G.add_node(n)
            if rotated:
                G.position[n] = (n.Z, n.A - 2*n.Z)
            else:
                G.position[n] = (n.N, n.Z)
            if n in nuclei_custom_labels:
                G.labels[n] = nuclei_custom_labels[n]
            else:
                G.labels[n] = fr"${n.pretty}$"

        # use the difference of forward - reverse rate for the graph
        if use_net_rate:
            for rp in self.get_rate_pairs():
                if rp.forward is not None and rp.reverse is not None:
                    net_rate = rate_ydots[rp.forward] - rate_ydots[rp.reverse]
                    if normalize_net_rate:
                        net_rate /= 0.5 * (rate_ydots[rp.forward] + rate_ydots[rp.reverse])
                    if net_rate > 0.0:
                        rate_ydots[rp.forward] = net_rate
                        rate_ydots[rp.reverse] = 0.0
                    else:
                        rate_ydots[rp.forward] = 0.0
                        rate_ydots[rp.reverse] = abs(net_rate)

        # Do not show rates on the graph if their corresponding ydot
        # is less than ydot_cutoff_value
        invisible_rates = set()
        if ydot_cutoff_value is not None:
            invisible_rates |= {r for r in self.rates if rate_ydots[r] < ydot_cutoff_value}

        # also make invisible any rates that were zeroed out if we are
        # using the net rate
        if use_net_rate:
            invisible_rates |= {r for r in self.rates if rate_ydots[r] == 0.0}

        # Consider each nucleus heavier than He and all the rates that
        # consume it.  If desired, only show rates that are within a
        # threshold of the fastest rate consuming that nucleus
        if consuming_rate_threshold is not None:
            assert consuming_rate_threshold > 0.0
            for n in node_nuclei:
                if n.Z <= 2.0:
                    continue
                consump_rates = [r for r in self.rates if n in r.reactants]
                if len(consump_rates) == 0:
                    continue
                max_rate = max(rate_ydots[r] for r in consump_rates)
                for r in consump_rates:
                    if rate_ydots[r] < consuming_rate_threshold * max_rate:
                        invisible_rates.add(r)

        # edges for the rates that are explicitly in the network
        for n in node_nuclei:
            if n not in self.nuclei_consumed:
                continue
            for r in self.nuclei_consumed[n]:
                if rate_filter_function is not None:
                    if not rate_filter_function(r):
                        continue

                highlight = False
                if highlight_filter_function is not None:
                    highlight = highlight_filter_function(r)

                for p in r.products:
                    if p not in node_nuclei:
                        continue

                    if hide_xalpha and _skip_xalpha(n, p, r):
                        continue

                    if hide_xp and _skip_xp(n, p, r):
                        continue

                    # networkx doesn't seem to keep the edges in
                    # any particular order, so we associate data
                    # to the edges here directly, in this case,
                    # the reaction rate, which will be used to
                    # color it
                    # here real means that it is not an approximate rate

                    if rate_ydots is None:
                        G.add_edges_from([(n, p)], weight=0.5,
                                         real=1, highlight=highlight)
                        continue

                    try:
                        rate_weight = math.log10(rate_ydots[r])
                    except ValueError:
                        # if rate_ydots[r] is zero, then set the
                        # weight to roughly the minimum exponent
                        # possible for python floats
                        rate_weight = -308

                    if r in invisible_rates:
                        if show_small_ydot:
                            # use real -1 for displaying rates that are below ydot_cutoff
                            G.add_edges_from([(n, p)], weight=rate_weight,
                                             real=-1, highlight=highlight)

                        continue

                    G.add_edges_from([(n, p)], weight=rate_weight,
                                     real=1, highlight=highlight)

        # now consider the rates that are approximated out of the network
        rate_seen = []
        for r in self.rates:
            if not isinstance(r, ApproximateRate):
                continue
            for sr in r.hidden_rates:
                if sr in rate_seen:
                    continue
                rate_seen.append(sr)

                highlight = False
                if highlight_filter_function is not None:
                    highlight = highlight_filter_function(sr)

                for n in sr.reactants:
                    if n not in node_nuclei:
                        continue
                    for p in sr.products:
                        if p not in node_nuclei:
                            continue

                        if hide_xalpha and _skip_xalpha(n, p, sr):
                            continue

                        if hide_xp and _skip_xp(n, p, sr):
                            continue

                        G.add_edges_from([(n, p)], weight=0, real=0, highlight=highlight)

        return G

    def plot(self, rho=None, T=None, comp=None, *,
             outfile=None,
             size=(800, 600), dpi=100, title=None,
             screen_func=None,
             ydot_cutoff_value=None, show_small_ydot=False,
             use_net_rate=False,
             normalize_net_rate=False,
             consuming_rate_threshold=None,
             node_size=1000, node_font_size=12,
             node_color="#444444", node_shape="o",
             color_nodes_by_abundance=False, node_abundance_cutoff=1.e-10,
             nuclei_custom_labels=None,
             curved_edges=False,
             N_range=None, Z_range=None, rotated=False,
             always_show_p=False, always_show_alpha=False,
             hide_xp=False, hide_xalpha=False,
             edge_labels=None,
             highlight_filter_function=None,
             nucleus_filter_function=None, rate_filter_function=None,
             legend_coord=None, plot_to_cbar_ratio=20,
             grid_spec=None):
        """Make a plot of the network structure showing the links between
        nuclei.  If a full set of thermodymamic conditions are
        provided (rho, T, comp), then the links are colored by rate
        strength.

        Parameters
        ----------
        rho : float
           density to evaluate rates with
        T : float
            temperature to evaluate rates with
        comp : Composition
            composition to evaluate rates with
        outfile : str
            output name of the plot (extension determines the type)
        size : (tuple, list)
            (width, height) of the plot in pixels
        dpi : int
            dots per inch used with size to set output image size
        title : str
            title to display on the plot
        screen_func : Callable
            one of the screening functions from :py:mod:`pynucastro.screening`
            -- if provided, then the evaluated rates will include the screening
            correction.
        ydot_cutoff_value : float
            rate threshold below which we do not show a
            line corresponding to a rate
        show_small_ydot : bool
            show visible dashed lines for rates below ``ydot_cutoff_value``
        use_net_rate : bool
            for rate pairs, compute the difference between the forward and
            reverse rate, and only show the net rate as a single arrow.
        normalize_net_rate : bool
            if we are plotting the net rate, do we normalize it, e.g., to
            show (forward - reverse) / 0.5 * (forward + reverse)?
        consuming_rate_threshold : float
            for a nucleus that has multiple rates that consume it, remove
            any rates that are ``consuming_rate_threshold`` smaller than
            the fastest rate consuming the nucleus.
        node_size : float
            size of a node (in networkx units)
        node_font_size : float
            size of the font used to write the isotope in the node
        node_color : str, Callable
            color to make the nodes. May be a callable that takes a Nucleus
            object and returns a color.
        node_shape : str
            shape of the node (using matplotlib marker names)
        nuclei_custom_labels : dict(Nucleus, str)
            a dict of the form {Nucleus: str} that provides alternate
            labels for nodes (instead of using the `pretty` attribute
            of the Nucleus.
        color_nodes_by_abundance : bool
            if true, the color of the nodes is set via
            log(X) for each nucleus.  Note: this cannot be
            used with a callable for ``node_color``.
        node_abundance_cutoff : float
            the lower cutoff value used for coloring nodes by abundance.
        curved_edges : bool
            do we use arcs to connect the nodes?
        N_range : Iterable
            range of neutron number to zoom in on
        Z_range : Iterable
            range of proton number to zoom in on
        rotate : bool
            plot A - 2Z vs. Z instead of the default Z vs. N
        always_show_p : bool
            include p as a node on the plot even if we
            don't have p+p reactions
        always_show_alpha : bool
            include He4 as a node on the plot even if
            we don't have 3-alpha
        hide_xalpha : bool
            don't connect the links to alpha for heavy
            nuclei reactions of the form A(alpha,X)B or A(X,alpha)B,
            except if alpha is the heaviest product.
        hide_xp : bool
            don't connect the links to p for heavy
            nuclei reactions of the form A(p,X)B or A(X,p)B.
        edge_labels : dict
            a dictionary of the form {(n1, n2): "label"}
            that gives labels for the edges in the network connecting
            nucleus n1 to n2.
        highlight_filter_function : Callable
            a function that takes a ``Rate`` object and returns True or
            False if we want to highlight the rate edge.
        nucleus_filter_function : Callable
            a function that takes a ``Nucleus`` object and returns
            True or False if it is to be shown as a node.
        rate_filter_function : Callable
            a function that takes a ``Rate`` object
            and returns True or False if it is to be shown as an edge.
        plot_to_cbar_ratio : float
            ratio of main axes to colorbar size
        grid_spec : matplotlib.gridspec.GridSpec
            a 2x2 matplotlib GridSpec to use in arranging the plot.
            If the colorbar is on the right, only the columns will be
            used.  If the colorbar is on the left, only the rows will
            be used.  This is only needed if you want to override the
            GridSpec created internally.

        Returns
        -------
        matplotlib.figure.Figure

        """

        # create the figure object and gridspec (if not provided)

        if grid_spec is not None:
            fig = grid_spec.figure
        else:
            fig = plt.figure(constrained_layout=True,
                             figsize=(size[0]/dpi, size[1]/dpi))

        # we'll use a grid spec of 2 x 2.  We can merge columns / rows
        # as needed to give us the flexibility to have colorbars
        if rotated:
            if grid_spec is None:
                gs = mpl.gridspec.GridSpec(nrows=2, ncols=2,
                                           height_ratios=[plot_to_cbar_ratio, 1], figure=fig)
            else:
                gs = grid_spec
            # plot is the top row, colorbar(s) will be the bottom
            ax = fig.add_subplot(gs[0, :])
        else:
            if grid_spec is None:
                gs = mpl.gridspec.GridSpec(nrows=2, ncols=2,
                                           width_ratios=[plot_to_cbar_ratio, 1], figure=fig)
            else:
                gs = grid_spec
            # plot is the left column, colorbar(s) will be on the right
            ax = fig.add_subplot(gs[:, 0])

        # in general, we do not show p, n, alpha,
        # unless we have p + p, 3-a, etc.

        hidden_nuclei = ["n"]
        if not always_show_p:
            hidden_nuclei.append("p")
            hidden_nuclei.append("p_nse")
        if not always_show_alpha:
            hidden_nuclei.append("he4")

        # create the list of node nuclei
        # and setup their colors

        node_nuclei = []
        colors = []

        if callable(node_color) and color_nodes_by_abundance:
            raise NotImplementedError("setting node_color to a callable and using color_nodes_by_abundance together is not supported.")

        if callable(node_color):
            get_node_color = node_color
        elif color_nodes_by_abundance:
            nuc_norm = mpl.colors.LogNorm(vmin=node_abundance_cutoff, vmax=1.0)
            nuc_sm = mpl.cm.ScalarMappable(norm=nuc_norm, cmap=mpl.colormaps.get_cmap("magma"))

            def get_node_color(_nuc):
                return nuc_sm.to_rgba(comp[_nuc])
        else:
            def get_node_color(_nuc):
                return node_color

        for n in self.unique_nuclei:
            if n.raw not in hidden_nuclei:
                node_nuclei.append(n)
                colors.append(get_node_color(n))
            else:
                # show hidden nuclei only if they react with themselves
                for r in self.rates:
                    if not isinstance(r, (ApproximateRate, ModifiedRate)) and r.reactant_count(n) > 1:
                        node_nuclei.append(n)
                        colors.append(get_node_color(n))
                        break

        # approx nuclei are given a different color

        for n in self.approx_nuclei:
            node_nuclei.append(n)
            colors.append("#888888")

        if nucleus_filter_function is not None:
            node_nuclei = list(filter(nucleus_filter_function, node_nuclei))
            # redo the colors:
            colors = []
            for n in node_nuclei:
                if n in self.approx_nuclei:
                    colors.append("#888888")
                else:
                    colors.append(get_node_color(n))

        # get the rates for each reaction

        if rho is not None and T is not None and comp is not None:
            rate_ydots = self.evaluate_rates(rho, T, comp,
                                             screen_func=screen_func)
        else:
            rate_ydots = None

        # create the graph

        G = self.create_network_graph(node_nuclei,
                                      rate_ydots=rate_ydots,
                                      ydot_cutoff_value=ydot_cutoff_value,
                                      hide_xalpha=hide_xalpha, hide_xp=hide_xp,
                                      show_small_ydot=show_small_ydot,
                                      use_net_rate=use_net_rate,
                                      normalize_net_rate=normalize_net_rate,
                                      consuming_rate_threshold=consuming_rate_threshold,
                                      rate_filter_function=rate_filter_function,
                                      highlight_filter_function=highlight_filter_function,
                                      rotated=rotated,
                                      nuclei_custom_labels=nuclei_custom_labels)

        # draw the nodes and their labels

        nx.draw_networkx_nodes(G, G.position,
                               node_color=colors, alpha=1.0,
                               node_shape=node_shape, node_size=node_size,
                               linewidths=2.0, ax=ax)

        if color_nodes_by_abundance:
            node_font_color = {}
            for n in node_nuclei:
                try:
                    r, g, b = get_node_color(n)[:3]
                    # simple rgb -> luminance conversion
                    # see: https://en.wikipedia.org/wiki/Luma_(video)
                    luminance = 0.2126 * r + 0.7152 * g + 0.0722 * b
                    node_font_color[n] = "black" if luminance > 0.5 else "white"
                except KeyError:
                    # hidden nucleus
                    node_font_color[n] = "white"
        else:
            node_font_color = "w"

        nx.draw_networkx_labels(G, G.position, G.labels,   # label the name of element at the correct position
                                font_size=node_font_size, font_color=node_font_color, ax=ax)

        # draw the edges -- we'll do this in several groups

        if curved_edges:
            connectionstyle = "arc3, rad = 0.2"
            sort_reverse = False
        else:
            connectionstyle = "arc3"
            sort_reverse = True

        sorted_edges = sorted(G.edges(data=True), key=lambda edge: edge[-1].get("weight", 0),
                              reverse=sort_reverse)

        # draw the approximate rate edges.  These have "real" = 0

        approx_edges = [(u, v) for u, v, e in G.edges(data=True) if e["real"] == 0]

        _ = nx.draw_networkx_edges(G, G.position, width=1,
                                   edgelist=approx_edges, edge_color="0.5",
                                   connectionstyle=connectionstyle,
                                   style="dashed", node_size=node_size, ax=ax)

        # draw the invisible edges -- these are only shown if we set "show_small_ydot"

        invis_edges = [(u, v) for u, v, e in G.edges(data=True) if e["real"] == -1]

        _ = nx.draw_networkx_edges(G, G.position, width=1,
                                   edgelist=invis_edges, edge_color="gray",
                                   connectionstyle=connectionstyle,
                                   style="dotted", node_size=node_size, ax=ax)

        # draw the edges that are real rates, and above any cutoffs

        # "real" = 1 edges are those that are not hidden approximate
        # rate links, rates that are below the
        # "consuming_rate_threshold", and not below ydot_cutoff_value

        real_edges = [(u, v) for u, v, e in sorted_edges if e["real"] == 1]
        real_weights = [e["weight"] for u, v, e in sorted_edges if e["real"] == 1]

        if len(real_weights) == 0:
            raise ValueError("No rates to show below ydot_cutoff_value.")

        if rate_ydots is None:
            edge_color = "C0"
        else:
            edge_color = real_weights
        ww = np.array(real_weights)
        min_weight = ww.min()
        max_weight = ww.max()
        dw = (max_weight - min_weight)/4
        widths = np.ones_like(ww)
        if dw > 0:
            widths[ww > min_weight + dw] = 1.5
            widths[ww > min_weight + 2*dw] = 2.5
            widths[ww > min_weight + 3*dw] = 4
        else:
            widths *= 2

        real_edges_lc = nx.draw_networkx_edges(G, G.position, width=list(widths),
                                               edgelist=real_edges, edge_color=edge_color,
                                               connectionstyle=connectionstyle,
                                               node_size=node_size,
                                               edge_cmap=plt.cm.viridis, ax=ax)

        # highlight edges -- this is basically overplotting the edges we already drew

        highlight_edges = [(u, v) for u, v, e in G.edges(data=True) if e["highlight"]]

        if rho is None:
            # we are not coloring edges by reaction rate, so highlight in yellow
            highlight_color = "yellow"
        else:
            # use C0 since it doesn't blend in with viridis
            highlight_color = "C0"

        _ = nx.draw_networkx_edges(G, G.position, width=5,
                                   edgelist=highlight_edges,
                                   edge_color=highlight_color, alpha=0.5,
                                   connectionstyle=connectionstyle,
                                   node_size=node_size, ax=ax)

        # now consider any edge labels that were passed in

        if edge_labels:
            nx.draw_networkx_edge_labels(G, G.position,
                                         connectionstyle=connectionstyle,
                                         font_size=node_font_size,
                                         edge_labels=edge_labels)

        # colorbars

        # We have a single colorbar if we are doing the rate_ydots.
        # We have 2 colorbars if we are also doing the color_nodes_by_abundance

        rate_cb_ax = None
        node_cb_ax = None
        if rate_ydots and color_nodes_by_abundance:
            if rotated:
                rate_cb_ax = fig.add_subplot(gs[1, 0])
                node_cb_ax = fig.add_subplot(gs[1, 1])
            else:
                rate_cb_ax = fig.add_subplot(gs[0, 1])
                node_cb_ax = fig.add_subplot(gs[1, 1])
        elif rate_ydots:
            if rotated:
                rate_cb_ax = fig.add_subplot(gs[1, :])
            else:
                rate_cb_ax = fig.add_subplot(gs[:, 1])

        orientation = "vertical"
        if rotated:
            orientation = "horizontal"

        if rate_ydots is not None:
            pc = mpl.collections.PatchCollection(real_edges_lc, cmap=plt.cm.viridis)
            pc.set_array(real_weights)
            label = r"$\log_{10}(\mathrm{rate})$"
            if use_net_rate:
                if normalize_net_rate:
                    label = r"$\log_{10}((\lambda_\mathrm{forward} - \lambda_\mathrm{reverse}) / [\frac{1}{2} (\lambda_\mathrm{forward} + \lambda_\mathrm{reverse})])$"
                else:
                    label = r"$\log_{10}(\lambda_\mathrm{forward} - \lambda_\mathrm{reverse})$"
            fig.colorbar(pc, cax=rate_cb_ax, label=label, orientation=orientation)

        if color_nodes_by_abundance:
            fig.colorbar(nuc_sm, cax=node_cb_ax, label=r"$X$",
                         orientation=orientation)

        # Finally set the axis properties

        if not rotated:
            ax.set_xlabel(r"$N$", fontsize="large")
            ax.set_ylabel(r"$Z$", fontsize="large")
        else:
            ax.set_xlabel(r"$Z$", fontsize="large")
            ax.set_ylabel(r"$A - 2Z$", fontsize="large")

        ax.spines['right'].set_visible(False)
        ax.spines['top'].set_visible(False)
        ax.spines['right'].set_visible(False)
        ax.spines['top'].set_visible(False)
        ax.spines['right'].set_visible(False)
        ax.spines['top'].set_visible(False)
        ax.xaxis.set_ticks_position('bottom')
        ax.yaxis.set_ticks_position('left')

        ax.xaxis.set_major_locator(MaxNLocator(integer=True))
        ax.yaxis.set_major_locator(MaxNLocator(integer=True))

        if not rotated:
            if Z_range is not None and N_range is not None:
                ax.set_xlim(N_range[0], N_range[1])
                ax.set_ylim(Z_range[0], Z_range[1])
        else:
            if Z_range is not None:
                ax.set_xlim(Z_range[0], Z_range[1])

        # if we are rotated and all nuclei have Z = A, then make
        # the vertical axis symmetric
        if rotated:
            ZA = np.array([n.A - 2 * n.Z for n in node_nuclei])
            if ZA.min() == ZA.max():
                ax.set_ylim(ZA.min() - 0.5, ZA.min() + 0.5)

        if not rotated:
            ax.set_aspect("equal", "datalim")

        # add a legend showing the direction that each type of capture
        # moves you in the plane

        if legend_coord is not None:
            assert len(legend_coord) == 2
            eps = 0.1
            for label, dd in RATE_LINES.items():
                dZ = dd[0]
                dN = dd[1]
                if rotated:
                    ax.arrow(legend_coord[0], legend_coord[1],
                             dZ, dN-dZ, width=0.04,
                             length_includes_head=True)
                    ax.text(legend_coord[0]+dZ+eps, legend_coord[1]+dN-dZ+np.sign(dN-dZ)*eps,
                            label, fontsize="small")
                else:
                    ax.arrow(legend_coord[1], legend_coord[0],
                             dN, dZ, width=0.04,
                             length_includes_head=True)
                    ax.text(legend_coord[1]+dN+eps, legend_coord[0]+dZ+eps,
                            label, fontsize="small")

        if title is not None:
            fig.suptitle(title)

        if outfile is not None:
            fig.savefig(outfile, dpi=dpi)

        return fig

    def plot_jacobian(self, rho, T, comp, *,
                      outfile=None, screen_func=None,
                      rate_scaling=1.e10,
                      size=(800, 800), dpi=100):
        """Plot the Jacobian matrix of the system.

        Parameters
        ----------
        rho : float
            density used to evaluate terms
        T : float
            temperature used to evaluate terms
        comp : Composition
            composition used to evaluate terms
        outfile : str
            output file for plot (extension is used to specify file type)
        screen_func : Callable
            one of the screening functions from :py:mod:`pynucastro.screening`
            -- if provided, then the evaluated rates will include the screening
            correction.
        rate_scaling : float
            the cutoff of values that we show, relative to the peak.  Any
            Jacobian element smaller than this will not be shown.
        size : (tuple, list)
            size in pixels for the output plot
        dpi : float
            dots per inch for the output plot

        Returns
        -------
        matplotlib.figure.Figure

        """

        jac = self.evaluate_jacobian(rho, T, comp, screen_func=screen_func)

        valid_max = np.abs(jac).max()

        # pylint: disable-next=redundant-keyword-arg
        norm = SymLogNorm(valid_max/rate_scaling, vmin=-valid_max, vmax=valid_max)

        fig, ax = plt.subplots()
        fig.set_size_inches(size[0]/dpi, size[1]/dpi)

        ax.set_xticks(np.arange(len(self.unique_nuclei)),
                      labels=[f"${n.pretty}$" for n in self.unique_nuclei], rotation=90)

        ax.set_yticks(np.arange(len(self.unique_nuclei)),
                      labels=[f"${n.pretty}$" for n in self.unique_nuclei])

        im = ax.imshow(jac, norm=norm, cmap=plt.cm.bwr)

        ax.set_aspect("equal")

        # Turn spines off and create white grid.
        #ax.spines[:].set_visible(False)

        ax.set_xticks(np.arange(jac.shape[1]+1)-.5, minor=True)
        ax.set_yticks(np.arange(jac.shape[0]+1)-.5, minor=True)
        ax.grid(which="minor", color="w", linestyle='-', linewidth=2)
        ax.tick_params(which="minor", bottom=False, left=False)

        fig.colorbar(im, ax=ax, shrink=0.75)

        if outfile is not None:
            fig.savefig(outfile, bbox_inches="tight")

        return fig

    def plot_network_chart(self, rho=None, T=None, comp=None, *,
                           outfile=None,
                           size=(800, 800), dpi=100,
                           force_one_column=False,
                           max_ydot_ratio=1.e15,
                           plot_to_cbar_ratio=20):
        """Plot a heatmap showing which rates are affected by which
        nuclei.

        Parameters
        ----------
        rho : float
            density used to evaluate rates
        T : float
            temperature used to evaluate rates
        comp : Composition
            composition used to evaluate rates
        outfile : str
            filename to output image
        size : Iterable(int)
            image dimensions in pixels
        dpi : int
            dots per inch for physical size of image
        force_one_column : bool
            do we insist on a single column for the plot?
        max_ydot_ratio : float
            ratio between maximum ydot and minimum shown in the plot
        plot_to_cbar_ratio : float
            ratio of main axes to colorbar size

        Returns
        -------
        matplotlib.figure.Figure

        """

        nc = self._get_network_chart(rho, T, comp)

        # find the limits
        _ydot = []
        for r in self.rates:
            for _, y in nc[r]:
                _ydot.append(y)

        _ydot = np.asarray(_ydot)
        valid_max = np.abs(_ydot[_ydot != 0]).max()

        # pylint: disable-next=redundant-keyword-arg
        norm = SymLogNorm(valid_max/max_ydot_ratio, vmin=-valid_max, vmax=valid_max)

        # if there are a lot of rates, we split the network chart into
        # two side-by-side panes, with the first half of the rates on
        # the left and the second half of the rates on the right

        # how many panes?

        if len(self.rates) > 3 * len(self.unique_nuclei):
            npanes = 2
        else:
            npanes = 1

        if force_one_column:
            npanes = 1

        fig = plt.figure(constrained_layout=True,
                         figsize=(size[0]/dpi, size[1]/dpi))

        if npanes == 2:
            # we'll use a grid spec of 3x1 and make the main plot
            # areas and colorbar from it (colorbar on the right)
            gs = mpl.gridspec.GridSpec(figure=fig,
                                       nrows=1, ncols=3,
                                       width_ratios=[plot_to_cbar_ratio, plot_to_cbar_ratio, 1])
            drate = (len(self.rates) + 1) // 2
        else:
            # colorbar on the bottom
            drate = len(self.rates)
            gs = mpl.gridspec.GridSpec(figure=fig,
                                       nrows=2, ncols=1,
                                       height_ratios=[plot_to_cbar_ratio, 1])

        _rates = sorted(self.rates)

        for ipane in range(npanes):

            if npanes == 2:
                ax = fig.add_subplot(gs[0, ipane])
            else:
                ax = fig.add_subplot(gs[0, 0])

            istart = ipane * drate
            iend = min((ipane + 1) * drate - 1, len(self.rates)-1)

            nrates = iend - istart + 1

            data = np.zeros((nrates, len(self.unique_nuclei)), dtype=np.float64)

            # loop over rates -- each rate is a line in a grid of nuclei vs rate

            #ax = grid[ipane]

            for irate, r in enumerate(_rates):
                if istart <= irate <= iend:
                    irow = irate - istart
                    for n, ydot in nc[r]:
                        icol = self.unique_nuclei.index(n)
                        assert data[irow, icol] == 0.0
                        data[irow, icol] = ydot

            # each pane has all the nuclei
            ax.set_xticks(np.arange(len(self.unique_nuclei)),
                          labels=[f"${n.pretty}$"
                                  for n in self.unique_nuclei], rotation=90)

            # each pane only has its subset of rates
            ax.set_yticks(np.arange(nrates),
                          labels=[f"{r.pretty_string}"
                                  for irate, r in enumerate(_rates)
                                  if istart <= irate <= iend])

            im = ax.imshow(data, norm=norm, cmap=plt.cm.bwr)

            ax.set_aspect("equal")

            # Turn spines off and create white grid.
            ax.spines[:].set_visible(False)

            ax.set_xticks(np.arange(data.shape[1]+1)-.5, minor=True)
            ax.set_yticks(np.arange(data.shape[0]+1)-.5, minor=True)
            ax.grid(which="minor", color="w", linestyle='-', linewidth=3)
            ax.tick_params(which="minor", bottom=False, left=False,
                           labelsize=8)

        if npanes == 1:
            cax = fig.add_subplot(gs[1, 0])
            fig.colorbar(im, cax=cax, orientation="horizontal")
        else:
            cax = fig.add_subplot(gs[0, 2])
            fig.colorbar(im, cax=cax, orientation="vertical")

        if outfile is not None:
            fig.savefig(outfile, bbox_inches="tight")

        return fig

    @staticmethod
    def _safelog(arr, small):

        arr = np.copy(arr)
        if np.any(arr < 0.0):
            raise ValueError("Negative values not allowed for logscale - try symlog instead.")
        zeros = arr == 0.0
        arr[zeros] = min(small, arr[~zeros].min() / 10)
        return np.log10(arr)

    @staticmethod
    def _symlog(arr, linthresh=1.0, linscale=1.0):

        symlog_transform = SymmetricalLogTransform(10, linthresh, linscale)
        arr = symlog_transform.transform_non_affine(arr)

        return arr

    @staticmethod
    def _scale(arr, minval=None, maxval=None):

        if minval is None:
            minval = arr.min()
        if maxval is None:
            maxval = arr.max()
        if minval != maxval:
            scaled = (arr - minval) / (maxval - minval)
        else:
            scaled = np.zeros_like(arr)
        scaled[scaled < 0.0] = 0.0
        scaled[scaled > 1.0] = 1.0
        return scaled

    def gridplot(self, rho=None, T=None, comp=None, color_field="X", **kwargs):
        """Plot nuclides as cells on a grid of Z vs. N, colored by `color_field`.
        If called without a composition, the function will just plot the grid
        with no color field.

        Parameters
        ----------
        rho : float
            density used to evaluate color_field
        T : float
            temperature used to evaluate color_field
        comp : Composition
            composition used to evaluate color_field
        color_field : str
            field to color by. Must be one of 'X' (mass fraction),
            'Y' (molar abundance), 'Xdot' (time derivative of X), 'Ydot' (time
            derivative of Y), or 'activity' (sum of contributions to Ydot of
            all rates, ignoring sign).
        scale : str
            One of 'linear', 'log', and 'symlog'. Linear by default.
        small : float
            If using logarithmic scaling, zeros will be replaced with
            this value. 1e-30 by default.
        linthresh : float
            Linearity threshold for symlog scaling.
        linscale : float
            The number of decades to use for each half of the linear
            range. Stretches linear range relative to the logarithmic range.
        filter_function : Callable
            A callable to filter :py:class:`Nucleus <pynucastro.nucdata.nucleus.Nucleus>`
            objects with. Should return `True` if the nuclide should be plotted.
        outfile : str
            Output file to save the plot to. The plot will be shown if
            not specified.
        dpi : float
            DPI to save the image file at.
        cmap : str
            Name of the matplotlib colormap to use. Default is 'magma'.
        edgecolor : str
            Color of grid cell edges.
        area : float
            Area of the figure without the colorbar, in square inches. 64
            by default.
        no_axes : bool
            Set to True to omit axis spines.
        no_ticks : bool
            Set to True to omit tickmarks.
        no_cbar : bool
            Set to True to omit colorbar.
        cbar_label : str
            Colorbar label.
        cbar_bounds : list, tuple
            Explicit colorbar bounds.
        cbar_format : str, matplotlib.ticker.Formatter
            Format string or formatter object for the colorbar ticks.
        cbar_ticks : int
            Number of ticks to use on the colorbar

        Returns
        -------
        matplotlib.figure.Figure
        """

        # Process kwargs
        outfile = kwargs.pop("outfile", None)
        scale = kwargs.pop("scale", "linear")
        cmap = kwargs.pop("cmap", "viridis")
        edgecolor = kwargs.pop("edgecolor", "grey")
        small = kwargs.pop("small", 1e-30)
        area = kwargs.pop("area", 64)
        no_axes = kwargs.pop("no_axes", False)
        no_ticks = kwargs.pop("no_ticks", False)
        no_cbar = kwargs.pop("no_cbar", False)
        cbar_label = kwargs.pop("cbar_label", None)
        cbar_format = kwargs.pop("cbar_format", None)
        cbar_bounds = kwargs.pop("cbar_bounds", None)
        filter_function = kwargs.pop("filter_function", None)
        dpi = kwargs.pop("dpi", 100)
        linthresh = kwargs.pop("linthresh", 1.0)
        linscale = kwargs.pop("linscale", 1.0)
        cbar_ticks = kwargs.pop("cbar_ticks", None)

        if kwargs:
            warnings.warn(f"Unrecognized keyword arguments: {kwargs.keys()}")

        # Get figure, colormap
        fig, ax = plt.subplots()
        cmap = mpl.colormaps.get_cmap(cmap)

        # Get nuclei and all 3 numbers
        nuclei = self.unique_nuclei
        if filter_function is not None:
            nuclei = list(filter(filter_function, nuclei))
        Ns = np.array([n.N for n in nuclei])
        Zs = np.array([n.Z for n in nuclei])
        As = Ns + Zs

        # Compute weights
        color_field = color_field.lower()
        if color_field not in {"x", "y", "ydot", "xdot", "activity"}:
            raise ValueError(f"Invalid color field: '{color_field}'")

        if comp is None:

            values = np.zeros(len(nuclei))

        elif color_field == "x":

            values = np.array([comp[nuc] for nuc in nuclei])

        elif color_field == "y":

            ys = comp.get_molar()
            values = np.array([ys[nuc] for nuc in nuclei])

        elif color_field in {"ydot", "xdot"}:

            if rho is None or T is None:
                raise ValueError("Need both rho and T to evaluate rates!")
            ydots = self.evaluate_ydots(rho, T, comp)
            values = np.array([ydots[nuc] for nuc in nuclei])
            if color_field == "xdot":
                values *= As

        elif color_field == "activity":

            if rho is None or T is None:
                raise ValueError("Need both rho and T to evaluate rates!")
            act = self.evaluate_activity(rho, T, comp)
            values = np.array([act[nuc] for nuc in nuclei])

        if scale == "log":
            values = self._safelog(values, small)
        elif scale == "symlog":
            values = self._symlog(values, linthresh, linscale)

        if cbar_bounds is None:
            cbar_bounds = values.min(), values.max()

        weights = self._scale(values, *cbar_bounds)

        # Plot a square for each nucleus
        for nuc, weight in zip(nuclei, weights):

            square = plt.Rectangle((nuc.N - 0.5, nuc.Z - 0.5), width=1, height=1,
                                   facecolor=cmap(weight), edgecolor=edgecolor)
            ax.add_patch(square)

        # Set limits
        maxN, minN = max(Ns), min(Ns)
        maxZ, minZ = max(Zs), min(Zs)

        plt.xlim(minN - 0.5, maxN + 0.6)
        plt.ylim(minZ - 0.5, maxZ + 0.6)

        # Set plot appearance
        rat = (maxN - minN) / (maxZ - minZ)
        width = np.sqrt(area * rat)
        height = area / width
        fig.set_size_inches(width, height)

        plt.xlabel(r"N $\rightarrow$")
        plt.ylabel(r"Z $\rightarrow$")

        if no_axes or no_ticks:

            plt.tick_params(
                axis='both',
                which='both',
                bottom=False,
                left=False,
                labelbottom=False,
                labelleft=False
            )

        else:

            ax.xaxis.set_major_locator(MaxNLocator(integer=True))
            ax.yaxis.set_major_locator(MaxNLocator(integer=True))

        ax.spines['right'].set_visible(False)
        ax.spines['top'].set_visible(False)
        if no_axes:
            ax.spines['bottom'].set_visible(False)
            ax.spines['left'].set_visible(False)

        # Colorbar stuff
        if not no_cbar and comp is not None:

            divider = make_axes_locatable(ax)
            cax = divider.append_axes('right', size='3.5%', pad=0.1)

            if scale == "symlog":
                cbar_norm = mpl.colors.SymLogNorm(linthresh, linscale, *cbar_bounds)
            else:
                cbar_norm = mpl.colors.Normalize(*cbar_bounds)

            smap = mpl.cm.ScalarMappable(norm=cbar_norm, cmap=cmap)

            if not cbar_label:

                capfield = color_field.capitalize()
                if scale == "log":
                    cbar_label = f"log[{capfield}]"
                elif scale == "symlog":
                    cbar_label = f"symlog[{capfield}]"
                else:
                    cbar_label = capfield

            # set number of ticks
            if cbar_ticks is not None:
                tick_locator = mpl.ticker.MaxNLocator(nbins=cbar_ticks)
                tick_labels = tick_locator.tick_values(values.min(), values.max())

                # for some reason tick_locator doesn't give the label of the first tick
                # add them manually
                if scale == "symlog":
                    tick_labels = np.append(tick_labels, [linthresh, -linthresh])

                if cbar_format is None:
                    cbar_format = mpl.ticker.FormatStrFormatter("%.3g")

            else:
                tick_labels = None

            fig.colorbar(smap, cax=cax, orientation="vertical", ticks=tick_labels,
                         label=cbar_label, format=cbar_format)

        if outfile is not None:
            plt.tight_layout()
            plt.savefig(outfile, dpi=dpi)

        return fig

    def __repr__(self):
        string = ""
        for r in self.rates:
            string += f"{r.string}\n"
        return string


class Explorer:
    """A simple class that enables interactive exploration a
    RateCollection, presenting density and temperature sliders to
    update the reaction rate values.

    Parameters
    ----------
    rc : RateCollection
        The RateCollection we will visualize.
    comp : Composition
        A composition that will be used for evaluating the rates
    kwargs : dict
        Additional parameters that will be passed through to the
        RateCollection plot() function.  Note that "T" and "rho"
        will be ignored.

    """

    def __init__(self, rc, comp, **kwargs):
        self.rc = rc
        self.comp = comp
        self.kwargs = kwargs

        # we will override any T and rho passed in
        kwargs.pop("T", None)
        kwargs.pop("rho", None)

    def _make_plot(self, logrho, logT):
        self.rc.plot(rho=10.0**logrho, T=10.0**logT,
                     comp=self.comp, **self.kwargs)

    def explore(self, logrho=(2, 6, 0.1), logT=(7, 9, 0.1)):
        """Create the interactive visualization.  This uses ipywidgets.interact
        to create an interactive visualization.

        Parameters
        ----------
        logrho : list, tuple
            a tuple of (starting log(rho), ending log(rho), dlogrho) that
            defines the range of densities to explore with an interactive
            slider.
        logT : list, tuple
            a tuple of (starting log(T), ending log(T), dlogT) that
            defines the range of temperatures to explore with an interactive
            slider.
        """

        interact(self._make_plot, logrho=logrho, logT=logT)<|MERGE_RESOLUTION|>--- conflicted
+++ resolved
@@ -27,11 +27,7 @@
 from pynucastro.nucdata import Nucleus
 from pynucastro.rates import (ApproximateRate, DerivedRate, Library,
                               ModifiedRate, Rate, RateFileError, RatePair,
-<<<<<<< HEAD
-                              TabularRate, TemperatureTabularRate,
-=======
                               ReacLibRate, TabularRate, TemperatureTabularRate,
->>>>>>> eb2c24bc
                               find_duplicate_rates, is_allowed_dupe, load_rate)
 from pynucastro.rates.library import _rate_name_to_nuc, capitalize_rid
 
@@ -839,45 +835,10 @@
                 cr = r.original_rate
                 self._classify_hidden_rate(cr)
 
-<<<<<<< HEAD
-                # Check whether this child rate is removed or not.
-                # "removed" means that this rate is never used on
-                # its own to connect two nuclei in the network it
-                # is only used in one or more ApproximateRate or
-                # ModifiedRate
-                if cr not in self.rates:
-                    cr.removed = True
-                else:
-                    cr.removed = False
-
-                cr.fname = None
-                # pylint: disable-next=protected-access
-                cr._set_print_representation()
-
-                # child rates may be ReacLibRates, ModifiedRates,
-                # or DerivedRates.  Make sure we don't double
-                # count
-                if isinstance(cr, DerivedRate):
-                    if cr not in self.derived_rates:
-                        self.derived_rates.append(cr)
-                elif isinstance(cr, ModifiedRate):
-                    if cr not in self.modified_rates:
-                        self.modified_rates.append(cr)
-                else:
-                    if cr not in self.reaclib_rates:
-                        self.reaclib_rates.append(cr)
-
-=======
->>>>>>> eb2c24bc
             elif isinstance(r, TabularRate):
                 self.tabular_rates.append(r)
             elif isinstance(r, TemperatureTabularRate):
                 self.temperature_tabular_rates.append(r)
-<<<<<<< HEAD
-            elif r.chapter == "custom":
-                self.custom_rates.append(r)
-=======
->>>>>>> eb2c24bc
             elif isinstance(r, DerivedRate):
                 if r not in self.derived_rates:
                     self.derived_rates.append(r)
