--- conflicted
+++ resolved
@@ -261,14 +261,13 @@
 
         self.unique_nuclei = sorted(u)
 
-<<<<<<< HEAD
         # approx nuclei are used in approximate rates
         self.approx_nuclei = []
         for r in self.rates:
             if isinstance(r, ApproximateRate):
                 if r.intermediate_nucleus not in self.unique_nuclei + self.approx_nuclei:
                     self.approx_nuclei.append(r.intermediate_nucleus)
-=======
+
         if inert_nuclei:
             for n in inert_nuclei:
                 if isinstance(n, Nucleus):
@@ -277,7 +276,6 @@
                     nuc = Nucleus(n)
                 if nuc not in self.unique_nuclei:
                     self.unique_nuclei.append(nuc)
->>>>>>> 76b994fc
 
         # now make a list of each rate that touches each nucleus
         # we'll store this in a dictionary keyed on the nucleus
