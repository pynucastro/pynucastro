"""A collection of classes and methods to deal with collections of
rates that together make up a network."""

import collections
import functools
import math
import warnings
from operator import mul
from pathlib import Path

import matplotlib as mpl
import matplotlib.pyplot as plt
import networkx as nx
import numpy as np
from ipywidgets import interact
from matplotlib.colors import SymLogNorm
from matplotlib.patches import ConnectionPatch
from matplotlib.scale import SymmetricalLogTransform
from matplotlib.ticker import MaxNLocator
from mpl_toolkits.axes_grid1 import make_axes_locatable

# Import Rate
from pynucastro.constants import constants
from pynucastro.nucdata import Nucleus
from pynucastro.rates import (ApproximateRate, DerivedRate, Library, Rate,
                              RateFileError, RatePair, TabularRate,
                              find_duplicate_rates, is_allowed_dupe, load_rate)
from pynucastro.rates.library import _rate_name_to_nuc, capitalize_rid
from pynucastro.screening import (get_screening_map, make_plasma_state,
                                  make_screen_factors)

mpl.rcParams['figure.dpi'] = 100

# for plotting a legend on the network plot
# the tuple is (dZ, dN)
RATE_LINES = {r"$(\alpha, p)$": (1, 2),
              r"$(\alpha, \gamma)$": (2, 2),
              r"$(p, \gamma)$": (1, 0),
              r"$(n, \gamma)$": (0, 1),
              r"$\beta^-$": (1, -1),
              r"$\beta^+$": (-1, 1)}


class RateDuplicationError(Exception):
    """An error of multiple rates linking the same nuclei occurred"""


def _skip_xalpha(n, p, r):
    """utility function to consider if we show an (a, x) or (x, a) rate.  Here, p is the
    product we want to link to"""

    # first check if alpha is the heaviest nucleus on the RHS
    rhs_heavy = max(r.products)
    if not (rhs_heavy.Z == 2 and rhs_heavy.A == 4):

        # for rates that are A (x, alpha) B, where A and B are heavy nuclei,
        # don't show the connection of the nucleus to alpha, only show it to B
        if p.Z == 2 and p.A == 4:
            return True

        # likewise, hide A (alpha, x) B, unless A itself is an alpha
        c = r.reactants
        n_alpha = 0
        for nuc in c:
            if nuc.Z == 2 and nuc.A == 4:
                n_alpha += 1
        # if there is only 1 alpha and we are working on the alpha node,
        # then skip
        if n_alpha == 1 and n.Z == 2 and n.A == 4:
            return True

    return False


def _skip_xp(n, p, r):
    """utility function to consider if we show an (p, x) or (x, p) rate.  Here, p is the
    product we want to link to"""

    # for rates that are A (x, p) B, where A and B are heavy nuclei,
    # don't show the connection of the nucleus to p, only show it to B
    if p.Z == 1 and p.A == 1:
        return True

    # likewise, hide A (p, x) B, unless A itself is an p
    c = r.reactants
    n_p = 0
    for nuc in c:
        if nuc.Z == 1 and nuc.A == 1:
            n_p += 1
    # if there is only 1 p and we are working on the p node,
    # then skip
    if n_p == 1 and n.Z == 1 and n.A == 1:
        return True

    return False


class Composition(collections.UserDict):
    """a composition holds the mass fractions of the nuclei in a network
    -- useful for evaluating the rates

    Parameters
    ----------
    nuclei : list, tuple
        an iterable of Nucleus objects
    small : float
        a floor for nuclei mass fractions, used as the default value
    """
    def __init__(self, nuclei, small=1.e-16):
        try:
            super().__init__({Nucleus.cast(k): small for k in nuclei})
        except TypeError:
            raise ValueError("must supply an iterable of Nucleus objects or strings") from None

    @property
    def X(self):
        """backwards-compatible getter for self.X"""
        return self.data

    @X.setter
    def X(self, new_value):
        """backwards-compatible setter for self.X"""
        self.data = new_value

    def __delitem__(self, key):
        super().__delitem__(Nucleus.cast(key))

    def __getitem__(self, key):
        return super().__getitem__(Nucleus.cast(key))

    def __setitem__(self, key, value):
        super().__setitem__(Nucleus.cast(key), value)

    def __repr__(self):
        return "Composition(" + super().__repr__() + ")"

    def __str__(self):
        return "".join(f"  X({k}) : {v}\n" for k, v in self.items())

    @property
    def A(self):
        """Nucleus molar masses

        Returns
        -------
        A : dict
            {Nucleus : A} pairs
        """
        return {n: n.A for n in self}

    @property
    def Z(self):
        """Nucleus charge

        Returns
        -------
        Z : dict
            {Nucleus : Z} pairs
        """
        return {n: n.Z for n in self}

    def get_nuclei(self):
        """Return a list of Nuclei objects that make up this composition.

        Returns
        -------
        list
        """
        return list(self)

    def get_molar(self):
        """Return a dictionary of molar fractions, Y = X/A

        Returns
        -------
        molar : dict
            {Nucleus : Y}
        """
        return {k: v/k.A for k, v in self.items()}

    def get_sum_X(self):
        """return the sum of the mass fractions

        Returns
        -------
        float
        """
        return math.fsum(self.values())

    def set_solar_like(self, Z=0.02):
        """Approximate a solar abundance, setting p to 0.7, He4 to 0.3
        - Z and the remainder evenly distributed with Z

        Parameters
        ----------
        Z : float
            The desired metalicity
        """

        rem = Z/(len(self)-2)
        for k in self:
            if k == Nucleus("p"):
                self[k] = 0.7
            elif k.raw == "he4":
                self[k] = 0.3 - Z
            else:
                self[k] = rem

        self.normalize()

    def set_array(self, arr):
        """Set the mass fractions of all species to the values
        in arr, `get_nuclei()`

        Parameters
        ----------
        arr : list, tuple, numpy.ndarray
            input values of mass fractions
        """
        for i, k in enumerate(self):
            self[k] = arr[i]

    def set_all(self, xval: float):
        """Set all species to the same scalar value.

        Parameters
        ----------
        xval : float
            mass fraction value for all species
        """
        for k in self:
            self[k] = xval

    def set_equal(self):
        """Set all species to be equal"""
        self.set_all(1.0 / len(self))

    def set_random(self, alpha=None, seed=None):
        """Set all species using a Dirichlet distribution with
        parameters alpha and specified rng seed.

        Parameters
        ----------
        alpha : list, tuple, numpy.ndarray
            distribution length for the Dirichlet distribution
        seed : float
            seed for the random number generator
        """

        # initializes random seed
        rng = np.random.default_rng(seed)

        # default is a flat Dirichlet distribution
        if alpha is None:
            alpha = np.ones(len(self))

        fracs = rng.dirichlet(alpha)
        self.set_array(fracs)

        # ensures exact normalization
        self.normalize()

    def set_nuc(self, name, xval: float):
        """Set nuclei name to the mass fraction xval

        Parameters
        ----------
        name : Nucleus
            the nucleus to set
        xval: float
        """
        self[name] = xval

    def normalize(self):
        """Normalize the mass fractions to sum to 1 """
        X_sum = self.get_sum_X()

        for k in self:
            self[k] /= X_sum

    @property
    def ye(self):
        """Return the electron fraction of the composition

        Returns
        -------
        float
        """
        electron_frac = math.fsum(self[n] * n.Z / n.A for n in self) / self.get_sum_X()
        return electron_frac

    @property
    def abar(self):
        """Return the mean molecular weight

        Returns
        -------
        float
        """
        abar = math.fsum(self[n] / n.A for n in self)
        return 1. / abar

    @property
    def zbar(self):
        """Return the mean charge, Zbar

        Returns
        -------
        float
        """
        return self.abar * self.ye

    def bin_as(self, nuclei, *, verbose=False, exclude=None):
        """Given a list of nuclei, return a new Composition object
        with the current composition mass fractions binned into the
        new nuclei.

        Parameters
        ----------
        nuclei : list
            Input nuclei (either as string names or
            Nucleus objects) defining the new composition.
        verbose : bool
            Output more information
        exclude : bool
            List of nuclei in `nuclei` that only
            exact matches from the original composition can
            map into

        Returns
        -------
        new_composition : Composition
            The new binned composition
        """

        nuclei = Nucleus.cast_list(nuclei)
        exclude = Nucleus.cast_list(exclude, allow_None=True)

        # sort the input nuclei by A, then Z
        nuclei.sort(key=lambda n: (n.A, n.Z))

        # create the new composition
        new_comp = Composition(nuclei)

        # first do any exact matches if we provided an exclude list
        if exclude is None:
            exclude = []

        for ex_nuc in exclude:
            # if the exclude nucleus is in both our original
            # composition and the reduced composition, then set
            # the abundance in the new, reduced composition and
            # remove the nucleus from consideration for the other
            # original nuclei
            if ex_nuc in nuclei and ex_nuc in self:
                nuclei.remove(ex_nuc)
                new_comp[ex_nuc] = self[ex_nuc]
                if verbose:
                    print(f"storing {ex_nuc} as {ex_nuc}")

            else:
                raise ValueError("cannot use exclude if nucleus is not present in both the original and new compostion")

        # loop over our original nuclei.  Find the new nucleus such
        # that n_orig.A >= n_new.A.  If there are multiple, then do
        # the same for Z
        for old_n, v in self.items():

            if old_n in exclude:
                # we should have already dealt with this above
                continue

            candidates = [q for q in nuclei if old_n.A >= q.A]
            # if candidates is empty, then all of the nuclei are heavier than
            # old_n, so just put its composition in the first new nucleus
            # (which will be the lightest)
            if not candidates:
                match_nuc = nuclei[0]
            else:
                max_A = max(q.A for q in candidates)
                match_A = [q for q in candidates if q.A == max_A]
                if len(match_A) > 1:
                    match_Z = [q for q in sorted(match_A, key=lambda p: p.Z) if old_n.Z >= q.Z]
                    if not match_Z:
                        # our nucleus has a Z less than any of the Z's in match_A
                        match_nuc = match_A[0]
                    else:
                        # always take the last entry -- this way if
                        # match_Z has multiple nuclei, we are taking
                        # the one with the highest Z (since we
                        # initially sorted by A and Z)
                        match_nuc = match_Z[-1]
                else:
                    match_nuc = match_A[0]

            if verbose:
                print(f"storing {old_n} as {match_nuc}")
            new_comp[match_nuc] += v

        return new_comp

    def plot(self, trace_threshold=0.1, hard_limit=None, size=(9, 5)):
        """Make a pie chart of Composition. group trace nuclei
        together and explode into bar chart

        Parameters
        ----------
        trace_threshold : float
            the threshold to consider a component to be trace.
        hard_limit : float
            limit below which an abundance will not be included
            in the trace nuclei wedget of the plot.
        size: tuple
            width, height of the plot in inches

        Returns
        -------
        matplotlib.figure.Figure
        """

        # find trace nuclei
        trace_keys = []
        trace_tot = 0.
        main_keys = []
        for k in self:
            # if below threshold, count as trace element
            if self[k] < trace_threshold:
                trace_keys.append(k)
                trace_tot += self[k]
            else:
                main_keys.append(k)

        # check if any trace nuclei
        if not trace_keys:
            # just do pie chart without including trace

            fig, ax = plt.subplots(1, 1, figsize=size)

            ax.pie(self.values(), labels=self.keys(), autopct=lambda p: f"{p/100:0.3f}")

        else:
            # find trace nuclei which contribute little to trace proportion
            if hard_limit is None:
                # make hardlimit proportional to trace abundance
                hard_limit = 0.05*trace_tot

            limited_trace_keys = []
            other_trace_tot = 0.
            for k in trace_keys:
                if self[k] < hard_limit:
                    other_trace_tot += self[k]
                else:
                    limited_trace_keys.append(k)

            # make figure and assign axis objects
            fig, (ax1, ax2) = plt.subplots(1, 2, figsize=size)
            fig.subplots_adjust(wspace=0)

            # pie chart parameters
            main_values = [trace_tot] + [self[k] for k in main_keys]
            main_labels = ['trace'] + main_keys
            explode = [0.2] + [0. for i in range(len(main_keys))]

            # rotate so that first wedge is split by the x-axis
            angle = -180 * main_values[0]
            wedges, *_ = ax1.pie(main_values, autopct=lambda p: f"{p/100:0.3f}", startangle=angle,
                                labels=main_labels, explode=explode)

            # bar chart parameters
            trace_values = [self[k] for k in limited_trace_keys] + [other_trace_tot]
            trace_labels = [f"{k}" for k in limited_trace_keys] + ['other']
            bottom = 1
            width = 0.1

            # Adding from the top matches the legend.
            alpha_list = np.linspace(0.1, 1, len(trace_values))
            trace_wedge_color = wedges[0].get_facecolor()

            for j, (height, label) in enumerate([*zip(trace_values, trace_labels)]):
                bottom -= height
                bc = ax2.bar(0, height, width, bottom=bottom, color=trace_wedge_color, label=label,
                            alpha=alpha_list[j])

                ax2.bar_label(bc, labels=[f"{height:.2e}"], label_type='center')
                ax2.bar_label(bc, labels=[f"{label:>30}"], label_type='center')

            ax2.set_title('Composition of Trace Nuclei')
            ax2.axis('off')
            ax2.set_xlim(- 2.5 * width, 2.5 * width)

            # use ConnectionPatch to draw lines between the two plots
            theta1, theta2 = wedges[0].theta1, wedges[0].theta2
            center, r = wedges[0].center, wedges[0].r
            bar_height = sum(trace_values)

            # draw top connecting line
            x = r * np.cos(np.pi / 180 * theta2) + center[0]
            y = r * np.sin(np.pi / 180 * theta2) + center[1]
            con = ConnectionPatch(xyA=(-width / 2, bar_height+bottom), coordsA=ax2.transData,
                                xyB=(x, y), coordsB=ax1.transData)
            con.set_color(trace_wedge_color)
            con.set_linewidth(4)
            ax2.add_artist(con)

            # draw bottom connecting line
            x = r * np.cos(np.pi / 180 * theta1) + center[0]
            y = r * np.sin(np.pi / 180 * theta1) + center[1]
            con = ConnectionPatch(xyA=(-width / 2, bottom), coordsA=ax2.transData,
                                xyB=(x, y), coordsB=ax1.transData)
            con.set_color(trace_wedge_color)
            ax2.add_artist(con)
            con.set_linewidth(4)

        plt.show()
        return fig


class RateCollection:
    """A collection of rates that together define a network.
    There are several arguments to the constructor -- any combination
    may be supplied.

    Parameters
    ----------
    rate_files : str, list, tuple
        a string or iterable of strings of file names that define valid
        rates. This can include Reaclib library files storing multiple
        rates.
    libraries : Library, list, tuple
        a Library or iterable of Library objects
    rates : Rate, list, tuple
        a Rate or iterable of Rate objects
    inert_nuclei : list, tuple
        an iterable of Nuclei that should be part of the collection but
        are not linked via reactions to the other Nuclei in the network.
    symmetric_screening : bool
        symmetric screening means that we screen the reverse rates
        using the same factor as the forward rates, for rates computed
        via detailed balance.
    do_screening : bool
        should we consider screening at all -- this mainly affects
        whether we build the screening map
    """
    # pylint: disable=too-many-public-methods

    pynucastro_dir = Path(__file__).parents[1]

    def __init__(self, rate_files=None, libraries=None, rates=None,
                 inert_nuclei=None,
                 symmetric_screening=False, do_screening=True):

        self.rates = []
        combined_library = Library()

        self.inert_nuclei = Nucleus.cast_list(inert_nuclei, allow_None=True)

        self.symmetric_screening = symmetric_screening
        self.do_screening = do_screening

        if rate_files:
            if isinstance(rate_files, str):
                rate_files = [rate_files]
            combined_library += self._read_rate_files(rate_files)

        if rates:
            if isinstance(rates, Rate):
                rates = [rates]
            for r in rates:
                if not isinstance(r, Rate):
                    raise ValueError('Expected Rate object or list of Rate objects passed as the rates argument.')
            rlib = Library(rates=rates)
            combined_library += rlib

        if libraries:
            if isinstance(libraries, Library):
                libraries = [libraries]
            for lib in libraries:
                if not isinstance(lib, Library):
                    raise ValueError('Expected Library object or list of Library objects passed as the libraries argument.')
            for lib in libraries:
                combined_library += lib

        self.rates = self.rates + combined_library.get_rates()

        self._build_collection()

    def _build_collection(self):

        # get the unique nuclei
        u = []
        for r in self.rates:
            t = set(r.reactants + r.products)
            u = set(list(u) + list(t))

        self.unique_nuclei = sorted(u)

        # approx nuclei are used in approximate rates
        self.approx_nuclei = []
        for r in self.rates:
            if isinstance(r, ApproximateRate):
                if r.intermediate_nucleus not in self.unique_nuclei + self.approx_nuclei:
                    self.approx_nuclei.append(r.intermediate_nucleus)

        if self.inert_nuclei is not None:
            for nuc in self.inert_nuclei:
                if nuc not in self.unique_nuclei:
                    self.unique_nuclei.append(nuc)

        # now make a list of each rate that touches each nucleus
        # we'll store this in a dictionary keyed on the nucleus
        self.nuclei_consumed = {}
        self.nuclei_produced = {}

        for n in self.unique_nuclei:
            self.nuclei_consumed[n] = [r for r in self.rates if n in r.reactants]
            self.nuclei_produced[n] = [r for r in self.rates if n in r.products]

        self.nuclei_rate_pairs = {}
        _rp = self.get_rate_pairs()

        for n in self.unique_nuclei:
            self.nuclei_rate_pairs[n] = \
                [rp for rp in _rp if rp.forward is not None and n in rp.forward.reactants + rp.forward.products or
                                     rp.reverse is not None and n in rp.reverse.reactants + rp.reverse.products]

        # Re-order self.rates so Reaclib rates come first,
        # followed by Tabular rates. This is needed if
        # reaclib coefficients are targets of a pointer array.
        # It is desired to avoid wasting array size
        # storing meaningless Tabular coefficient pointers.
        self.rates = sorted(self.rates,
                            key=lambda r: r.chapter == 't')

        self.tabular_rates = []
        self.reaclib_rates = []
        self.custom_rates = []
        self.approx_rates = []
        self.derived_rates = []

        for r in self.rates:
            if isinstance(r, ApproximateRate):
                self.approx_rates.append(r)
                for cr in r.get_child_rates():
                    assert cr.chapter != "t"
                    # child rates may be ReacLibRates or DerivedRates
                    # make sure we don't double count
                    if isinstance(cr, DerivedRate):

                        # Here we check whether this child rate is removed or not.
                        # removed means that this rate is never used on its own to connect two nuclei in the network
                        # it is only used in one or more ApproximateRate.
                        if cr not in self.rates:
                            cr.removed = True
                        else:
                            cr.removed = False

                        cr.fname = None
                        # pylint: disable-next=protected-access
                        cr._set_print_representation()

                        if cr not in self.derived_rates:
                            self.derived_rates.append(cr)

                    else:
                        if cr not in self.rates:
                            cr.removed = True
                        else:
                            cr.removed = False

                        cr.fname = None
                        # pylint: disable-next=protected-access
                        cr._set_print_representation()

                        if cr not in self.reaclib_rates:
                            self.reaclib_rates.append(cr)

            elif r.chapter == 't':
                self.tabular_rates.append(r)
            elif r.chapter == "custom":
                self.custom_rates.append(r)
            elif isinstance(r, DerivedRate):
                if r not in self.derived_rates:
                    self.derived_rates.append(r)
            elif isinstance(r.chapter, int):
                if r not in self.reaclib_rates:
                    self.reaclib_rates.append(r)
                    if r.id == "n --> p <wc12_reaclib_weak_>":
                        msg = "ReacLib neutron decay rate (<n_to_p_weak_wc12>) does not account for degeneracy at high densities. Consider using tabular rate from Langanke."
                        warnings.warn(msg)
            else:
                raise NotImplementedError(f"Chapter type unknown for rate chapter {r.chapter}")

        self.all_rates = (self.reaclib_rates + self.custom_rates +
                          self.tabular_rates + self.approx_rates + self.derived_rates)

        # finally check for duplicate rates -- these are not
        # allowed
        if self.find_duplicate_links():
            raise RateDuplicationError("Duplicate rates found")

    def _read_rate_files(self, rate_files):
        # get the rates
        combined_library = Library()
        for rf in rate_files:
            # create the appropriate rate object first
            try:
                rate = load_rate(rf)
            except RateFileError as ex:
                raise RateFileError(f"Error reading rate from file: {rf}") from ex

            # now create a library:
            rflib = Library(rates=[rate])
            combined_library += rflib
        return combined_library

    def get_forward_rates(self):
        """Return a list of the forward (exothermic) rates in the
        network

        Returns
        -------
        list

        """

        # first handle the ones that have Q defined
        forward_rates = [r for r in self.rates if r.Q >= 0.0]

        return forward_rates

    def get_reverse_rates(self):
        """Return a list of the reverse (endothermic) rates).  Note
        these may not be the same as the reverse rates identified by
        ReacLib.

        Returns
        -------
        list

        """

        # first handle the ones that have Q defined
        reverse_rates = [r for r in self.rates if r.Q < 0.0]

        return reverse_rates

    def find_reverse(self, forward_rate, reverse_rates=None):
        """Given a forward rate, locate the rate that is its reverse.

        Returns
        -------
        Rate
        """

        if reverse_rates is None:
            reverse_rates = self.get_reverse_rates()

        reverse = None

        for rr in reverse_rates:
            if sorted(forward_rate.reactants, key=lambda x: x.A) == sorted(rr.products, key=lambda x: x.A) and \
               sorted(forward_rate.products, key=lambda x: x.A) == sorted(rr.reactants, key=lambda x: x.A):
                reverse = rr
                break

        return reverse

    def get_rate_pairs(self):
        """Find pairs of forward (Q > 0) and reverse (Q < 0) rates for the
        same link between nuclei.

        Return
        ------
        list(RatePair)

        """

        rate_pairs = []

        reverse_rates = self.get_reverse_rates()

        # loop over all the forward rates and find the matching reverse rate
        # if it exists
        for fr in self.get_forward_rates():
            rp = RatePair(forward=fr)

            rr = self.find_reverse(fr, reverse_rates=reverse_rates)

            # since we found a match, remove the reverse rate we paired
            # from out list so no other forward rate can match with it
            if rr is not None:
                rp.reverse = rr
                reverse_rates.remove(rp.reverse)

            rate_pairs.append(rp)

        # we might have some reverse rates remaining for which there
        # were no forward rates -- add those now
        for rr in reverse_rates:
            rp = RatePair(reverse=rr)
            rate_pairs.append(rp)

        return rate_pairs

    def get_nuclei(self):
        """Get all the nuclei that are part of the network.

        Returns
        -------
<<<<<<< HEAD
        list
=======
        list(Nucleus)

>>>>>>> 45844e98
        """
        return self.unique_nuclei

    def linking_nuclei(self, nuclei, return_type=None, **kwargs):
        """Return a new network containing only rates linking the
        given nuclei.

        Parameters
        ----------
        nuclei : list, tuple
            An iterable of Nucleus objects or string names of nuclei.
        return_type : Callable
            A different constructor (e.g., a superclass constructor)
            to use if the current class does not take a `libraries`
            keyword.
        kwargs : dict
            Additional arguments to pass onto the library linking_nuclei
            method.  See :py:mod:`pynucastro.rates.library.Library.linking_nuclei`

        Returns
        -------
        RateCollection
<<<<<<< HEAD
=======

>>>>>>> 45844e98
        """

        if return_type is None:
            return_type = self.__class__
        lib = Library(rates=self.rates)
        return return_type(libraries=lib.linking_nuclei(nuclei, **kwargs))

    def get_rates(self):
        """Get a list of the reaction rates in this network.

        Returns
        -------
        list(Rate)

        """
        return self.rates

    def get_rate(self, rid):
        """Return a rate matching the id provided.  Here rid should be
        the string return by Rate.fname

        Parameters
        ----------
        rid : str
            The id of the rate

        Returns
        -------
        Rate

        """
        try:
            rid_mod = capitalize_rid(rid, "_")
            return [r for r in self.rates if r.fname == rid_mod][0]
        except IndexError:
            raise LookupError(f"rate identifier {rid!r} does not match a rate in this network.") from None

    def get_rate_by_nuclei(self, reactants, products):
        """Given a list of reactants and products, return any matching rates"""
        reactants = sorted(Nucleus.cast_list(reactants))
        products = sorted(Nucleus.cast_list(products))
        _tmp = [r for r in self.rates if
                sorted(r.reactants) == reactants and
                sorted(r.products) == products]

        if not _tmp:
            return None
        if len(_tmp) == 1:
            return _tmp[0]
        return _tmp

    def get_rate_by_name(self, name):
        """given a rate in the form 'A(x,y)B' return the Rate"""

        reactants, products = _rate_name_to_nuc(name)
        _r = self.get_rate_by_nuclei(reactants, products)
        if _r is None:
            return None
        return _r

    def get_nuclei_needing_partition_functions(self):
        """return a list of Nuclei that require partition functions for one or
        more DerivedRates in the collection"""

        nuclei_pfs = set()
        for r in self.all_rates:
            if isinstance(r, DerivedRate) and r.use_pf:
                for nuc in r.reactants + r.products:
                    if nuc.partition_function is not None:
                        nuclei_pfs.add(nuc)
        return sorted(nuclei_pfs)

    def dedupe_partition_function_temperatures(self):
        """Return a list of unique temperature arrays needed by
        partition function tables, along with a dictionary mapping
        each Nucleus to the corresponding index into that list

        Returns
        -------
        temp_arrays : list
            a list of NumPy ndarray specifying the temperature values
            for a particular partition function tabulation.
        temp_indices : dict
            a dictionary that keyed on Nucleus that maps a nucleus to
            the index in temp_arrays containing the temperature array
            for its partition function data.
        """

        nuclei = self.get_nuclei_needing_partition_functions()
        temp_arrays = []
        temp_indices = {}
        # nuclei must be sorted, so the output is deterministic
        for nuc in nuclei:
            nuc_temp = nuc.partition_function.temperature
            # do a sequential search on temp_arrays, since it should be short
            for i, temp in enumerate(temp_arrays):
                # np.array_equal handles comparing arrays of different shapes
                if np.array_equal(nuc_temp, temp):
                    temp_indices[nuc] = i
                    break
            else:
                # no match found, add a new entry
                temp_indices[nuc] = len(temp_arrays)
                temp_arrays.append(nuc_temp)

        return temp_arrays, temp_indices

    def remove_nuclei(self, nuc_list):
        """remove the nuclei in nuc_list from the network along with any rates
        that directly involve them (this doesn't affect approximate rates that
        may have these nuclei as hidden intermediate links)"""

        nuc_list = Nucleus.cast_list(nuc_list)
        rates_to_delete = []
        for nuc in nuc_list:
            for rate in self.rates:
                if nuc in rate.reactants + rate.products:
                    print(f"looking to remove {rate}")
                    rates_to_delete.append(rate)

        for rate in set(rates_to_delete):
            self.rates.remove(rate)

        self._build_collection()

    def remove_rates(self, rates):
        """remove the Rate objects in rates from the network.  Note, if
        rate list is a dict, then the keys are assumed to be the rates
        to remove"""

        if isinstance(rates, Rate):
            self.rates.remove(rates)
        else:
            for r in rates:
                self.rates.remove(r)

        self._build_collection()

    def add_rates(self, rates):
        """Add new rates to the network.  If the rate already exists,
        it will not be added.  The network is then regenerated using
        the updated rates

        Parameters
        ----------
        rates : Rate, list
             a single Rate object or a list of Rate objects specifying the
             rates to be added to the network.
        """

        if isinstance(rates, Rate):
            if rates not in self.rates:
                self.rates.append(rates)

        else:
            for r in rates:
                if r not in self.rates:
                    self.rates.append(r)

        self._build_collection()

    def make_ap_pg_approx(self, intermediate_nuclei=None):
        """Combine the rates A(a,g)B and A(a,p)X(p,g)B (and the
        reverse) into a single effective approximate rate.  The new
        approximate rates will be added to the network and the original
        rates will be removed (although they are still carried by the
        ApproximateRate object.

        Parameters
        ----------
        intermediate_nuclei : list, tuple
            an iterable of Nucleus objects or string names representing
            the intermediate nucleus we wish to approximate out.

        """

        # make sure that the intermediate_nuclei list are Nuclei objects
        intermediate_nuclei = Nucleus.cast_list(intermediate_nuclei, allow_None=True)

        # find all of the (a,g) rates
        ag_rates = []
        for r in self.rates:
            if (len(r.reactants) == 2 and Nucleus("he4") in r.reactants and
                len(r.products) == 1):
                ag_rates.append(r)

        # for each (a,g), check to see if the remaining rates are present
        approx_rates = []

        for r_ag in ag_rates:
            prim_nuc = sorted(r_ag.reactants)[-1]
            prim_prod = sorted(r_ag.products)[-1]

            inter_nuc = Nucleus.from_Z_A(prim_nuc.Z+1, prim_nuc.A+3)

            if intermediate_nuclei and inter_nuc not in intermediate_nuclei:
                continue

            # look for A(a,p)X
            if not (r_ap := self.get_rate_by_nuclei([prim_nuc, Nucleus("he4")],
                                                    [inter_nuc, Nucleus("p")])):
                continue

            # look for X(p,g)B
            if not (r_pg := self.get_rate_by_nuclei([inter_nuc, Nucleus("p")],
                                                    [prim_prod])):
                continue

            # look for reverse B(g,a)A
            if not (r_ga := self.get_rate_by_nuclei([prim_prod],
                                                    [prim_nuc, Nucleus("he4")])):
                continue

            # look for reverse B(g,p)X
            if not (r_gp := self.get_rate_by_nuclei([prim_prod],
                                                    [inter_nuc, Nucleus("p")])):
                continue

            # look for reverse X(p,a)A
            if not (r_pa := self.get_rate_by_nuclei([inter_nuc, Nucleus("p")],
                                                    [Nucleus("he4"), prim_nuc])):
                continue

            # build the approximate rates
            ar = ApproximateRate(r_ag, [r_ap, r_pg], r_ga, [r_gp, r_pa], approx_type="ap_pg")
            ar_reverse = ApproximateRate(r_ag, [r_ap, r_pg], r_ga, [r_gp, r_pa], is_reverse=True, approx_type="ap_pg")

            print(f"using approximate rate {ar}")
            print(f"using approximate rate {ar_reverse}")

            # approximate rates
            approx_rates += [ar, ar_reverse]

        # remove the old rates from the rate list and add the approximate rate
        for ar in approx_rates:
            for r in ar.get_child_rates():
                try:
                    self.rates.remove(r)

                    print(f"removing rate {r}")
                except ValueError:
                    pass

            # add the approximate rates
            self.rates.append(ar)

        # regenerate the links
        self._build_collection()

    def make_nn_g_approx(self, intermediate_nuclei=None):
        """Combine the rates A(n,g)X(n,g)B into a single effective
        rate. The new approximate rates will be added to the network
        and the original rates will be removed (although they are
        still carried by the ApproximateRate object.

        Parameters
        ----------
        intermediate_nuclei : list, tuple
            an iterable of Nucleus objects or string names representing
            the intermediate nucleus we wish to approximate out.

        """

        # make sure that the intermediate_nuclei list are Nuclei objects
        intermediate_nuclei = Nucleus.cast_list(intermediate_nuclei, allow_None=True)

        # if we didn't pass in a list of nuclei, consider all as targets
        # for approximation
        if not intermediate_nuclei:
            intermediate_nuclei = self.unique_nuclei

        # for each intermediate nuclei X, look to see if we have A(n,g)X and X(n,g)B
        approx_rates = []
        nuclei_approximated_out = []

        for inter_nuc in intermediate_nuclei:

            if inter_nuc.A < 2:
                # can't approximate out protons or neutrons
                continue

            nuc_A = inter_nuc - Nucleus("n")
            nuc_B = inter_nuc + Nucleus("n")

            if nuc_A in nuclei_approximated_out:
                # don't try to approximate a rate sequence starting with
                # a nucleus that we already approximated out
                continue

            # look for A(n,g)X
            if not (rf1 := self.get_rate_by_nuclei([nuc_A, Nucleus("n")],
                                                   [inter_nuc])):
                continue

            # look for X(n,g)B
            if not (rf2 := self.get_rate_by_nuclei([inter_nuc, Nucleus("n")],
                                                   [nuc_B])):
                continue

            # look for reverse B(g,n)X
            if not (rr1 := self.get_rate_by_nuclei([nuc_B],
                                                   [inter_nuc, Nucleus("n")])):
                continue

            # look for reverse X(g,n)A
            if not (rr2 := self.get_rate_by_nuclei([inter_nuc],
                                                   [nuc_A, Nucleus("n")])):
                continue

            # build the approximate rates
            ar = ApproximateRate(None, [rf1, rf2],
                                 None, [rr1, rr2],
                                 approx_type="nn_g",
                                 use_identical_particle_factor=False)

            ar_reverse = ApproximateRate(None, [rf1, rf2],
                                         None, [rr1, rr2],
                                         is_reverse=True, approx_type="nn_g",
                                         use_identical_particle_factor=False)

            nuclei_approximated_out.append(inter_nuc)
            print(f"approximating out {inter_nuc}")

            print(f"using approximate rate {ar}")
            print(f"using approximate rate {ar_reverse}")

            # approximate rates
            approx_rates += [ar, ar_reverse]

        # remove the old rates from the rate list and add the approximate rate
        for ar in approx_rates:
            for r in ar.get_child_rates():
                try:
                    self.rates.remove(r)

                    print(f"removing rate {r}")
                except ValueError:
                    pass

            # add the approximate rates
            self.rates.append(ar)

        # regenerate the links
        self._build_collection()

    def make_nse_protons(self, A):
        """for rates involving nuclei with mass number >= A, swap any
        protons for NSE protons.  This will decouple these rates from
        the proton captures at lower mass number, simplifying the
        linear algebra.

        Parameters
        ----------
        A : int
            mass number above which to swap regular protons for
            NSE protons.
        """

        # we want to update both the forward and reverse rates,
        # so we are consistent
        for rp in self.get_rate_pairs():

            update = False
            if rp.forward is not None:
                heavy = [n for n in rp.forward.reactants + rp.forward.products
                         if n not in [Nucleus("p"), Nucleus("n"), Nucleus("he4")]]
                if heavy:
                    if (min(heavy, key=lambda x: x.A).A >= A and
                        Nucleus("p") in rp.forward.reactants + rp.forward.products):
                        update = True
            elif rp.reverse is not None:
                heavy = [n for n in rp.reverse.reactants + rp.reverse.products
                         if n not in [Nucleus("p"), Nucleus("n"), Nucleus("he4")]]
                if heavy:
                    if (min(heavy, key=lambda x: x.A).A >= A and
                        Nucleus("p") in rp.reverse.reactants + rp.reverse.products):
                        update = True

            if update:
                if rp.forward is not None:
                    print(f"modifying {rp.forward.fname} to use NSE protons")
                    rp.forward.swap_protons()
                if rp.reverse is not None:
                    print(f"modifying {rp.reverse.fname} to use NSE protons")
                    rp.reverse.swap_protons()

        self._build_collection()

    def evaluate_rates(self, rho, T, composition, screen_func=None):
        """evaluate the rates for a specific density, temperature, and
        composition, with optional screening.  Note: this returns that
        rate as dY/dt, where Y is the molar fraction.  For a 2 body
        reaction, a + b, this will be of the form:

        rho Y_a Y_b N_A <sigma v> / (1 + delta_{ab})

        where delta is the Kronecker delta that accounts for a = b.

        If you want dn/dt, where n is the number density (so you get
        n_a n_b <sigma v>), then you need to multiply the results here
        by rho N_A (where N_A is Avogadro's number).

        Parameters
        ----------
        rho : float
            density used to evaluate rates
        T : float
            temperature used to evaluate rates
        composition : Composition
            composition used to evaluate rates
        screen_func : Callable
            one of the screening functions from :py:mod:`pynucastro.screening`
            -- if provided, then the evaluated rates will include the screening
            correction.

        Returns
        -------
        dict
        """

        rvals = {}
        ys = composition.get_molar()
        y_e = composition.ye

        if screen_func is not None:
            screen_factors = self.evaluate_screening(rho, T, composition, screen_func)
        else:
            screen_factors = {}

        for r in self.rates:
            val = r.prefactor * rho**r.dens_exp * r.eval(T, rho=rho, comp=composition)
            if (r.weak_type == 'electron_capture' and not isinstance(r, TabularRate)):
                val = val * y_e
            yfac = functools.reduce(mul, [ys[q] for q in r.reactants])
            rvals[r] = yfac * val * screen_factors.get(r, 1.0)

        return rvals

    def evaluate_jacobian(self, rho, T, comp, screen_func=None):
        """return an array of the form J_ij = dYdot_i/dY_j for the network

        Parameters
        ----------
        rho : float
            density used to evaluate Jacobian terms
        T : float
            temperature used to evaluate Jacobian terms
        comp : Composition
            composition used to evaluate Jacobian terms
        screen_func : Callable
            one of the screening functions from :py:mod:`pynucastro.screening`
            -- if provided, then the evaluated rates will include the screening
            correction.

        Returns
        -------
        numpy.ndarray
        """

        # the rate.eval_jacobian_term does not compute the screening,
        # so we multiply by the factors afterwards
        if screen_func is not None:
            screen_factors = self.evaluate_screening(rho, T, comp, screen_func)
        else:
            screen_factors = {}

        nnuc = len(self.unique_nuclei)
        jac = np.zeros((nnuc, nnuc), dtype=np.float64)

        for i, n_i in enumerate(self.unique_nuclei):
            for j, n_j in enumerate(self.unique_nuclei):

                # we are considering dYdot(n_i) / dY(n_j)

                jac[i, j] = 0.0

                for r in self.nuclei_consumed[n_i]:
                    # how many of n_i are destroyed by this reaction
                    c = r.reactants.count(n_i)
                    jac[i, j] -= c * screen_factors.get(r, 1.0) *\
                        r.eval_jacobian_term(T, rho, comp, n_j)

                for r in self.nuclei_produced[n_i]:
                    # how many of n_i are produced by this reaction
                    c = r.products.count(n_i)
                    jac[i, j] += c * screen_factors.get(r, 1.0) *\
                        r.eval_jacobian_term(T, rho, comp, n_j)

        return jac

    def validate(self, other_library, *, forward_only=True):
        """perform various checks on the library, comparing to other_library,
        to ensure that we are not missing important rates.  The idea
        is that self should be a reduced library where we filtered out
        a few rates and then we want to compare to the larger
        other_library to see if we missed something important.
        """

        current_rates = sorted(self.get_rates())

        # check the forward rates to see if any of the products are
        # not consumed by other forward rates

        passed_validation = True

        for rate in current_rates:
            if rate.reverse:
                continue
            for p in rate.products:
                found = False
                for orate in current_rates:
                    if orate == rate:
                        continue
                    if orate.reverse:
                        continue
                    if p in orate.reactants:
                        found = True
                        break
                if not found:
                    passed_validation = False
                    msg = f"validation: {p} produced in {rate} never consumed."
                    print(msg)

        # now check if we are missing any rates from other_library with the exact same reactants

        other_by_reactants = collections.defaultdict(list)
        for rate in sorted(other_library.get_rates()):
            other_by_reactants[tuple(sorted(rate.reactants))].append(rate)

        for rate in current_rates:
            if forward_only and rate.reverse:
                continue

            key = tuple(sorted(rate.reactants))
            for other_rate in other_by_reactants[key]:
                # check to see if other_rate is already in current_rates
                found = True
                if other_rate not in current_rates:
                    found = False

                if not found:
                    msg = f"validation: missing {other_rate} as alternative to {rate} (Q = {other_rate.Q} MeV)."
                    print(msg)

        return passed_validation

    def find_duplicate_links(self):
        """Check the network to see if there are multiple rates that
        share the same reactants and products.  These may not be the
        same Rate object (e.g., one could be tabular the other a
        simple decay), but they will present themselves in the network
        as the same link.

        We return a list, where each entry is a list of all the rates
        that share the same link.

        Returns
        -------
        list

        """

        duplicates = find_duplicate_rates(self.get_rates())

        # there are some allowed duplicates for special cases.  We
        # will now check for those
        dupe_to_remove = []
        for dupe in duplicates:
            if is_allowed_dupe(dupe):
                dupe_to_remove.append(dupe)

        for dupe in dupe_to_remove:
            duplicates.remove(dupe)

        return duplicates

    def find_unimportant_rates(self, states, cutoff_ratio, screen_func=None):
        """Evaluate the rates at multiple thermodynamic states, and find the
        rates that are always less than `cutoff_ratio` times the fastest rate
        for each state.  This returns a dict keyed by Rate giving the
        ratio of the rate to the largest rate.
<<<<<<< HEAD

        Parameters
        ----------
        states : list, tuple
             A tuple of the form (density, temperature, composition),
             where composition is a Composition object
        cutoff_ratio : float
             The ratio of a rate to the fastest rate, below which we
             consider this rate to be unimportant.
        screen_func : Callable
            one of the screening functions from :py:mod:`pynucastro.screening`
            -- if provided, then the evaluated rates will include the screening
            correction.

=======

        Parameters
        ----------
        states : list, tuple
             A tuple of the form (density, temperature, composition),
             where composition is a Composition object
        cutoff_ratio : float
             The ratio of a rate to the fastest rate, below which we
             consider this rate to be unimportant.
        screen_func : Callable
            one of the screening functions from :py:mod:`pynucastro.screening`
            -- if provided, then the evaluated rates will include the screening
            correction.

>>>>>>> 45844e98
        Return
        ------
        dict
        """
        largest_ratio = {r: 0 for r in self.rates}
        for rho, T, comp in states:
            rvals = self.evaluate_rates(rho, T, comp, screen_func)
            fastest = max(rvals.values())
            for r, value in rvals.items():
                largest_ratio[r] = max(largest_ratio[r], value / fastest)
        return {r: ratio for r, ratio in largest_ratio.items() if ratio < cutoff_ratio}

    def evaluate_screening(self, rho, T, composition, screen_func):
        """Evaluate the screening factors for each rate.

        Parameters
        ----------
        rho : float
            density used to evaluate screening
        T : float
            temperature used to evaluate screening
        composition : Composition
            composition used to evaluate screening
        screen_func : Callable
            one of the screening functions from :py:mod:`pynucastro.screening`

        Returns
        -------
        dict
        """
        # this follows the same logic as BaseCxxNetwork._compute_screening_factors()
        factors = {}
        ys = composition.get_molar()
        plasma_state = make_plasma_state(T, rho, ys)
        if not self.do_screening:
            screening_map = []
        else:
            screening_map = get_screening_map(self.get_rates(),
                                              symmetric_screening=self.symmetric_screening)

        for i, scr in enumerate(screening_map):
            if not (scr.n1.dummy or scr.n2.dummy):
                scn_fac = make_screen_factors(scr.n1, scr.n2)
                scor = screen_func(plasma_state, scn_fac)
            if scr.name == "He4_He4_He4":
                # we don't need to do anything here, but we want to avoid
                # immediately applying the screening
                pass
            elif scr.name == "He4_He4_He4_dummy":
                # make sure the previous iteration was the first part of 3-alpha
                assert screening_map[i - 1].name == "He4_He4_He4"
                # handle the second part of the screening for 3-alpha
                scn_fac2 = make_screen_factors(scr.n1, scr.n2)
                scor2 = screen_func(plasma_state, scn_fac2)

                # there might be both the forward and reverse 3-alpha
                # if we are doing symmetric screening
                for r in scr.rates:
                    # use scor from the previous loop iteration
                    # pylint: disable-next=possibly-used-before-assignment
                    factors[r] = scor * scor2
            else:
                # there might be several rates that have the same
                # reactants and therefore the same screening applies
                # -- handle them all now
                for r in scr.rates:
                    factors[r] = scor

        return factors

    def evaluate_ydots(self, rho, T, composition,
                       screen_func=None, rate_filter=None):
        """evaluate net rate of change of molar abundance for each nucleus
        for a specific density, temperature, and composition

        Parameters
        ----------
        rho : float
            density used to evaluate rates
        T : float
            temperature used to evaluate rates
        composition : Composition
            composition used to evaluate rates
        screen_func : Callable
            a function from :py:mod:`pynucastro.screening` used to compute the
            screening enhancement for the rates.
        rate_filter : Callable
            a function that takes a `Rate` object and returns True
            or False if it is to be shown as an edge.

        Returns
        -------
        dict
        """

        rvals = self.evaluate_rates(rho, T, composition, screen_func)
        ydots = {}

        for nuc in self.unique_nuclei:

            # Rates that consume / produce nuc
            if rate_filter is None:
                consuming_rates = self.nuclei_consumed[nuc]
                producing_rates = self.nuclei_produced[nuc]
            else:
                consuming_rates = [r for r in self.nuclei_consumed[nuc] if rate_filter(r)]
                producing_rates = [r for r in self.nuclei_produced[nuc] if rate_filter(r)]

            # Number of nuclei consumed / produced
            nconsumed = (r.reactants.count(nuc) for r in consuming_rates)
            nproduced = (r.products.count(nuc) for r in producing_rates)

            # Multiply each rate by the count
            consumed = (c * rvals[r] for c, r in zip(nconsumed, consuming_rates))
            produced = (c * rvals[r] for c, r in zip(nproduced, producing_rates))

            # Net change is difference between produced and consumed
            ydots[nuc] = sum(produced) - sum(consumed)

        return ydots

    def evaluate_energy_generation(self, rho, T, composition,
                                   screen_func=None, return_enu=False):
        """Evaluate the specific energy generation rate of the network for a specific
        density, temperature and composition

        Parameters
        ----------
        rho : float
            density to evaluate the rates with
        T : float
            temperature to evaluate the rates with
        composition : Composition
            composition to evaluate the rates with
        screen_func : Callable
            a function from :py:mod:`pynucastro.screening` to
            call to compute the screening factor
        return_enu : bool
            return both enuc and enu -- the energy loss
            from neutrinos from weak reactions

        Returns
        -------
        enuc : float
            the energy generation rate
        enu : float
            the neutrino loss rate from weak reactions
        """

        ydots = self.evaluate_ydots(rho, T, composition, screen_func)
        enuc = 0.

        # compute constants and units

        # ion binding energy contributions. basically e=mc^2
        for nuc in self.unique_nuclei:
            enuc += ydots[nuc] * nuc.mass * constants.MeV2erg

        # convert from molar value to erg/g/s
        enuc *= -1*constants.N_A

        # subtract neutrino losses for tabular weak reactions
        enu = 0.0
        for r in self.rates:
            if isinstance(r, TabularRate):
                # get composition
                ys = composition.get_molar()

                # need to get reactant nucleus
                nuc = r.reactants[0]
                enu += constants.N_A * ys[nuc] * r.get_nu_loss(T, rho=rho, comp=composition)

        enuc -= enu
        if return_enu:
            return enuc, enu
        return enuc

    def evaluate_activity(self, rho, T, composition, screen_func=None):
        """Compute the activity for each nucleus--the sum of
        abs(creation rate) + abs(destruction rate), i.e., this neglects the
        sign of the terms.

        Parameters
        ----------
        rho : float
            density used to evaluate rates
        T : float
            temperature used to evaluate rates
        composition : Composition
            composition used to evaluate rates
        screen_func : Callable
            one of the screening functions from :py:mod:`pynucastro.screening`
            -- if provided, then the evaluated rates will include the screening
            correction.

        Returns
        -------
        dict
        """

        rvals = self.evaluate_rates(rho, T, composition, screen_func)
        act = {}

        for nuc in self.unique_nuclei:

            # Rates that consume / produce nuc
            consuming_rates = self.nuclei_consumed[nuc]
            producing_rates = self.nuclei_produced[nuc]
            # Number of nuclei consumed / produced
            nconsumed = (r.reactants.count(nuc) for r in consuming_rates)
            nproduced = (r.products.count(nuc) for r in producing_rates)
            # Multiply each rate by the count
            consumed = (c * rvals[r] for c, r in zip(nconsumed, consuming_rates))
            produced = (c * rvals[r] for c, r in zip(nproduced, producing_rates))
            # Net activity is sum of produced and consumed
            act[nuc] = sum(produced) + sum(consumed)

        return act

    def _get_network_chart(self, rho, T, composition):
        """a network chart is a dict, keyed by rate that holds a list of tuples (Nucleus, ydot)"""

        rvals = self.evaluate_rates(rho, T, composition)

        nc = {}

        for rate, rval in rvals.items():
            nucs = []
            for n in set(rate.reactants):
                nucs.append((n, -rate.reactants.count(n) * rval))
            for n in set(rate.products):
                nucs.append((n, rate.products.count(n) * rval))
            nc[rate] = nucs

        return nc

    def network_overview(self):
        """Return a verbose network overview showing for each nucleus
        which rates consume it and which produce it.

        Returns
        -------
        str

        """

        ostr = ""
        for n in self.unique_nuclei:
            ostr += f"{n}\n"
            ostr += "  consumed by:\n"
            for r in self.nuclei_consumed[n]:
                ostr += f"     {r.string}\n"

            ostr += "  produced by:\n"
            for r in self.nuclei_produced[n]:
                ostr += f"     {r.string}\n"

            ostr += "\n"
        return ostr

    def rate_pair_overview(self):
        """Return a verbose network overview in terms of
        forward-reverse pairs

        Returns
        -------
        str

        """

        ostr = ""
        for n in self.unique_nuclei:
            ostr += f"{n}\n"
            for rp in sorted(self.nuclei_rate_pairs[n]):
                ostr += f"     {rp}\n"
        return ostr

    def get_nuclei_latex_string(self):
        """return a string listing the nuclei in latex format"""

        ostr = ""
        for i, n in enumerate(self.unique_nuclei):
            ostr += f"${n.pretty}$"
            if i != len(self.unique_nuclei)-1:
                ostr += ", "
        return ostr

    def get_rates_latex_table_string(self):
        ostr = ""
        for rp in sorted(self.get_rate_pairs()):
            if rp.forward:
                ostr += f"{rp.forward.pretty_string:38} & \n"
            else:
                ostr += f"{' ':38} \n &"

            if rp.reverse:
                ostr += rf"  {rp.reverse.pretty_string:38} \\"
            else:
                ostr += rf"  {' ':38} \\"

            ostr += "\n"

        return ostr

    def write_network(self, *args, **kwargs):
        """Before writing the network, check to make sure the rates
        are distinguishable by name."""
        assert self._distinguishable_rates(), "ERROR: Rates not uniquely identified by Rate.fname"
        self._write_network(*args, **kwargs)

    def _distinguishable_rates(self):
        """Every Rate in this RateCollection should have a unique Rate.fname,
        as the network writers distinguish the rates on this basis."""
        names = [r.fname for r in self.rates]
        for n, r in zip(names, self.rates):
            k = names.count(n)
            if k > 1:
                print(f'Found rate {r} named {n} with {k} entries in the RateCollection.')
                print(f'Rate {r} has the original source:\n{r.original_source}')
                print(f'Rate {r} is in chapter {r.chapter}')
        return len(set(names)) == len(self.rates)

    def _write_network(self, *args, **kwargs):
        """A stub for function to output the network -- this is implementation
        dependent."""
        # pylint: disable=unused-argument
        print('To create network integration source code, use a class that implements a specific network type.')

    def plot(self, rho=None, T=None, comp=None, *,
             outfile=None,
             size=(800, 600), dpi=100, title=None,
             ydot_cutoff_value=None, show_small_ydot=False,
             node_size=1000, node_font_size=12, node_color="#444444", node_shape="o",
             curved_edges=False,
             N_range=None, Z_range=None, rotated=False,
             always_show_p=False, always_show_alpha=False,
             hide_xp=False, hide_xalpha=False,
             edge_labels=None,
             highlight_filter_function=None,
             nucleus_filter_function=None, rate_filter_function=None,
             legend_coord=None):
        """Make a plot of the network structure showing the links between
        nuclei.  If a full set of thermodymamic conditions are
        provided (rho, T, comp), then the links are colored by rate
        strength.

        Parameters
        ----------
        rho : float
           density to evaluate rates with
        T : float
            temperature to evaluate rates with
        comp : Composition
            composition to evaluate rates with
        outfile : str
            output name of the plot (extension determines the type)
        size : (tuple, list)
            (width, height) of the plot in pixels
        dpi : int
            dots per inch used with size to set output image size
        title : str
            title to display on the plot
        ydot_cutoff_value : float
            rate threshold below which we do not show a
            line corresponding to a rate
        show_small_ydot : bool
            show visible dashed lines for rates below ydot_cutoff_value
        node_size : float
            size of a node (in networkx units)
        node_font_size : float
            size of the font used to write the isotope in the node
        node_color : str
            color to make the nodes
        node_shape : str
            shape of the node (using matplotlib marker names)
        curved_edges : bool
            do we use arcs to connect the nodes?
        N_range : (tuple, list)
            range of neutron number to zoom in on
        Z_range : (tuple, list)
            range of proton number to zoom in on
        rotate : bool
            plot A - 2Z vs. Z instead of the default Z vs. N
        always_show_p : bool
            include p as a node on the plot even if we
            don't have p+p reactions
        always_show_alpha : bool
            include He4 as a node on the plot even if
            we don't have 3-alpha
        hide_xalpha : bool
            dont connect the links to alpha for heavy
            nuclei reactions of the form A(alpha,X)B or A(X,alpha)B,
            except if alpha is the heaviest product.
        hide_xp : bool
            dont connect the links to p for heavy
            nuclei reactions of the form A(p,X)B or A(X,p)B.
        edge_labels : dict
            a dictionary of the form {(n1, n2): "label"}
            that gives labels for the edges in the network connecting
            nucleus n1 to n2.
        highlight_filter_function : Callable
            a function that takes a `Rate` object and returns True or
            False if we want to highlight the rate edge.
        nucleus_filter_function : Callable
            a function that takes a `Nucleus` object and returns
            True or False if it is to be shown as a node.
        rate_filter_function : Callable
            a function that takes a `Rate` object
            and returns True or False if it is to be shown as an edge.

        Returns
        -------
        matplotlib.figure.Figure
        """

        G = nx.MultiDiGraph()
        G.position = {}
        G.labels = {}

        fig, ax = plt.subplots()
        #divider = make_axes_locatable(ax)
        #cax = divider.append_axes('right', size='15%', pad=0.05)

        #ax.plot([0, 0], [8, 8], 'b-')

        # in general, we do not show p, n, alpha,
        # unless we have p + p, 3-a, etc.
        hidden_nuclei = ["n"]
        if not always_show_p:
            hidden_nuclei.append("p")
            hidden_nuclei.append("p_nse")
        if not always_show_alpha:
            hidden_nuclei.append("he4")

        # nodes -- the node nuclei will be all of the heavies
        # add all the nuclei into G.node
        node_nuclei = []
        colors = []
        for n in self.unique_nuclei:
            if n.raw not in hidden_nuclei:
                node_nuclei.append(n)
                colors.append(node_color)
            else:
                for r in self.rates:
                    if not isinstance(r, ApproximateRate) and r.reactants.count(n) > 1:
                        node_nuclei.append(n)
                        colors.append(node_color)
                        break

        # approx nuclei are given a different color
        for n in self.approx_nuclei:
            node_nuclei.append(n)
            colors.append("#888888")

        if nucleus_filter_function is not None:
            node_nuclei = list(filter(nucleus_filter_function, node_nuclei))
            # redo the colors:
            colors = []
            for n in node_nuclei:
                if n in self.approx_nuclei:
                    colors.append("#888888")
                else:
                    colors.append(node_color)

        for n in node_nuclei:
            G.add_node(n)
            if rotated:
                G.position[n] = (n.Z, n.A - 2*n.Z)
            else:
                G.position[n] = (n.N, n.Z)
            G.labels[n] = fr"${n.pretty}$"

        # get the rates for each reaction
        if rho is not None and T is not None and comp is not None:
            ydots = self.evaluate_rates(rho, T, comp)
        else:
            ydots = None

        # Do not show rates on the graph if their corresponding ydot is less than ydot_cutoff_value
        invisible_rates = set()
        if ydot_cutoff_value is not None:
            for r in self.rates:
                if ydots[r] < ydot_cutoff_value:
                    invisible_rates.add(r)

        # edges for the rates that are explicitly in the network
        for n in node_nuclei:
            if n not in self.nuclei_consumed:
                continue
            for r in self.nuclei_consumed[n]:
                if rate_filter_function is not None:
                    if not rate_filter_function(r):
                        continue

                highlight = False
                if highlight_filter_function is not None:
                    highlight = highlight_filter_function(r)

                for p in r.products:
                    if p not in node_nuclei:
                        continue

                    if hide_xalpha and _skip_xalpha(n, p, r):
                        continue

                    if hide_xp and _skip_xp(n, p, r):
                        continue

                    # networkx doesn't seem to keep the edges in
                    # any particular order, so we associate data
                    # to the edges here directly, in this case,
                    # the reaction rate, which will be used to
                    # color it
                    # here real means that it is not an approximate rate

                    if ydots is None:
                        G.add_edges_from([(n, p)], weight=0.5,
                                         real=1, highlight=highlight)
                        continue

                    try:
                        rate_weight = math.log10(ydots[r])
                    except ValueError:
                        # if ydots[r] is zero, then set the weight
                        # to roughly the minimum exponent possible
                        # for python floats
                        rate_weight = -308

                    if r in invisible_rates:
                        if show_small_ydot:
                            # use real -1 for displaying rates that are below ydot_cutoff
                            G.add_edges_from([(n, p)], weight=rate_weight,
                                             real=-1, highlight=highlight)

                        continue

                    G.add_edges_from([(n, p)], weight=rate_weight,
                                     real=1, highlight=highlight)

        # now consider the rates that are approximated out of the network
        rate_seen = []
        for r in self.rates:
            if not isinstance(r, ApproximateRate):
                continue
            for sr in r.hidden_rates:
                if sr in rate_seen:
                    continue
                rate_seen.append(sr)

                highlight = False
                if highlight_filter_function is not None:
                    highlight = highlight_filter_function(sr)

                for n in sr.reactants:
                    if n not in node_nuclei:
                        continue
                    for p in sr.products:
                        if p not in node_nuclei:
                            continue

                        if hide_xalpha and _skip_xalpha(n, p, sr):
                            continue

                        if hide_xp and _skip_xp(n, p, sr):
                            continue

                        G.add_edges_from([(n, p)], weight=0, real=0, highlight=highlight)

        # It seems that networkx broke backwards compatibility, and 'zorder' is no longer a valid
        # keyword argument. The 'linewidth' argument has also changed to 'linewidths'.

        nx.draw_networkx_nodes(G, G.position,      # plot the element at the correct position
                               node_color=colors, alpha=1.0,
                               node_shape=node_shape, node_size=node_size, linewidths=2.0, ax=ax)

        nx.draw_networkx_labels(G, G.position, G.labels,   # label the name of element at the correct position
                                font_size=node_font_size, font_color="w", ax=ax)

        # now we'll draw edges in two groups -- real links and approximate links

        if curved_edges:
            connectionstyle = "arc3, rad = 0.2"
        else:
            connectionstyle = "arc3"

        real_edges = [(u, v) for u, v, e in G.edges(data=True) if e["real"] == 1]
        real_weights = [e["weight"] for u, v, e in G.edges(data=True) if e["real"] == 1]

        if ydots is None:
            edge_color = "C0"
        else:
            edge_color = real_weights
        ww = np.array(real_weights)
        min_weight = ww.min()
        max_weight = ww.max()
        dw = (max_weight - min_weight)/4
        widths = np.ones_like(ww)
        if dw > 0:
            widths[ww > min_weight + dw] = 1.5
            widths[ww > min_weight + 2*dw] = 2.5
            widths[ww > min_weight + 3*dw] = 4
        else:
            widths *= 2

        # plot the arrow of reaction
        real_edges_lc = nx.draw_networkx_edges(G, G.position, width=list(widths),
                                               edgelist=real_edges, edge_color=edge_color,
                                               connectionstyle=connectionstyle,
                                               node_size=node_size,
                                               edge_cmap=plt.cm.viridis, ax=ax)

        approx_edges = [(u, v) for u, v, e in G.edges(data=True) if e["real"] == 0]

        _ = nx.draw_networkx_edges(G, G.position, width=1,
                                   edgelist=approx_edges, edge_color="0.5",
                                   connectionstyle=connectionstyle,
                                   style="dotted", node_size=node_size, ax=ax)

        # plot invisible rates, rates that are below ydot_cutoff_value
        invis_edges = [(u, v) for u, v, e in G.edges(data=True) if e["real"] == -1]

        _ = nx.draw_networkx_edges(G, G.position, width=1,
                                   edgelist=invis_edges, edge_color="gray",
                                   connectionstyle=connectionstyle,
                                   style="dashed", node_size=node_size, ax=ax)

        # highlight edges
        highlight_edges = [(u, v) for u, v, e in G.edges(data=True) if e["highlight"]]

        if rho is None:
            # we are not coloring edges by reaction rate, so highlight in yellow
            highlight_color = "yellow"
        else:
            # use C0 since it doesn't blend in with viridis
            highlight_color = "C0"

        _ = nx.draw_networkx_edges(G, G.position, width=5,
                                   edgelist=highlight_edges, edge_color=highlight_color, alpha=0.5,
                                   connectionstyle=connectionstyle,
                                   node_size=node_size, ax=ax)

        if edge_labels:
            nx.draw_networkx_edge_labels(G, G.position,
                                         connectionstyle=connectionstyle,
                                         font_size=node_font_size,
                                         edge_labels=edge_labels)

        if ydots is not None:
            pc = mpl.collections.PatchCollection(real_edges_lc, cmap=plt.cm.viridis)
            pc.set_array(real_weights)
            if not rotated:
                plt.colorbar(pc, ax=ax, label="log10(rate)")
            else:
                plt.colorbar(pc, ax=ax, label="log10(rate)", orientation="horizontal", fraction=0.05)

        if not rotated:
            plt.xlabel(r"$N$", fontsize="large")
            plt.ylabel(r"$Z$", fontsize="large")
        else:
            plt.xlabel(r"$Z$", fontsize="large")
            plt.ylabel(r"$A - 2Z$", fontsize="large")

        ax.spines['right'].set_visible(False)
        ax.spines['top'].set_visible(False)
        ax.spines['right'].set_visible(False)
        ax.spines['top'].set_visible(False)
        ax.spines['right'].set_visible(False)
        ax.spines['top'].set_visible(False)
        ax.xaxis.set_ticks_position('bottom')
        ax.yaxis.set_ticks_position('left')

        ax.xaxis.set_major_locator(MaxNLocator(integer=True))
        ax.yaxis.set_major_locator(MaxNLocator(integer=True))

        if not rotated:
            if Z_range is not None and N_range is not None:
                ax.set_xlim(N_range[0], N_range[1])
                ax.set_ylim(Z_range[0], Z_range[1])
        else:
            if Z_range is not None:
                ax.set_xlim(Z_range[0], Z_range[1])

        if not rotated:
            ax.set_aspect("equal", "datalim")

        if legend_coord is not None:
            assert len(legend_coord) == 2
            eps = 0.1
            for label, dd in RATE_LINES.items():
                dZ = dd[0]
                dN = dd[1]
                if rotated:
                    ax.arrow(legend_coord[0], legend_coord[1],
                             dZ, dN-dZ, width=0.04,
                             length_includes_head=True)
                    ax.text(legend_coord[0]+dZ+eps, legend_coord[1]+dN-dZ+eps,
                            label, fontsize="small")
                else:
                    ax.arrow(legend_coord[1], legend_coord[0],
                             dN, dZ, width=0.04,
                             length_includes_head=True)
                    ax.text(legend_coord[1]+dN+eps, legend_coord[0]+dZ+eps,
                            label, fontsize="small")

        fig.set_size_inches(size[0]/dpi, size[1]/dpi)

        if title is not None:
            fig.suptitle(title)

        if outfile is not None:
            plt.tight_layout()
            plt.savefig(outfile, dpi=dpi)

        return fig

    def plot_jacobian(self, rho, T, comp, *,
                      outfile=None, screen_func=None,
                      rate_scaling=1.e10,
                      size=(800, 800), dpi=100):
        """Plot the Jacobian matrix of the system.

        Parameters
        ----------
        rho : float
            density used to evaluate terms
        T : float
            temperature used to evaluate terms
        comp : Composition
            composition used to evaluate terms
        outfile : str
            output file for plot (extension is used to specify file type)
        rate_scaling : float
            the cutoff of values that we show, relative to the peak.  Any
            Jacobian element smaller than this will not be shown.
        size : (tuple, list)
            size in pixels for the output plot
        dpi : float
            dots per inch for the output plot

        Returns
        -------
        matplotlib.figure.Figure

        """

        jac = self.evaluate_jacobian(rho, T, comp, screen_func=screen_func)

        valid_max = np.abs(jac).max()

        # pylint: disable-next=redundant-keyword-arg
        norm = SymLogNorm(valid_max/rate_scaling, vmin=-valid_max, vmax=valid_max)

        fig, ax = plt.subplots()
        fig.set_size_inches(size[0]/dpi, size[1]/dpi)

        ax.set_xticks(np.arange(len(self.unique_nuclei)),
                      labels=[f"${n.pretty}$" for n in self.unique_nuclei], rotation=90)

        ax.set_yticks(np.arange(len(self.unique_nuclei)),
                      labels=[f"${n.pretty}$" for n in self.unique_nuclei])

        im = ax.imshow(jac, norm=norm, cmap=plt.cm.bwr)

        ax.set_aspect("equal")

        # Turn spines off and create white grid.
        #ax.spines[:].set_visible(False)

        ax.set_xticks(np.arange(jac.shape[1]+1)-.5, minor=True)
        ax.set_yticks(np.arange(jac.shape[0]+1)-.5, minor=True)
        ax.grid(which="minor", color="w", linestyle='-', linewidth=2)
        ax.tick_params(which="minor", bottom=False, left=False)

        fig.colorbar(im, ax=ax, shrink=0.75)

        if outfile is not None:
            fig.savefig(outfile, bbox_inches="tight")

        return fig

    def plot_network_chart(self, rho=None, T=None, comp=None, *,
                           outfile=None,
                           size=(800, 800), dpi=100, force_one_column=False):
        """
        Plot a heatmap showing which rates are affected by which nuclei.

        Parameters
        ----------
        rho : float
            density used to evaluate rates
        T : float
            temperature used to evaluate rates
        comp : Composition
            composition used to evaluate rates
        outfile

        Returns
        -------
        matplotlib.figure.Figure
        """

        nc = self._get_network_chart(rho, T, comp)

        # find the limits
        _ydot = []
        for r in self.rates:
            for _, y in nc[r]:
                _ydot.append(y)

        _ydot = np.asarray(_ydot)
        valid_max = np.abs(_ydot[_ydot != 0]).max()

        # pylint: disable-next=redundant-keyword-arg
        norm = SymLogNorm(valid_max/1.e15, vmin=-valid_max, vmax=valid_max)

        # if there are a lot of rates, we split the network chart into
        # two side-by-side panes, with the first half of the rates on
        # the left and the second half of the rates on the right

        # how many panes?

        if len(self.rates) > 3 * len(self.unique_nuclei):
            npanes = 2
        else:
            npanes = 1

        if force_one_column:
            npanes = 1

        fig, _ax = plt.subplots(1, npanes, constrained_layout=True)

        fig.set_size_inches(size[0]/dpi, size[1]/dpi)

        if npanes == 1:
            drate = len(self.rates)
        else:
            drate = (len(self.rates) + 1) // 2

        _rates = sorted(self.rates)

        for ipane in range(npanes):

            if npanes == 2:
                ax = _ax[ipane]
            else:
                ax = _ax

            istart = ipane * drate
            iend = min((ipane + 1) * drate - 1, len(self.rates)-1)

            nrates = iend - istart + 1

            data = np.zeros((nrates, len(self.unique_nuclei)), dtype=np.float64)

            # loop over rates -- each rate is a line in a grid of nuclei vs rate

            #ax = grid[ipane]

            for irate, r in enumerate(_rates):
                if istart <= irate <= iend:
                    irow = irate - istart
                    for n, ydot in nc[r]:
                        icol = self.unique_nuclei.index(n)
                        assert data[irow, icol] == 0.0
                        data[irow, icol] = ydot

            # each pane has all the nuclei
            ax.set_xticks(np.arange(len(self.unique_nuclei)), labels=[f"${n.pretty}$" for n in self.unique_nuclei], rotation=90)

            # each pane only has its subset of rates
            ax.set_yticks(np.arange(nrates), labels=[f"{r.pretty_string}" for irate, r in enumerate(_rates) if istart <= irate <= iend])

            im = ax.imshow(data, norm=norm, cmap=plt.cm.bwr)

            ax.set_aspect("equal")

            # Turn spines off and create white grid.
            ax.spines[:].set_visible(False)

            ax.set_xticks(np.arange(data.shape[1]+1)-.5, minor=True)
            ax.set_yticks(np.arange(data.shape[0]+1)-.5, minor=True)
            ax.grid(which="minor", color="w", linestyle='-', linewidth=3)
            ax.tick_params(which="minor", bottom=False, left=False)

        if npanes == 1:
            fig.colorbar(im, ax=ax, orientation="horizontal", shrink=0.75)
        else:
            fig.colorbar(im, ax=ax, orientation="vertical", shrink=0.25)

        if outfile is not None:
            fig.savefig(outfile, bbox_inches="tight")

        return fig

    @staticmethod
    def _safelog(arr, small):

        arr = np.copy(arr)
        if np.any(arr < 0.0):
            raise ValueError("Negative values not allowed for logscale - try symlog instead.")
        zeros = arr == 0.0
        arr[zeros] = min(small, arr[~zeros].min() / 10)
        return np.log10(arr)

    @staticmethod
    def _symlog(arr, linthresh=1.0, linscale=1.0):

        symlog_transform = SymmetricalLogTransform(10, linthresh, linscale)
        arr = symlog_transform.transform_non_affine(arr)

        return arr

    @staticmethod
    def _scale(arr, minval=None, maxval=None):

        if minval is None:
            minval = arr.min()
        if maxval is None:
            maxval = arr.max()
        if minval != maxval:
            scaled = (arr - minval) / (maxval - minval)
        else:
            scaled = np.zeros_like(arr)
        scaled[scaled < 0.0] = 0.0
        scaled[scaled > 1.0] = 1.0
        return scaled

    def gridplot(self, rho=None, T=None, comp=None, color_field="X", **kwargs):
        """Plot nuclides as cells on a grid of Z vs. N, colored by `color_field`.
        If called without a composition, the function will just plot the grid
        with no color field.

        Parameters
        ----------
        rho : float
            density used to evaluate color_field
        T : float
            temperature used to evaluate color_field
        comp : Composition
            composition used to evaluate color_field
        color_field : str
            field to color by. Must be one of 'X' (mass fraction),
            'Y' (molar abundance), 'Xdot' (time derivative of X), 'Ydot' (time
            derivative of Y), or 'activity' (sum of contributions to Ydot of
            all rates, ignoring sign).
        kwargs: dict
         - "scale" -- One of 'linear', 'log', and 'symlog'. Linear by default.
         - "small" -- If using logarithmic scaling, zeros will be replaced with
           this value. 1e-30 by default.
         - "linthresh" -- Linearity threshold for symlog scaling.
         - "linscale" --  The number of decades to use for each half of the linear
           range. Stretches linear range relative to the logarithmic range.
         - "filter_function" -- A callable to filter `Nucleus` objects with. Should
           return True if the nuclide should be plotted.
         - "outfile" -- Output file to save the plot to. The plot will be shown if
           not specified.
         - "dpi" -- DPI to save the image file at.
         - "cmap" -- Name of the matplotlib colormap to use. Default is 'magma'.
         - "edgecolor" -- Color of grid cell edges.
         - "area" -- Area of the figure without the colorbar, in square inches. 64
           by default.
         - "no_axes" -- Set to True to omit axis spines.
         - "no_ticks" -- Set to True to omit tickmarks.
         - "no_cbar" -- Set to True to omit colorbar.
         - "cbar_label" -- Colorbar label.
         - "cbar_bounds" -- Explicit colorbar bounds.
         - "cbar_format" -- Format string or Formatter object for the colorbar ticks.

        Returns
        -------
        matplotlib.figure.Figure
        """

        # Process kwargs
        outfile = kwargs.pop("outfile", None)
        scale = kwargs.pop("scale", "linear")
        cmap = kwargs.pop("cmap", "viridis")
        edgecolor = kwargs.pop("edgecolor", "grey")
        small = kwargs.pop("small", 1e-30)
        area = kwargs.pop("area", 64)
        no_axes = kwargs.pop("no_axes", False)
        no_ticks = kwargs.pop("no_ticks", False)
        no_cbar = kwargs.pop("no_cbar", False)
        cbar_label = kwargs.pop("cbar_label", None)
        cbar_format = kwargs.pop("cbar_format", None)
        cbar_bounds = kwargs.pop("cbar_bounds", None)
        filter_function = kwargs.pop("filter_function", None)
        dpi = kwargs.pop("dpi", 100)
        linthresh = kwargs.pop("linthresh", 1.0)
        linscale = kwargs.pop("linscale", 1.0)
        cbar_ticks = kwargs.pop("cbar_ticks", None)

        if kwargs:
            warnings.warn(f"Unrecognized keyword arguments: {kwargs.keys()}")

        # Get figure, colormap
        fig, ax = plt.subplots()
        cmap = mpl.colormaps.get_cmap(cmap)

        # Get nuclei and all 3 numbers
        nuclei = self.unique_nuclei
        if filter_function is not None:
            nuclei = list(filter(filter_function, nuclei))
        Ns = np.array([n.N for n in nuclei])
        Zs = np.array([n.Z for n in nuclei])
        As = Ns + Zs

        # Compute weights
        color_field = color_field.lower()
        if color_field not in {"x", "y", "ydot", "xdot", "activity"}:
            raise ValueError(f"Invalid color field: '{color_field}'")

        if comp is None:

            values = np.zeros(len(nuclei))

        elif color_field == "x":

            values = np.array([comp[nuc] for nuc in nuclei])

        elif color_field == "y":

            ys = comp.get_molar()
            values = np.array([ys[nuc] for nuc in nuclei])

        elif color_field in {"ydot", "xdot"}:

            if rho is None or T is None:
                raise ValueError("Need both rho and T to evaluate rates!")
            ydots = self.evaluate_ydots(rho, T, comp)
            values = np.array([ydots[nuc] for nuc in nuclei])
            if color_field == "xdot":
                values *= As

        elif color_field == "activity":

            if rho is None or T is None:
                raise ValueError("Need both rho and T to evaluate rates!")
            act = self.evaluate_activity(rho, T, comp)
            values = np.array([act[nuc] for nuc in nuclei])

        if scale == "log":
            values = self._safelog(values, small)
        elif scale == "symlog":
            values = self._symlog(values, linthresh, linscale)

        if cbar_bounds is None:
            cbar_bounds = values.min(), values.max()

        weights = self._scale(values, *cbar_bounds)

        # Plot a square for each nucleus
        for nuc, weight in zip(nuclei, weights):

            square = plt.Rectangle((nuc.N - 0.5, nuc.Z - 0.5), width=1, height=1,
                                   facecolor=cmap(weight), edgecolor=edgecolor)
            ax.add_patch(square)

        # Set limits
        maxN, minN = max(Ns), min(Ns)
        maxZ, minZ = max(Zs), min(Zs)

        plt.xlim(minN - 0.5, maxN + 0.6)
        plt.ylim(minZ - 0.5, maxZ + 0.6)

        # Set plot appearance
        rat = (maxN - minN) / (maxZ - minZ)
        width = np.sqrt(area * rat)
        height = area / width
        fig.set_size_inches(width, height)

        plt.xlabel(r"N $\rightarrow$")
        plt.ylabel(r"Z $\rightarrow$")

        if no_axes or no_ticks:

            plt.tick_params(
                axis='both',
                which='both',
                bottom=False,
                left=False,
                labelbottom=False,
                labelleft=False
            )

        else:

            ax.xaxis.set_major_locator(MaxNLocator(integer=True))
            ax.yaxis.set_major_locator(MaxNLocator(integer=True))

        ax.spines['right'].set_visible(False)
        ax.spines['top'].set_visible(False)
        if no_axes:
            ax.spines['bottom'].set_visible(False)
            ax.spines['left'].set_visible(False)

        # Colorbar stuff
        if not no_cbar and comp is not None:

            divider = make_axes_locatable(ax)
            cax = divider.append_axes('right', size='3.5%', pad=0.1)

            if scale == "symlog":
                cbar_norm = mpl.colors.SymLogNorm(linthresh, linscale, *cbar_bounds)
            else:
                cbar_norm = mpl.colors.Normalize(*cbar_bounds)

            smap = mpl.cm.ScalarMappable(norm=cbar_norm, cmap=cmap)

            if not cbar_label:

                capfield = color_field.capitalize()
                if scale == "log":
                    cbar_label = f"log[{capfield}]"
                elif scale == "symlog":
                    cbar_label = f"symlog[{capfield}]"
                else:
                    cbar_label = capfield

            # set number of ticks
            if cbar_ticks is not None:
                tick_locator = mpl.ticker.MaxNLocator(nbins=cbar_ticks)
                tick_labels = tick_locator.tick_values(values.min(), values.max())

                # for some reason tick_locator doesn't give the label of the first tick
                # add them manually
                if scale == "symlog":
                    tick_labels = np.append(tick_labels, [linthresh, -linthresh])

                if cbar_format is None:
                    cbar_format = mpl.ticker.FormatStrFormatter("%.3g")

            else:
                tick_labels = None

            fig.colorbar(smap, cax=cax, orientation="vertical", ticks=tick_labels,
                         label=cbar_label, format=cbar_format)

        if outfile is not None:
            plt.tight_layout()
            plt.savefig(outfile, dpi=dpi)

        return fig

    def __repr__(self):
        string = ""
        for r in self.rates:
            string += f"{r.string}\n"
        return string


class Explorer:
    """A simple class that enables interactive exploration a RateCollection,
    presenting density and temperature sliders to update the reaction rate
    values.

    Parameters
    ----------
    rc : RateCollection
        The RateCollection we will visualize.
    comp : Composition
        A composition that will be used for evaluating the rates
    kwargs : dict
        Additional parameters that will be passed through to the
        RateCollection plot() function.  Note that "T" and "rho"
        will be ignored.
    """
    def __init__(self, rc, comp, **kwargs):
        """ take a RateCollection and a composition """
        self.rc = rc
        self.comp = comp
        self.kwargs = kwargs

        # we will override any T and rho passed in
        kwargs.pop("T", None)
        kwargs.pop("rho", None)

    def _make_plot(self, logrho, logT):
        self.rc.plot(rho=10.0**logrho, T=10.0**logT,
                     comp=self.comp, **self.kwargs)

    def explore(self, logrho=(2, 6, 0.1), logT=(7, 9, 0.1)):
        """Create the interactive visualization.  This uses ipywidgets.interact
        to create an interactive visualization.

        Parameters
        ----------
        logrho : list, tuple
            a tuple of (starting log(rho), ending log(rho), dlogrho) that
            defines the range of densities to explore with an interactive
            slider.
        logT : list, tuple
            a tuple of (starting log(T), ending log(T), dlogT) that
            defines the range of temperatures to explore with an interactive
            slider.
        """

        interact(self._make_plot, logrho=logrho, logT=logT)<|MERGE_RESOLUTION|>--- conflicted
+++ resolved
@@ -807,12 +807,8 @@
 
         Returns
         -------
-<<<<<<< HEAD
-        list
-=======
         list(Nucleus)
 
->>>>>>> 45844e98
         """
         return self.unique_nuclei
 
@@ -835,10 +831,7 @@
         Returns
         -------
         RateCollection
-<<<<<<< HEAD
-=======
-
->>>>>>> 45844e98
+
         """
 
         if return_type is None:
@@ -877,7 +870,25 @@
             raise LookupError(f"rate identifier {rid!r} does not match a rate in this network.") from None
 
     def get_rate_by_nuclei(self, reactants, products):
-        """Given a list of reactants and products, return any matching rates"""
+        """Given a list of reactants and products, return any matching rates
+
+        Parameters
+        ----------
+        reactants : list(Nucleus), list(str)
+            the reactants for the reaction.  These can either be string
+            names or :py:class:`Nucleus <pynucastro.nucdata.nucleus.Nucleus>`
+            objects.
+        products : list(Nucleus), list(str)
+            the products for the reaction.  These can either be string
+            names or :py:class:`Nucleus <pynucastro.nucdata.nucleus.Nucleus>`
+            objects.
+
+        Returns
+        -------
+        rates : Rate, list(Rate)
+            any matching rates
+
+        """
         reactants = sorted(Nucleus.cast_list(reactants))
         products = sorted(Nucleus.cast_list(products))
         _tmp = [r for r in self.rates if
@@ -891,7 +902,18 @@
         return _tmp
 
     def get_rate_by_name(self, name):
-        """given a rate in the form 'A(x,y)B' return the Rate"""
+        """Given a rate in the form 'A(x,y)B' return the rate
+
+        Parameters
+        ----------
+        name : str
+            the name of the rate, in the form "A(x,y)B"
+
+        Returns
+        -------
+        Rate
+
+        """
 
         reactants, products = _rate_name_to_nuc(name)
         _r = self.get_rate_by_nuclei(reactants, products)
@@ -900,8 +922,15 @@
         return _r
 
     def get_nuclei_needing_partition_functions(self):
-        """return a list of Nuclei that require partition functions for one or
-        more DerivedRates in the collection"""
+        """Return a list of nuclei that require partition functions
+        for one or more :py:class:`DerivedRate
+        <pynucastro.rate.derived_rate.DerivedRate>` in the collection
+
+        Returns
+        -------
+        list(Nucleus)
+
+        """
 
         nuclei_pfs = set()
         for r in self.all_rates:
@@ -1420,7 +1449,6 @@
         rates that are always less than `cutoff_ratio` times the fastest rate
         for each state.  This returns a dict keyed by Rate giving the
         ratio of the rate to the largest rate.
-<<<<<<< HEAD
 
         Parameters
         ----------
@@ -1435,22 +1463,6 @@
             -- if provided, then the evaluated rates will include the screening
             correction.
 
-=======
-
-        Parameters
-        ----------
-        states : list, tuple
-             A tuple of the form (density, temperature, composition),
-             where composition is a Composition object
-        cutoff_ratio : float
-             The ratio of a rate to the fastest rate, below which we
-             consider this rate to be unimportant.
-        screen_func : Callable
-            one of the screening functions from :py:mod:`pynucastro.screening`
-            -- if provided, then the evaluated rates will include the screening
-            correction.
-
->>>>>>> 45844e98
         Return
         ------
         dict
