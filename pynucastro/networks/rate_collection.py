--- conflicted
+++ resolved
@@ -1427,7 +1427,6 @@
 
         return rvals
 
-<<<<<<< HEAD
     def jacobian_mask(self):
         """return a numpy array of 0 and 1 indicating the sparsity
         pattern of the Jacobian"""
@@ -1448,14 +1447,10 @@
 
         return jac
 
-    def evaluate_jacobian(self, rho, T, comp, screen_func=None):
-        """return an array of the form J_ij = dYdot_i/dY_j for the network
-=======
     def evaluate_jacobian(self, rho, T, comp, *,
                           screen_func=None, exclude_rates=None):
         """Return an array of the form J_ij = dYdot_i/dY_j for the
         network
->>>>>>> c1fe33e8
 
         Parameters
         ----------
