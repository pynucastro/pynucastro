"""A collection of classes and methods to deal with collections of
rates that together make up a network."""

import collections
import copy
import functools
import math
import os
import warnings
from operator import mul

import matplotlib as mpl
import matplotlib.pyplot as plt
import networkx as nx
import numpy as np
from ipywidgets import interact
from matplotlib.colors import SymLogNorm
from matplotlib.patches import ConnectionPatch
from matplotlib.scale import SymmetricalLogTransform
from matplotlib.ticker import MaxNLocator
from mpl_toolkits.axes_grid1 import make_axes_locatable
from scipy import constants
from scipy.optimize import fsolve

# Import Rate
from pynucastro.nucdata import Nucleus, PeriodicTable
from pynucastro.rates import (ApproximateRate, DerivedRate, Library, Rate,
                              RatePair, TabularRate, load_rate)
from pynucastro.rates.library import _rate_name_to_nuc
from pynucastro.screening import make_plasma_state, make_screen_factors
from pynucastro.screening.screen import NseState

mpl.rcParams['figure.dpi'] = 100


def _skip_xalpha(n, p, r):
    """utility function to consider if we show an (a, x) or (x, a) rate.  Here, p is the
    product we want to link to"""

    # first check if alpha is the heaviest nucleus on the RHS
    rhs_heavy = max(r.products)
    if not (rhs_heavy.Z == 2 and rhs_heavy.A == 4):

        # for rates that are A (x, alpha) B, where A and B are heavy nuclei,
        # don't show the connection of the nucleus to alpha, only show it to B
        if p.Z == 2 and p.A == 4:
            return True

        # likewise, hide A (alpha, x) B, unless A itself is an alpha
        c = r.reactants
        n_alpha = 0
        for nuc in c:
            if nuc.Z == 2 and nuc.A == 4:
                n_alpha += 1
        # if there is only 1 alpha and we are working on the alpha node,
        # then skip
        if n_alpha == 1 and n.Z == 2 and n.A == 4:
            return True

    return False


def _skip_xp(n, p, r):
    """utility function to consider if we show an (p, x) or (x, p) rate.  Here, p is the
    product we want to link to"""

    # for rates that are A (x, p) B, where A and B are heavy nuclei,
    # don't show the connection of the nucleus to p, only show it to B
    if p.Z == 1 and p.A == 1:
        return True

    # likewise, hide A (p, x) B, unless A itself is an p
    c = r.reactants
    n_p = 0
    for nuc in c:
        if nuc.Z == 1 and nuc.A == 1:
            n_p += 1
    # if there is only 1 p and we are working on the p node,
    # then skip
    if n_p == 1 and n.Z == 1 and n.A == 1:
        return True

    return False


class Composition:
    """a composition holds the mass fractions of the nuclei in a network
    -- useful for evaluating the rates

    """
    def __init__(self, nuclei, small=1.e-16):
        """nuclei is an iterable of the nuclei (Nucleus objects) in the network"""
        if not isinstance(nuclei[0], Nucleus):
            raise ValueError("must supply an iterable of Nucleus objects")
        self.X = {k: small for k in nuclei}

    def set_solar_like(self, Z=0.02):
        """ approximate a solar abundance, setting p to 0.7, He4 to 0.3 - Z and
        the remainder evenly distributed with Z """
        num = len(self.X)
        rem = Z/(num-2)
        for k in self.X:
            if k == Nucleus("p"):
                self.X[k] = 0.7
            elif k.raw == "he4":
                self.X[k] = 0.3 - Z
            else:
                self.X[k] = rem

        self.normalize()

    def set_all(self, xval):
        """ set all species to a particular value """
        for k in self.X:
            self.X[k] = xval

    def set_nuc(self, name, xval):
        """ set nuclei name to the mass fraction xval """
        for k in self.X:
            if k.raw == name:
                self.X[k] = xval
                break

    def normalize(self):
        """ normalize the mass fractions to sum to 1 """
        X_sum = sum(self.X[k] for k in self.X)

        for k in self.X:
            self.X[k] /= X_sum

    def get_molar(self):
        """ return a dictionary of molar fractions"""
        molar_frac = {k: v/k.A for k, v in self.X.items()}
        return molar_frac

    def eval_ye(self):
        """ return the electron fraction """
        zvec = []
        avec = []
        xvec = []
        for n in self.X:
            zvec.append(n.Z)
            avec.append(n.A)
            xvec.append(self.X[n])
        zvec = np.array(zvec)
        avec = np.array(avec)
        xvec = np.array(xvec)
        electron_frac = np.sum(zvec*xvec/avec)/np.sum(xvec)
        return electron_frac

    def __str__(self):
        ostr = ""
        for k in self.X:
            ostr += f"  X({k}) : {self.X[k]}\n"
        return ostr

    def plot(self, trace_threshold=0.1, hard_limit=None, size=(9, 5)):
        """ Make a pie chart of Composition. group trace nuceli together and explode into bar chart

        parameters
        ----------

        trace_threshold : the threshold to consider a component to be trace.

        hard_limit : hard limit for nuclei to be labeled in the plot. Default is None which will set the limit to 5% of total trace abundance

        size: tuple giving width x height of the plot in inches

        """

        # find trace nuclei
        trace_keys = []
        trace_tot = 0.
        main_keys = []
        for k in self.X:
            # if below threshold, count as trace element
            if self.X[k] < trace_threshold:
                trace_keys.append(k)
                trace_tot += self.X[k]
            else:
                main_keys.append(k)

        # check if any trace nuclei
        if not trace_keys:
            # just do pie chart without including trace

            fig, ax = plt.subplots(1, 1, figsize=size)

            ax.pie(self.X.values(), labels=self.X.keys(), autopct=lambda p: f"{p/100:0.3f}")

        else:
            # find trace nuclei which contribute little to trace proportion
            if hard_limit is None:
                # make hardlimit proportional to trace abundance
                hard_limit = 0.05*trace_tot

            limited_trace_keys = []
            other_trace_tot = 0.
            for k in trace_keys:
                if self.X[k] < hard_limit:
                    other_trace_tot += self.X[k]
                else:
                    limited_trace_keys.append(k)

            # make figure and assign axis objects
            fig, (ax1, ax2) = plt.subplots(1, 2, figsize=size)
            fig.subplots_adjust(wspace=0)

            # pie chart parameters
            main_values = [trace_tot] + [self.X[k] for k in main_keys]
            main_labels = ['trace'] + main_keys
            explode = [0.2] + [0. for i in range(len(main_keys))]

            # rotate so that first wedge is split by the x-axis
            angle = -180 * main_values[0]
            wedges, *_ = ax1.pie(main_values, autopct=lambda p: f"{p/100:0.3f}", startangle=angle,
                                labels=main_labels, explode=explode)

            # bar chart parameters
            trace_values = [self.X[k] for k in limited_trace_keys] + [other_trace_tot]
            trace_labels = [k.short_spec_name for k in limited_trace_keys] + ['other']
            bottom = 1
            width = 0.1

            # Adding from the top matches the legend.
            alpha_list = np.linspace(0.1, 1, len(trace_values))
            trace_wedge_color = wedges[0].get_facecolor()

            for j, (height, label) in enumerate([*zip(trace_values, trace_labels)]):
                bottom -= height
                bc = ax2.bar(0, height, width, bottom=bottom, color=trace_wedge_color, label=label,
                            alpha=alpha_list[j])

                ax2.bar_label(bc, labels=[f"{height:.2e}"], label_type='center')
                ax2.bar_label(bc, labels=[f"{label:>30}"], label_type='center')

            ax2.set_title('Composition of Trace Nuclei')
            ax2.axis('off')
            ax2.set_xlim(- 2.5 * width, 2.5 * width)

            # use ConnectionPatch to draw lines between the two plots
            theta1, theta2 = wedges[0].theta1, wedges[0].theta2
            center, r = wedges[0].center, wedges[0].r
            bar_height = sum(trace_values)

            # draw top connecting line
            x = r * np.cos(np.pi / 180 * theta2) + center[0]
            y = r * np.sin(np.pi / 180 * theta2) + center[1]
            con = ConnectionPatch(xyA=(-width / 2, bar_height+bottom), coordsA=ax2.transData,
                                xyB=(x, y), coordsB=ax1.transData)
            con.set_color(trace_wedge_color)
            con.set_linewidth(4)
            ax2.add_artist(con)

            # draw bottom connecting line
            x = r * np.cos(np.pi / 180 * theta1) + center[0]
            y = r * np.sin(np.pi / 180 * theta1) + center[1]
            con = ConnectionPatch(xyA=(-width / 2, bottom), coordsA=ax2.transData,
                                xyB=(x, y), coordsB=ax1.transData)
            con.set_color(trace_wedge_color)
            ax2.add_artist(con)
            con.set_linewidth(4)

        plt.show()
        return fig


class ScreeningPair:
    """a pair of nuclei that will have rate screening applied.  We store a
    list of all rates that match this pair of nuclei"""

    def __init__(self, name, nuc1, nuc2, rate=None):
        self.name = name
        self.n1 = nuc1
        self.n2 = nuc2

        if rate is None:
            self.rates = []
        else:
            self.rates = [rate]

    def add_rate(self, rate):
        if rate not in self.rates:
            self.rates.append(rate)

    def __str__(self):
        ostr = f"screening for {self.n1} + {self.n2}\n"
        ostr += "rates:\n"
        for r in self.rates:
            ostr += f"  {r}\n"
        return ostr

    def __eq__(self, other):
        """all we care about is whether the names are the same -- that conveys
        what the reaction is"""

        return self.name == other.name


class RateCollection:
    """ a collection of rates that together define a network """

    pynucastro_dir = os.path.dirname(os.path.dirname(os.path.realpath(__file__)))

    def __init__(self, rate_files=None, libraries=None, rates=None, precedence=(),
                 inert_nuclei=None,
                 symmetric_screening=False, do_screening=True):
        """rate_files are the files that together define the network.  This
        can be any iterable or single string.

        This can include Reaclib library files storing multiple rates.

        If libraries is supplied, initialize a RateCollection using the rates
        in the Library object(s) in list 'libraries'.

        If rates is supplied, initialize a RateCollection using the
        Rate objects in the list 'rates'.

        Precedence should be sequence of rate labels (e.g. wc17) to be used to
        resolve name conflicts. If a nonempty sequence is provided, the rate
        collection will automatically be scanned for multiple rates with the
        same name. If all of their labels were given a ranking, the rate with
        the label that comes first in the sequence will be retained and the
        rest discarded.

        inert_nuclei is a list of nuclei (as Nucleus objects) that
        should be part of the collection but are not linked via reactions
        to the other nuclei in the network.

        symmetric_screening means that we screen the reverse rates
        using the same factor as the forward rates, for rates computed
        via detailed balance.

        Any combination of these options may be supplied.

        """

        self.files = []
        self.rates = []
        self.library = None

        self.inert_nuclei = inert_nuclei

        self.symmetric_screening = symmetric_screening
        self.do_screening = do_screening

        self.inert_nuclei = inert_nuclei

        if rate_files:
            if isinstance(rate_files, str):
                rate_files = [rate_files]
            self._read_rate_files(rate_files)

        if rates:
            if isinstance(rates, Rate):
                rates = [rates]
            for r in rates:
                if not isinstance(r, Rate):
                    raise ValueError('Expected Rate object or list of Rate objects passed as the rates argument.')
            rlib = Library(rates=rates)
            if not self.library:
                self.library = rlib
            else:
                self.library = self.library + rlib

        if libraries:
            if isinstance(libraries, Library):
                libraries = [libraries]
            for lib in libraries:
                if not isinstance(lib, Library):
                    raise ValueError('Expected Library object or list of Library objects passed as the libraries argument.')
            if not self.library:
                self.library = libraries.pop(0)
            for lib in libraries:
                self.library = self.library + lib

        if self.library:
            self.rates = self.rates + self.library.get_rates()

        if precedence:
            self._make_distinguishable(precedence)

        self._build_collection()

    def _build_collection(self):

        # get the unique nuclei
        u = []
        for r in self.rates:
            t = set(r.reactants + r.products)
            u = set(list(u) + list(t))

        self.unique_nuclei = sorted(u)

        # approx nuclei are used in approximate rates
        self.approx_nuclei = []
        for r in self.rates:
            if isinstance(r, ApproximateRate):
                if r.intermediate_nucleus not in self.unique_nuclei + self.approx_nuclei:
                    self.approx_nuclei.append(r.intermediate_nucleus)

        if self.inert_nuclei:
            for n in self.inert_nuclei:
                if isinstance(n, Nucleus):
                    nuc = n
                else:
                    nuc = Nucleus(n)
                if nuc not in self.unique_nuclei:
                    self.unique_nuclei.append(nuc)

        # now make a list of each rate that touches each nucleus
        # we'll store this in a dictionary keyed on the nucleus
        self.nuclei_consumed = {}
        self.nuclei_produced = {}

        for n in self.unique_nuclei:
            self.nuclei_consumed[n] = [r for r in self.rates if n in r.reactants]
            self.nuclei_produced[n] = [r for r in self.rates if n in r.products]

        self.nuclei_rate_pairs = {}
        _rp = self.get_rate_pairs()

        for n in self.unique_nuclei:
            self.nuclei_rate_pairs[n] = \
                [rp for rp in _rp if rp.forward is not None and n in rp.forward.reactants + rp.forward.products or
                                     rp.reverse is not None and n in rp.reverse.reactants + rp.reverse.products]

        # Re-order self.rates so Reaclib rates come first,
        # followed by Tabular rates. This is needed if
        # reaclib coefficients are targets of a pointer array.
        # It is desired to avoid wasting array size
        # storing meaningless Tabular coefficient pointers.
        self.rates = sorted(self.rates,
                            key=lambda r: r.chapter == 't')

        self.tabular_rates = []
        self.reaclib_rates = []
        self.approx_rates = []
        self.derived_rates = []
        self.reaclib_child_rates = []
        self.derived_child_rates = []

        for r in self.rates:
            if isinstance(r, ApproximateRate):
                self.approx_rates.append(r)
                for cr in r.get_child_rates():
                    assert cr.chapter != "t"
                    # child rates may be ReacLibRates or DerivedRates
                    # make sure we don't double count
<<<<<<< HEAD
                    # let Child ReacLibRates be the first in child_rates
                    # and let DerivedRate be the second.
                    if isinstance(cr, DerivedRate):
                        if cr not in self.derived_child_rates:
                            self.derived_child_rates.append(cr)
                    else:
                        if cr not in self.reaclib_child_rates:
                            self.reaclib_child_rates.append(cr)

            elif r.chapter == 't':
                self.tabular_rates.append(r)
            elif isinstance(r, DerivedRate):
                if r not in self.derived_child_rates:
=======
                    if isinstance(cr, DerivedRate):
                        if cr not in self.derived_rates:
                            self.derived_rates.append(cr)
                    else:
                        if cr not in self.reaclib_rates:
                            self.reaclib_rates.append(cr)
            elif r.chapter == 't':
                self.tabular_rates.append(r)
            elif isinstance(r, DerivedRate):
                if r not in self.derived_rates:
>>>>>>> d3eccc06
                    self.derived_rates.append(r)
            elif isinstance(r.chapter, int):
                if r not in self.reaclib_child_rates:
                    self.reaclib_rates.append(r)
            else:
                raise NotImplementedError(f"Chapter type unknown for rate chapter {r.chapter}")

        self.all_rates = self.reaclib_rates + self.tabular_rates + self.approx_rates \
            + self.derived_rates + self.reaclib_child_rates + self.derived_child_rates

    def _read_rate_files(self, rate_files):
        # get the rates
        self.files = rate_files
        for rf in self.files:
            # create the appropriate rate object first
            try:
                rate = load_rate(rf)
            except Exception as ex:
                raise Exception(f"Error reading rate from file: {rf}") from ex

            # now create a library:
            rflib = Library(rates=[rate])

            if not self.library:
                self.library = rflib
            else:
                self.library = self.library + rflib

    def get_forward_rates(self):
        """return a list of the forward (exothermic) rates"""

        # first handle the ones that have Q defined
        forward_rates = [r for r in self.rates if r.Q is not None and r.Q >= 0.0]

        # e-capture tabular rates don't have a Q defined, so just go off of the binding energy
        forward_rates += [r for r in self.rates if r.Q is None and r.reactants[0].nucbind <= r.products[0].nucbind]

        return forward_rates

    def get_reverse_rates(self):
        """return a list of the reverse (endothermic) rates)"""

        # first handle the ones that have Q defined
        reverse_rates = [r for r in self.rates if r.Q is not None and r.Q < 0.0]

        # e-capture tabular rates don't have a Q defined, so just go off of the binding energy
        reverse_rates += [r for r in self.rates if r.Q is None and r.reactants[0].nucbind > r.products[0].nucbind]

        return reverse_rates

    def find_reverse(self, forward_rate, reverse_rates=None):
        """given a forward rate, locate the rate that is its reverse"""

        if reverse_rates is None:
            reverse_rates = self.get_reverse_rates()

        reverse = None

        for rr in reverse_rates:
            if sorted(forward_rate.reactants, key=lambda x: x.A) == sorted(rr.products, key=lambda x: x.A) and \
               sorted(forward_rate.products, key=lambda x: x.A) == sorted(rr.reactants, key=lambda x: x.A):
                reverse = rr
                break

        return reverse

    def get_rate_pairs(self):
        """ return a list of RatePair objects, grouping the rates together
            by forward and reverse"""

        rate_pairs = []

        reverse_rates = self.get_reverse_rates()

        # loop over all the forward rates and find the matching reverse rate
        # if it exists
        for fr in self.get_forward_rates():
            rp = RatePair(forward=fr)

            rr = self.find_reverse(fr, reverse_rates=reverse_rates)

            # since we found a match, remove the reverse rate we paired
            # from out list so no other forward rate can match with it
            if rr is not None:
                rp.reverse = rr
                reverse_rates.remove(rp.reverse)

            rate_pairs.append(rp)

        # we might have some reverse rates remaining for which there
        # were no forward rates -- add those now
        if reverse_rates:
            for rr in reverse_rates:
                rp = RatePair(reverse=rr)
                rate_pairs.append(rp)

        return rate_pairs

    def get_nuclei(self):
        """ get all the nuclei that are part of the network """
        return self.unique_nuclei

    def get_rates(self):
        """ get a list of the reaction rates in this network"""
        return self.rates

    def get_rate(self, rid):
        """ Return a rate matching the id provided.  Here rid should be
        the string return by Rate.fname"""
        try:
            return [r for r in self.rates if r.fname == rid][0]
        except IndexError:
            raise LookupError(f"rate identifier {rid!r} does not match a rate in this network.") from None

    def get_rate_by_nuclei(self, reactants, products):
        """given a list of reactants and products, return any matching rates"""
        _tmp = [r for r in self.rates if
                sorted(r.reactants) == sorted(reactants) and
                sorted(r.products) == sorted(products)]

        if not _tmp:
            return None
        return _tmp

    def get_rate_by_name(self, name):
        """given a rate in the form 'A(x,y)B' return the Rate"""

        reactants, products = _rate_name_to_nuc(name)
        return self.get_rate_by_nuclei(reactants, products)

    def get_nuclei_needing_partition_functions(self):
        """return a list of the nuclei that require partition
        functions for one or more DerivedRates in the collection"""

        rates_with_pfs = [q for q in self.all_rates if isinstance(q, DerivedRate) and q.use_pf]

        if rates_with_pfs:
            nuclei_pfs = []
            for r in rates_with_pfs:
                nuclei_pfs += r.reactants + r.products
            return set(nuclei_pfs)
        return None

    def remove_nuclei(self, nuc_list):
        """remove the nuclei in nuc_list from the network along with any rates
        that directly involve them (this doesn't affect approximate rates that
        may have these nuclei as hidden intermediate links)"""

        rates_to_delete = []
        for nuc in nuc_list:
            nn = nuc
            if not isinstance(nuc, Nucleus):
                nn = Nucleus(nuc)
            for rate in self.rates:
                if nn in rate.reactants + rate.products:
                    print(f"looking to remove {rate}")
                    rates_to_delete.append(rate)

        for rate in set(rates_to_delete):
            self.rates.remove(rate)

        self._build_collection()

    def remove_rates(self, rates):
        """remove the Rate objects in rates from the network.  Note, if
        rate list is a dict, then the keys are assumed to be the rates
        to remove"""

        if isinstance(rates, Rate):
            self.rates.remove(rates)
        else:
            for r in rates:
                self.rates.remove(r)

        self._build_collection()

    def add_rates(self, rates):
        """add the Rate objects in rates from the network."""

        if isinstance(rates, Rate):
            self.rates.append(rates)
        else:
            for r in rates:
                self.rates.append(r)

        self._build_collection()

    def make_ap_pg_approx(self, intermediate_nuclei=None):
        """combine the rates A(a,g)B and A(a,p)X(p,g)B (and the reverse) into a single
        effective approximate rate."""

        # make sure that the intermediate_nuclei list are Nuclei objects
        _inter_nuclei_remove = []
        if intermediate_nuclei:
            for nn in intermediate_nuclei:
                if isinstance(nn, Nucleus):
                    _inter_nuclei_remove.append(nn)
                else:
                    _inter_nuclei_remove.append(Nucleus(nn))

        # find all of the (a,g) rates
        ag_rates = []
        for r in self.rates:
            if (len(r.reactants) == 2 and Nucleus("he4") in r.reactants and
                len(r.products) == 1):
                ag_rates.append(r)

        # for each (a,g), check to see if the remaining rates are present
        approx_rates = []

        for r_ag in ag_rates:
            prim_nuc = sorted(r_ag.reactants)[-1]
            prim_prod = sorted(r_ag.products)[-1]

            inter_nuc_Z = prim_nuc.Z + 1
            inter_nuc_A = prim_nuc.A + 3

            element = PeriodicTable.lookup_Z(inter_nuc_Z)

            inter_nuc = Nucleus(f"{element.abbreviation}{inter_nuc_A}")

            if intermediate_nuclei and inter_nuc not in _inter_nuclei_remove:
                continue

            # look for A(a,p)X
            _r = self.get_rate_by_nuclei([prim_nuc, Nucleus("he4")], [inter_nuc, Nucleus("p")])

            if _r:
                r_ap = _r[-1]
            else:
                continue

            # look for X(p,g)B
            _r = self.get_rate_by_nuclei([inter_nuc, Nucleus("p")], [prim_prod])

            if _r:
                r_pg = _r[-1]
            else:
                continue

            # look for reverse B(g,a)A
            _r = self.get_rate_by_nuclei([prim_prod], [prim_nuc, Nucleus("he4")])

            if _r:
                r_ga = _r[-1]
            else:
                continue

            # look for reverse B(g,p)X
            _r = self.get_rate_by_nuclei([prim_prod], [inter_nuc, Nucleus("p")])

            if _r:
                r_gp = _r[-1]
            else:
                continue

            # look for reverse X(p,a)A
            _r = self.get_rate_by_nuclei([inter_nuc, Nucleus("p")], [Nucleus("he4"), prim_nuc])

            if _r:
                r_pa = _r[-1]
            else:
                continue

            # build the approximate rates
            ar = ApproximateRate(r_ag, [r_ap, r_pg], r_ga, [r_gp, r_pa], approx_type="ap_pg")
            ar_reverse = ApproximateRate(r_ag, [r_ap, r_pg], r_ga, [r_gp, r_pa], is_reverse=True, approx_type="ap_pg")

            print(f"using approximate rate {ar}")
            print(f"using approximate rate {ar_reverse}")

            # approximate rates
            approx_rates += [ar, ar_reverse]

        # remove the old rates from the rate list and add the approximate rate
        for ar in approx_rates:
            for r in ar.get_child_rates():
                try:
                    self.rates.remove(r)

                    # Let the child rates to have suffix child
                    r.child = True
                    r.fname = None
                    r._set_print_representation()

                    print(f"removing rate {r}")
                except ValueError:
                    pass

            # add the approximate rates
            self.rates.append(ar)

        # regenerate the links
        self._build_collection()

    def evaluate_rates(self, rho, T, composition, screen_func=None):
        """evaluate the rates for a specific density, temperature, and
        composition, with optional screening"""
        rvals = {}
        ys = composition.get_molar()
        y_e = composition.eval_ye()

        if screen_func is not None:
            screen_factors = self.evaluate_screening(rho, T, composition, screen_func)
        else:
            screen_factors = {}

        for r in self.rates:
            val = r.prefactor * rho**r.dens_exp * r.eval(T, rho * y_e)
            if (r.weak_type == 'electron_capture' and not isinstance(r, TabularRate)):
                val = val * y_e
            yfac = functools.reduce(mul, [ys[q] for q in r.reactants])
            rvals[r] = yfac * val * screen_factors.get(r, 1.0)

        return rvals

    def validate(self, other_library, forward_only=True, ostream=None):
        """perform various checks on the library, comparing to other_library,
        to ensure that we are not missing important rates.  The idea
        is that self should be a reduced library where we filtered out
        a few rates and then we want to compare to the larger
        other_library to see if we missed something important.

        ostream is the I/O stream to send output to (for instance, a
        file object or StringIO object).  If it is None, then output
        is to stdout.

        """

        current_rates = sorted(self.get_rates())

        # check the forward rates to see if any of the products are
        # not consumed by other forward rates

        passed_validation = True

        for rate in current_rates:
            if rate.reverse:
                continue
            for p in rate.products:
                found = False
                for orate in current_rates:
                    if orate == rate:
                        continue
                    if orate.reverse:
                        continue
                    if p in orate.reactants:
                        found = True
                        break
                if not found:
                    passed_validation = False
                    msg = f"validation: {p} produced in {rate} never consumed."
                    if ostream is None:
                        print(msg)
                    else:
                        ostream.write(msg + "\n")

        # now check if we are missing any rates from other_library with the exact same reactants

        other_by_reactants = collections.defaultdict(list)
        for rate in sorted(other_library.get_rates()):
            other_by_reactants[tuple(sorted(rate.reactants))].append(rate)

        for rate in current_rates:
            if forward_only and rate.reverse:
                continue

            key = tuple(sorted(rate.reactants))
            for other_rate in other_by_reactants[key]:
                # check to see if other_rate is already in current_rates
                found = True
                if other_rate not in current_rates:
                    found = False

                if not found:
                    msg = f"validation: missing {other_rate} as alternative to {rate} (Q = {other_rate.Q} MeV)."
                    if ostream is None:
                        print(msg)
                    else:
                        ostream.write(msg + "\n")

        return passed_validation

    def find_unimportant_rates(self, states, cutoff_ratio, screen_func=None):
        """evaluate the rates at multiple thermodynamic states, and find the
        rates that are always less than `cutoff_ratio` times the fastest rate
        for each state

        Here, states is a list of tuple of the form (density, temperature, composition),
        where composition is of type `Composition`.
        """
        largest_ratio = {r: 0 for r in self.rates}
        for rho, T, comp in states:
            rvals = self.evaluate_rates(rho, T, comp, screen_func)
            fastest = max(rvals.values())
            for r, value in rvals.items():
                largest_ratio[r] = max(largest_ratio[r], value / fastest)
        return {r: ratio for r, ratio in largest_ratio.items() if ratio < cutoff_ratio}

    def evaluate_screening(self, rho, T, composition, screen_func):
        """Evaluate the screening factors for each rate, using one of the
        methods in :py:mod:`pynucastro.screening`"""
        # this follows the same logic as BaseCxxNetwork._compute_screening_factors()
        factors = {}
        ys = composition.get_molar()
        plasma_state = make_plasma_state(T, rho, ys)
        screening_map = self.get_screening_map()

        for i, scr in enumerate(screening_map):
            if not (scr.n1.dummy or scr.n2.dummy):
                scn_fac = make_screen_factors(scr.n1, scr.n2)
                scor = screen_func(plasma_state, scn_fac)
            if scr.name == "he4_he4_he4":
                # we don't need to do anything here, but we want to avoid
                # immediately applying the screening
                pass
            elif scr.name == "he4_he4_he4_dummy":
                # make sure the previous iteration was the first part of 3-alpha
                assert screening_map[i - 1].name == "he4_he4_he4"
                # handle the second part of the screening for 3-alpha
                scn_fac2 = make_screen_factors(scr.n1, scr.n2)
                scor2 = screen_func(plasma_state, scn_fac2)

                # there might be both the forward and reverse 3-alpha
                # if we are doing symmetric screening
                for r in scr.rates:
                    # use scor from the previous loop iteration
                    factors[r] = scor * scor2
            else:
                # there might be several rates that have the same
                # reactants and therefore the same screening applies
                # -- handle them all now
                for r in scr.rates:
                    factors[r] = scor

        return factors

    def _evaluate_n_e(self, state, Xs):

        m_u = constants.value("unified atomic mass unit") * 1.0e3  # atomic unit mass in g

        n_e = 0.0
        for nuc in self.unique_nuclei:
            n_e += nuc.Z * state.dens * Xs[nuc] / (nuc.A * m_u)

        return n_e

    def _evaluate_mu_c(self, n_e, state, use_coulomb_corr=True):
        """ A helper equation that finds the mass fraction of each nuclide in NSE state,
        u[0] is chemical potential of proton  while u[1] is chemical potential of neutron"""

        # If there is proton included in network, upper limit of ye is 1
        # And if neutron is included in network, lower limit of ye is 0.
        # However, there are networks where either of them are included
        # So here I add a general check to find the upper and lower limit of ye
        # so the input doesn't go outside of the scope and the solver won't be able to converge if it did
        ye_low = min(nuc.Z/nuc.A for nuc in self.unique_nuclei)
        ye_max = max(nuc.Z/nuc.A for nuc in self.unique_nuclei)
        assert state.ye >= ye_low and state.ye <= ye_max, "input electron fraction goes outside of scope for current network"

        # Seting up the constants needed to compute mu_c
        k = constants.value("Boltzmann constant") * 1.0e7          # boltzmann in erg/K
        Erg2MeV = 624151.0

        # These are three constants for calculating coulomb corrections of chemical energy, see Calders paper: iopscience 510709, appendix
        if use_coulomb_corr:
            A_1 = -0.9052
            A_2 = 0.6322
            A_3 = -0.5 * np.sqrt(3.0) - A_1 / np.sqrt(A_2)

        # u_c is the coulomb correction term for NSE
        # Calculate the composition at NSE, equations found in appendix of Calder paper
        u_c = {}
        for nuc in set(list(self.unique_nuclei) + [Nucleus("p")]):
            if use_coulomb_corr:
                Gamma = state.gamma_e_fac * n_e ** (1.0/3.0) * nuc.Z ** (5.0 / 3.0) / state.temp
                u_c[nuc] = Erg2MeV * k * state.temp * (A_1 * (np.sqrt(Gamma * (A_2 + Gamma)) - A_2 * np.log(np.sqrt(Gamma / A_2) +
                                      np.sqrt(1.0 + Gamma / A_2))) + 2.0 * A_3 * (np.sqrt(Gamma) - np.arctan(np.sqrt(Gamma))))
            else:
                u_c[nuc] = 0.0

        return u_c

    def _nucleon_fraction_nse(self, u, u_c, state):

        # Define constants: amu, boltzmann, planck, and electron charge
        m_u = constants.value("unified atomic mass unit") * 1.0e3  # atomic unit mass in g
        k = constants.value("Boltzmann constant") * 1.0e7          # boltzmann in erg/K
        h = constants.value("Planck constant") * 1.0e7             # in cgs
        Erg2MeV = 624151.0

        Xs = {}
        up_c = u_c[Nucleus("p")]

        for nuc in self.unique_nuclei:
            if nuc.partition_function:
                pf = nuc.partition_function(state.temp)
            else:
                pf = 1.0

            if not nuc.spin_states:
                raise ValueError(f"The spin of {nuc} is not implemented for now.")

            nse_exponent = (nuc.Z * u[0] + nuc.N * u[1] - u_c[nuc] + nuc.Z * up_c + nuc.nucbind * nuc.A) / k / state.temp / Erg2MeV
            nse_exponent = min(500.0, nse_exponent)

            Xs[nuc] = m_u * nuc.A_nuc * pf * nuc.spin_states / state.dens * (2.0 * np.pi * m_u * nuc.A_nuc * k * state.temp / h**2) ** (3. / 2.) \
                    * np.exp(nse_exponent)

        return Xs

    def _constraint_eq(self, u, u_c, state):
        """ Constraint Equations used to evaluate chemical potential for proton and neutron,
        which is used when evaluating composition at NSE"""

        # Don't use eval_ye() since it does automatic mass fraction normalization.
        # However, we should force normalization through constraint eq1.

        # m_u = constants.value("unified atomic mass unit") * 1.0e3  # atomic unit mass in g

        Xs = self._nucleon_fraction_nse(u, u_c, state)

        eq1 = 0.0
        for nuc in self.unique_nuclei:
            eq1 += Xs[nuc]

        eq1 += - 1.0

        eq2 = 0.0
        for nuc in self.unique_nuclei:
            eq2 += Xs[nuc] * nuc.Z / nuc.A
        # for nuc in self.unique_nuclei:
        #     eq2 += ((state.ye - 1.0) * nuc.Z + state.ye * nuc.N ) * Xs[nuc] / (nuc.A_nuc * m_u)

        eq2 += - state.ye
        return [eq1, eq2]

    def get_comp_nse(self, rho, T, ye, init_guess=(-3.5, -15), tol=1.0e-11, use_coulomb_corr=False, return_sol=False):
        """
        Returns the NSE composition given density, temperature and prescribed electron fraction
        using scipy.fsolve, `tol` is an optional parameter for the tolerance of scipy.fsolve.
        init_guess is optional, however one should change init_guess accordingly if unable or
        taking long time to find solution.
        One can enable printing the actual guess that found the solution after fine-tuning, which is useful
        when calling this method multiple times such as making a plot.
        """

        #From here we convert the init_guess list into a np.array object:

        init_guess = np.array(init_guess)
        state = NseState(T, rho, ye)

        u_c = {}
        for nuc in set(list(self.unique_nuclei) + [Nucleus("p")]):
            u_c[nuc] = 0.0

        Xs = {}

        j = 0
        init_guess = np.array(init_guess)
        is_pos_old = False
        found_sol = False

        # Filter out runtimewarnings from fsolve, here we check convergence by np.isclose
        warnings.filterwarnings("ignore", category=RuntimeWarning)

        # This nested loops should fine-tune the initial guess if fsolve is unable to find a solution
        while (j < 20):
            i = 0
            guess = copy.deepcopy(init_guess)
            init_dx = 0.5

            while (i < 20):
                u = fsolve(self._constraint_eq, guess, args=(u_c, state), xtol=tol, maxfev=800)
                Xs = self._nucleon_fraction_nse(u, u_c, state)
                n_e = self._evaluate_n_e(state, Xs)
                u_c = self._evaluate_mu_c(n_e, state, use_coulomb_corr)

                res = self._constraint_eq(u, u_c, state)
                is_pos_new = all(k > 0 for k in res)
                found_sol = np.all(np.isclose(res, [0.0, 0.0], rtol=1.0e-7, atol=1.0e-7))

                if found_sol:
                    Xs = self._nucleon_fraction_nse(u, u_c, state)
                    comp = Composition(self.unique_nuclei)
                    comp.X = Xs

                    if return_sol:
                        return comp, u

                    return comp

                if is_pos_old != is_pos_new:
                    init_dx *= 0.8

                if is_pos_new:
                    guess -= init_dx
                else:
                    guess += init_dx

                is_pos_old = is_pos_new
                i += 1

            j += 1
            init_guess[0] -= 0.5

        raise ValueError("Unable to find a solution, try to adjust initial guess manually")

    def evaluate_ydots(self, rho, T, composition, screen_func=None):
        """evaluate net rate of change of molar abundance for each nucleus
        for a specific density, temperature, and composition"""

        rvals = self.evaluate_rates(rho, T, composition, screen_func)
        ydots = {}

        for nuc in self.unique_nuclei:

            # Rates that consume / produce nuc
            consuming_rates = self.nuclei_consumed[nuc]
            producing_rates = self.nuclei_produced[nuc]
            # Number of nuclei consumed / produced
            nconsumed = (r.reactants.count(nuc) for r in consuming_rates)
            nproduced = (r.products.count(nuc) for r in producing_rates)
            # Multiply each rate by the count
            consumed = (c * rvals[r] for c, r in zip(nconsumed, consuming_rates))
            produced = (c * rvals[r] for c, r in zip(nproduced, producing_rates))
            # Net change is difference between produced and consumed
            ydots[nuc] = sum(produced) - sum(consumed)

        return ydots

    def evaluate_energy_generation(self, rho, T, composition, screen_func=None):
        """evaluate the specific energy generation rate of the network for a specific
        density, temperature and composition"""

        ydots = self.evaluate_ydots(rho, T, composition, screen_func)
        enuc = 0.

        # compute constants and units
        m_n_MeV = constants.value('neutron mass energy equivalent in MeV')
        m_p_MeV = constants.value('proton mass energy equivalent in MeV')
        m_e_MeV = constants.value('electron mass energy equivalent in MeV')
        MeV2erg = (constants.eV * constants.mega) / constants.erg

        # ion binding energy contributions. basically e=mc^2
        for nuc in self.unique_nuclei:
            # add up mass in MeV then convert to erg
            mass = ((nuc.A - nuc.Z) * m_n_MeV + nuc.Z * (m_p_MeV + m_e_MeV) - nuc.A * nuc.nucbind) * MeV2erg
            enuc += ydots[nuc] * mass

        #convert from molar value to erg/g/s
        enuc *= -1*constants.Avogadro

        #subtract neutrino losses for tabular weak reactions
        for r in self.rates:
            if isinstance(r, TabularRate):
                # get composition
                ys = composition.get_molar()
                y_e = composition.eval_ye()

                # need to get reactant nucleus
                nuc = r.reactants[0]
                enuc -= constants.Avogadro * ys[nuc] * r.get_nu_loss(T, rho * y_e)

        return enuc

    def evaluate_activity(self, rho, T, composition, screen_func=None):
        """sum over all of the terms contributing to ydot,
        neglecting sign"""

        rvals = self.evaluate_rates(rho, T, composition, screen_func)
        act = {}

        for nuc in self.unique_nuclei:

            # Rates that consume / produce nuc
            consuming_rates = self.nuclei_consumed[nuc]
            producing_rates = self.nuclei_produced[nuc]
            # Number of nuclei consumed / produced
            nconsumed = (r.reactants.count(nuc) for r in consuming_rates)
            nproduced = (r.products.count(nuc) for r in producing_rates)
            # Multiply each rate by the count
            consumed = (c * rvals[r] for c, r in zip(nconsumed, consuming_rates))
            produced = (c * rvals[r] for c, r in zip(nproduced, producing_rates))
            # Net activity is sum of produced and consumed
            act[nuc] = sum(produced) + sum(consumed)

        return act

    def _get_network_chart(self, rho, T, composition):
        """a network chart is a dict, keyed by rate that holds a list of tuples (Nucleus, ydot)"""

        rvals = self.evaluate_rates(rho, T, composition)

        nc = {}

        for rate, rval in rvals.items():
            nucs = []
            for n in set(rate.reactants):
                nucs.append((n, -rate.reactants.count(n) * rval))
            for n in set(rate.products):
                nucs.append((n, rate.products.count(n) * rval))
            nc[rate] = nucs

        return nc

    def network_overview(self):
        """ return a verbose network overview """
        ostr = ""
        for n in self.unique_nuclei:
            ostr += f"{n}\n"
            ostr += "  consumed by:\n"
            for r in self.nuclei_consumed[n]:
                ostr += f"     {r.string}\n"

            ostr += "  produced by:\n"
            for r in self.nuclei_produced[n]:
                ostr += f"     {r.string}\n"

            ostr += "\n"
        return ostr

    def rate_pair_overview(self):
        """ return a verbose network overview in terms of forward-reverse pairs"""
        ostr = ""
        for n in self.unique_nuclei:
            ostr += f"{n}\n"
            for rp in sorted(self.nuclei_rate_pairs[n]):
                ostr += f"     {rp}\n"
        return ostr

    def get_nuclei_latex_string(self):
        """return a string listing the nuclei in latex format"""

        ostr = ""
        for i, n in enumerate(self.unique_nuclei):
            ostr += f"${n.pretty}$"
            if i != len(self.unique_nuclei)-1:
                ostr += ", "
        return ostr

    def get_rates_latex_table_string(self):
        ostr = ""
        for rp in sorted(self.get_rate_pairs()):
            if rp.forward:
                ostr += f"{rp.forward.pretty_string:38} & \n"
            else:
                ostr += f"{' ':38} \n &"

            if rp.reverse:
                ostr += rf"  {rp.reverse.pretty_string:38} \\"
            else:
                ostr += rf"  {' ':38} \\"

            ostr += "\n"

        return ostr

    def get_screening_map(self):
        """a screening map is just a list of tuples containing the information
        about nuclei pairs for screening: (descriptive name of nuclei,
        nucleus 1, nucleus 2, rate, 1-based index of rate).  If symmetric_screening=True,
        then for reverse rates, we screen using the forward rate nuclei (assuming that we
        got here via detailed balance).

        """
        screening_map = []
        if not self.do_screening:
            return screening_map

        # we need to consider the child rates that come with ApproximateRate
        all_rates = []
        for r in self.rates:
            if isinstance(r, ApproximateRate):
                all_rates += r.get_child_rates()
            else:
                all_rates.append(r)

        for r in all_rates:
            screen_nuclei = r.ion_screen
            if self.symmetric_screening:
                screen_nuclei = r.symmetric_screen

            # screen_nuclei may be [] if it is a decay, gamma-capture, or neutron-capture
            if not screen_nuclei:
                continue

            nucs = "_".join([str(q) for q in screen_nuclei])

            scr = [q for q in screening_map if q.name == nucs]

            assert len(scr) <= 1

            if scr:
                # we already have the reactants in our map, so we
                # will already be doing the screening factors.
                # Just append this new rate to the list we are
                # keeping of the rates where this screening is
                # needed -- if the rate is already in the list, then
                # this is a no-op

                scr[0].add_rate(r)

                # if we got here because nuc == "he4_he4_he4",
                # then we also have to add to "he4_he4_he4_dummy"

                if nucs == "he4_he4_he4":
                    scr2 = [q for q in screening_map if q.name == nucs + "_dummy"]
                    assert len(scr2) == 1

                    scr2[0].add_rate(r)

            else:

                # we handle 3-alpha specially -- we actually need
                # 2 screening factors for it

                if nucs == "he4_he4_he4":
                    # he4 + he4
                    scr1 = ScreeningPair(nucs, screen_nuclei[0], screen_nuclei[1], r)

                    # he4 + be8
                    be8 = Nucleus("Be8", dummy=True)
                    scr2 = ScreeningPair(nucs + "_dummy", screen_nuclei[2], be8, r)

                    screening_map.append(scr1)
                    screening_map.append(scr2)

                else:
                    scr1 = ScreeningPair(nucs, screen_nuclei[0], screen_nuclei[1], r)
                    screening_map.append(scr1)

        return screening_map

    def write_network(self, *args, **kwargs):
        """Before writing the network, check to make sure the rates
        are distinguishable by name."""
        assert self._distinguishable_rates(), "ERROR: Rates not uniquely identified by Rate.fname"
        self._write_network(*args, **kwargs)

    def _distinguishable_rates(self):
        """Every Rate in this RateCollection should have a unique Rate.fname,
        as the network writers distinguish the rates on this basis."""
        names = [r.fname for r in self.rates]
        for n, r in zip(names, self.rates):
            k = names.count(n)
            if k > 1:
                print(f'Found rate {r} named {n} with {k} entries in the RateCollection.')
                print(f'Rate {r} has the original source:\n{r.original_source}')
                print(f'Rate {r} is in chapter {r.chapter}')
        return len(set(names)) == len(self.rates)

    def _make_distinguishable(self, precedence):
        """If multiple rates have the same name, eliminate the extraneous ones according to their
        labels' positions in the precedence list. Only do this if all of the labels have
        rankings in the list."""

        nameset = {r.fname for r in self.rates}
        precedence = {lab: i for i, lab in enumerate(precedence)}

        def sorting_key(i):
            return precedence[self.rates[i].label]

        for n in nameset:

            # Count instances of name, and cycle if there is only one
            ind = [i for i, r in enumerate(self.rates) if r.fname == n]
            k = len(ind)
            if k <= 1:
                continue

            # If there were multiple instances, use the precedence settings to delete extraneous
            # rates
            labels = [self.rates[i].label for i in ind]

            if all(lab in precedence for lab in labels):

                sorted_ind = sorted(ind, key=sorting_key)
                r = self.rates[sorted_ind[0]]
                for i in sorted(sorted_ind[1:], reverse=True):
                    del self.rates[i]
                print(f'Found rate {r} named {n} with {k} entries in the RateCollection.')
                print(f'Kept only entry with label {r.label} out of {labels}.')

    def _write_network(self, *args, **kwargs):
        """A stub for function to output the network -- this is implementation
        dependent."""
        # pylint: disable=unused-argument
        print('To create network integration source code, use a class that implements a specific network type.')

    def plot(self, outfile=None, rho=None, T=None, comp=None,
             size=(800, 600), dpi=100, title=None,
             ydot_cutoff_value=None, show_small_ydot=False,
             node_size=1000, node_font_size=13, node_color="#A0CBE2", node_shape="o",
             curved_edges=False,
             N_range=None, Z_range=None, rotated=False,
             always_show_p=False, always_show_alpha=False,
             hide_xp=False, hide_xalpha=False,
             highlight_filter_function=None,
             nucleus_filter_function=None, rate_filter_function=None):
        """Make a plot of the network structure showing the links between
        nuclei.  If a full set of thermodymamic conditions are
        provided (rho, T, comp), then the links are colored by rate
        strength.


        parameters
        ----------

        outfile: output name of the plot -- extension determines the type

        rho: density to evaluate rates with

        T: temperature to evaluate rates with

        comp: composition to evaluate rates with

        size: tuple giving width x height of the plot in pixels

        dpi: pixels per inch used by matplotlib in rendering bitmap

        title: title to display on the plot

        ydot_cutoff_value: rate threshold below which we do not show a
        line corresponding to a rate

        show_small_ydot: if true, then show visibile lines for rates below
        ydot_cutoff_value

        node_size: size of a node

        node_font_size: size of the font used to write the isotope in the node

        node_color: color to make the nodes

        node_shape: shape of the node (using matplotlib marker names)

        curved_edges: do we use arcs to connect the nodes?

        N_range: range of neutron number to zoom in on

        Z_range: range of proton number to zoom in on

        rotate: if True, we plot A - 2Z vs. Z instead of the default Z vs. N

        always_show_p: include p as a node on the plot even if we
        don't have p+p reactions

        always_show_alpha: include He4 as a node on the plot even if
        we don't have 3-alpha

        hide_xalpha=False: dont connect the links to alpha for heavy
        nuclei reactions of the form A(alpha,X)B or A(X,alpha)B,
        except if alpha is the heaviest product.

        hide_xp=False: dont connect the links to p for heavy
        nuclei reactions of the form A(p,X)B or A(X,p)B.

        highlight_filter_function: name of a custom function that
        takes a Rate object and returns true or false if we want
        to highlight the rate edge.

        nucleus_filter_funcion: name of a custom function that takes a
        Nucleus object and returns true or false if it is to be shown
        as a node.

        rate_filter_funcion: name of a custom function that takes a Rate
        object and returns true or false if it is to be shown as an edge.

        """

        G = nx.MultiDiGraph()
        G.position = {}
        G.labels = {}

        fig, ax = plt.subplots()
        #divider = make_axes_locatable(ax)
        #cax = divider.append_axes('right', size='15%', pad=0.05)

        #ax.plot([0, 0], [8, 8], 'b-')

        # in general, we do not show p, n, alpha,
        # unless we have p + p, 3-a, etc.
        hidden_nuclei = ["n"]
        if not always_show_p:
            hidden_nuclei.append("p")
        if not always_show_alpha:
            hidden_nuclei.append("he4")

        # nodes -- the node nuclei will be all of the heavies
        # add all the nuclei into G.node
        node_nuclei = []
        colors = []
        for n in self.unique_nuclei:
            if n.raw not in hidden_nuclei:
                node_nuclei.append(n)
                colors.append(node_color)
            else:
                for r in self.rates:
                    if r.reactants.count(n) > 1:
                        node_nuclei.append(n)
                        colors.append(node_color)
                        break

        # approx nuclei are given a different color
        for n in self.approx_nuclei:
            node_nuclei.append(n)
            colors.append("#555555")

        if nucleus_filter_function is not None:
            node_nuclei = list(filter(nucleus_filter_function, node_nuclei))
            # redo the colors:
            colors = []
            for n in node_nuclei:
                if n in self.approx_nuclei:
                    colors.append("#555555")
                else:
                    colors.append(node_color)

        for n in node_nuclei:
            G.add_node(n)
            if rotated:
                G.position[n] = (n.Z, n.A - 2*n.Z)
            else:
                G.position[n] = (n.N, n.Z)
            G.labels[n] = fr"${n.pretty}$"

        # get the rates for each reaction
        if rho is not None and T is not None and comp is not None:
            ydots = self.evaluate_rates(rho, T, comp)
        else:
            ydots = None

        # Do not show rates on the graph if their corresponding ydot is less than ydot_cutoff_value
        invisible_rates = set()
        if ydot_cutoff_value is not None:
            for r in self.rates:
                if ydots[r] < ydot_cutoff_value:
                    invisible_rates.add(r)

        # edges for the rates that are explicitly in the network
        for n in node_nuclei:
            if n not in self.nuclei_consumed:
                continue
            for r in self.nuclei_consumed[n]:
                if rate_filter_function is not None:
                    if not rate_filter_function(r):
                        continue

                highlight = False
                if highlight_filter_function is not None:
                    highlight = highlight_filter_function(r)

                for p in r.products:
                    if p not in node_nuclei:
                        continue

                    if hide_xalpha and _skip_xalpha(n, p, r):
                        continue

                    if hide_xp and _skip_xp(n, p, r):
                        continue

                    # networkx doesn't seem to keep the edges in
                    # any particular order, so we associate data
                    # to the edges here directly, in this case,
                    # the reaction rate, which will be used to
                    # color it
                    # here real means that it is not an approximate rate

                    if ydots is None:
                        G.add_edges_from([(n, p)], weight=0.5,
                                         real=1, highlight=highlight)
                        continue

                    try:
                        rate_weight = math.log10(ydots[r])
                    except ValueError:
                        # if ydots[r] is zero, then set the weight
                        # to roughly the minimum exponent possible
                        # for python floats
                        rate_weight = -308

                    if r in invisible_rates:
                        if show_small_ydot:
                            # use real -1 for displaying rates that are below ydot_cutoff
                            G.add_edges_from([(n, p)], weight=rate_weight,
                                             real=-1, highlight=highlight)

                        continue

                    G.add_edges_from([(n, p)], weight=rate_weight,
                                     real=1, highlight=highlight)

        # now consider the rates that are approximated out of the network
        rate_seen = []
        for r in self.rates:
            if not isinstance(r, ApproximateRate):
                continue
            for sr in r.secondary_rates + r.secondary_reverse:
                if sr in rate_seen:
                    continue
                rate_seen.append(sr)

                highlight = False
                if highlight_filter_function is not None:
                    highlight = highlight_filter_function(sr)

                for n in sr.reactants:
                    if n not in node_nuclei:
                        continue
                    for p in sr.products:
                        if p not in node_nuclei:
                            continue

                        if hide_xalpha and _skip_xalpha(n, p, sr):
                            continue

                        if hide_xp and _skip_xp(n, p, sr):
                            continue

                        G.add_edges_from([(n, p)], weight=0, real=0, highlight=highlight)

        # It seems that networkx broke backwards compatability, and 'zorder' is no longer a valid
        # keyword argument. The 'linewidth' argument has also changed to 'linewidths'.

        nx.draw_networkx_nodes(G, G.position,      # plot the element at the correct position
                               node_color=colors, alpha=1.0,
                               node_shape=node_shape, node_size=node_size, linewidths=2.0, ax=ax)

        nx.draw_networkx_labels(G, G.position, G.labels,   # label the name of element at the correct position
                                font_size=node_font_size, font_color="w", ax=ax)

        # now we'll draw edges in two groups -- real links and approximate links

        if curved_edges:
            connectionstyle = "arc3, rad = 0.2"
        else:
            connectionstyle = "arc3"

        real_edges = [(u, v) for u, v, e in G.edges(data=True) if e["real"] == 1]
        real_weights = [e["weight"] for u, v, e in G.edges(data=True) if e["real"] == 1]

        edge_color = real_weights
        ww = np.array(real_weights)
        min_weight = ww.min()
        max_weight = ww.max()
        dw = (max_weight - min_weight)/4
        widths = np.ones_like(ww)
        if dw > 0:
            widths[ww > min_weight + dw] = 1.5
            widths[ww > min_weight + 2*dw] = 2.5
            widths[ww > min_weight + 3*dw] = 4
        else:
            widths *= 2

        # plot the arrow of reaction
        real_edges_lc = nx.draw_networkx_edges(G, G.position, width=list(widths),
                                               edgelist=real_edges, edge_color=edge_color,
                                               connectionstyle=connectionstyle,
                                               node_size=node_size,
                                               edge_cmap=plt.cm.viridis, ax=ax)

        approx_edges = [(u, v) for u, v, e in G.edges(data=True) if e["real"] == 0]

        _ = nx.draw_networkx_edges(G, G.position, width=1,
                                   edgelist=approx_edges, edge_color="0.5",
                                   connectionstyle=connectionstyle,
                                   style="dotted", node_size=node_size, ax=ax)

        # plot invisible rates, rates that are below ydot_cutoff_value
        invis_edges = [(u, v) for u, v, e in G.edges(data=True) if e["real"] == -1]

        _ = nx.draw_networkx_edges(G, G.position, width=1,
                                   edgelist=invis_edges, edge_color="gray",
                                   connectionstyle=connectionstyle,
                                   style="dashed", node_size=node_size, ax=ax)

        # highlight edges
        highlight_edges = [(u, v) for u, v, e in G.edges(data=True) if e["highlight"]]

        _ = nx.draw_networkx_edges(G, G.position, width=5,
                                   edgelist=highlight_edges, edge_color="C0", alpha="0.25",
                                   connectionstyle=connectionstyle,
                                   node_size=node_size, ax=ax)

        if ydots is not None:
            pc = mpl.collections.PatchCollection(real_edges_lc, cmap=plt.cm.viridis)
            pc.set_array(real_weights)
            if not rotated:
                plt.colorbar(pc, ax=ax, label="log10(rate)")
            else:
                plt.colorbar(pc, ax=ax, label="log10(rate)", orientation="horizontal", fraction=0.05)

        Ns = [n.N for n in node_nuclei]
        Zs = [n.Z for n in node_nuclei]

        if not rotated:
            ax.set_xlim(min(Ns)-1, max(Ns)+1)
        else:
            ax.set_xlim(min(Zs)-1, max(Zs)+1)

        #plt.ylim(min(Zs)-1, max(Zs)+1)

        if not rotated:
            plt.xlabel(r"$N$", fontsize="large")
            plt.ylabel(r"$Z$", fontsize="large")
        else:
            plt.xlabel(r"$Z$", fontsize="large")
            plt.ylabel(r"$A - 2Z$", fontsize="large")

        ax.spines['right'].set_visible(False)
        ax.spines['top'].set_visible(False)
        ax.spines['right'].set_visible(False)
        ax.spines['top'].set_visible(False)
        ax.spines['right'].set_visible(False)
        ax.spines['top'].set_visible(False)
        ax.xaxis.set_ticks_position('bottom')
        ax.yaxis.set_ticks_position('left')

        ax.xaxis.set_major_locator(MaxNLocator(integer=True))
        ax.yaxis.set_major_locator(MaxNLocator(integer=True))

        if Z_range is not None and N_range is not None:
            if not rotated:
                ax.set_xlim(N_range[0], N_range[1])
                ax.set_ylim(Z_range[0], Z_range[1])
            else:
                ax.set_xlim(Z_range[0], Z_range[1])

        if not rotated:
            ax.set_aspect("equal", "datalim")

        fig.set_size_inches(size[0]/dpi, size[1]/dpi)

        if title is not None:
            fig.suptitle(title)

        if outfile is not None:
            plt.tight_layout()
            plt.savefig(outfile, dpi=dpi)

        return fig

    def plot_network_chart(self, outfile=None, rho=None, T=None, comp=None,
                           size=(800, 800), dpi=100, force_one_column=False):

        nc = self._get_network_chart(rho, T, comp)

        # find the limits
        _ydot = []
        for r in self.rates:
            for _, y in nc[r]:
                _ydot.append(y)

        _ydot = np.asarray(_ydot)
        valid_max = np.abs(_ydot[_ydot != 0]).max()

        # pylint: disable-next=redundant-keyword-arg
        norm = SymLogNorm(valid_max/1.e15, vmin=-valid_max, vmax=valid_max)

        # if there are a lot of rates, we split the network chart into
        # two side-by-side panes, with the first half of the rates on
        # the left and the second half of the rates on the right

        # how many panes?

        if len(self.rates) > 3 * len(self.unique_nuclei):
            npanes = 2
        else:
            npanes = 1

        if force_one_column:
            npanes = 1

        fig, _ax = plt.subplots(1, npanes, constrained_layout=True)

        fig.set_size_inches(size[0]/dpi, size[1]/dpi)

        if npanes == 1:
            drate = len(self.rates)
        else:
            drate = (len(self.rates) + 1) // 2

        _rates = sorted(self.rates)

        for ipane in range(npanes):

            if npanes == 2:
                ax = _ax[ipane]
            else:
                ax = _ax

            istart = ipane * drate
            iend = min((ipane + 1) * drate - 1, len(self.rates)-1)

            nrates = iend - istart + 1

            data = np.zeros((nrates, len(self.unique_nuclei)), dtype=np.float64)

            # loop over rates -- each rate is a line in a grid of nuclei vs rate

            #ax = grid[ipane]

            for irate, r in enumerate(_rates):
                if istart <= irate <= iend:
                    irow = irate - istart
                    for n, ydot in nc[r]:
                        icol = self.unique_nuclei.index(n)
                        assert data[irow, icol] == 0.0
                        data[irow, icol] = ydot

            # each pane has all the nuclei
            ax.set_xticks(np.arange(len(self.unique_nuclei)), labels=[f"${n.pretty}$" for n in self.unique_nuclei], rotation=90)

            # each pane only has its subset of rates
            ax.set_yticks(np.arange(nrates), labels=[f"{r.pretty_string}" for irate, r in enumerate(_rates) if istart <= irate <= iend])

            im = ax.imshow(data, norm=norm, cmap=plt.cm.bwr)

            ax.set_aspect("equal")

            # Turn spines off and create white grid.
            ax.spines[:].set_visible(False)

            ax.set_xticks(np.arange(data.shape[1]+1)-.5, minor=True)
            ax.set_yticks(np.arange(data.shape[0]+1)-.5, minor=True)
            ax.grid(which="minor", color="w", linestyle='-', linewidth=3)
            ax.tick_params(which="minor", bottom=False, left=False)

        if npanes == 1:
            fig.colorbar(im, ax=ax, orientation="horizontal", shrink=0.75)
        else:
            fig.colorbar(im, ax=ax, orientation="vertical", shrink=0.25)

        if outfile is not None:
            fig.savefig(outfile, bbox_inches="tight")

        return fig

    @staticmethod
    def _safelog(arr, small):

        arr = np.copy(arr)
        if np.any(arr < 0.0):
            raise ValueError("Negative values not allowed for logscale - try symlog instead.")
        zeros = arr == 0.0
        arr[zeros] = min(small, arr[~zeros].min() / 10)
        return np.log10(arr)

    @staticmethod
    def _symlog(arr, linthresh=1.0, linscale=1.0):

        symlog_transform = SymmetricalLogTransform(10, linthresh, linscale)
        arr = symlog_transform.transform_non_affine(arr)

        return arr

    @staticmethod
    def _scale(arr, minval=None, maxval=None):

        if minval is None:
            minval = arr.min()
        if maxval is None:
            maxval = arr.max()
        if minval != maxval:
            scaled = (arr - minval) / (maxval - minval)
        else:
            scaled = np.zeros_like(arr)
        scaled[scaled < 0.0] = 0.0
        scaled[scaled > 1.0] = 1.0
        return scaled

    def gridplot(self, comp=None, color_field="X", rho=None, T=None, **kwargs):
        """
        Plot nuclides as cells on a grid of Z vs. N, colored by *color_field*. If called
        without a composition, the function will just plot the grid with no color field.

        :param comp: Composition of the environment.
        :param color_field: Field to color by. Must be one of 'X' (mass fraction),
            'Y' (molar abundance), 'Xdot' (time derivative of X), 'Ydot' (time
            derivative of Y), or 'activity' (sum of contributions to Ydot of
            all rates, ignoring sign).
        :param rho: Density to evaluate rates at. Needed for fields involving time
            derivatives.
        :param T: Temperature to evaluate rates at. Needed for fields involving time
            derivatives.

        :Keyword Arguments:

            - *scale* -- One of 'linear', 'log', and 'symlog'. Linear by default.
            - *small* -- If using logarithmic scaling, zeros will be replaced with
              this value. 1e-30 by default.
            - *linthresh* -- Linearity threshold for symlog scaling.
            - *linscale* --  The number of decades to use for each half of the linear
              range. Stretches linear range relative to the logarithmic range.
            - *filter_function* -- A callable to filter Nucleus objects with. Should
              return *True* if the nuclide should be plotted.
            - *outfile* -- Output file to save the plot to. The plot will be shown if
              not specified.
            - *dpi* -- DPI to save the image file at.
            - *cmap* -- Name of the matplotlib colormap to use. Default is 'magma'.
            - *edgecolor* -- Color of grid cell edges.
            - *area* -- Area of the figure without the colorbar, in square inches. 64
              by default.
            - *no_axes* -- Set to *True* to omit axis spines.
            - *no_ticks* -- Set to *True* to omit tickmarks.
            - *no_cbar* -- Set to *True* to omit colorbar.
            - *cbar_label* -- Colorbar label.
            - *cbar_bounds* -- Explicit colorbar bounds.
            - *cbar_format* -- Format string or Formatter object for the colorbar ticks.
        """

        # Process kwargs
        outfile = kwargs.pop("outfile", None)
        scale = kwargs.pop("scale", "linear")
        cmap = kwargs.pop("cmap", "viridis")
        edgecolor = kwargs.pop("edgecolor", "grey")
        small = kwargs.pop("small", 1e-30)
        area = kwargs.pop("area", 64)
        no_axes = kwargs.pop("no_axes", False)
        no_ticks = kwargs.pop("no_ticks", False)
        no_cbar = kwargs.pop("no_cbar", False)
        cbar_label = kwargs.pop("cbar_label", None)
        cbar_format = kwargs.pop("cbar_format", None)
        cbar_bounds = kwargs.pop("cbar_bounds", None)
        filter_function = kwargs.pop("filter_function", None)
        dpi = kwargs.pop("dpi", 100)
        linthresh = kwargs.pop("linthresh", 1.0)
        linscale = kwargs.pop("linscale", 1.0)
        cbar_ticks = kwargs.pop("cbar_ticks", None)

        if kwargs:
            warnings.warn(f"Unrecognized keyword arguments: {kwargs.keys()}")

        # Get figure, colormap
        fig, ax = plt.subplots()
        cmap = mpl.cm.get_cmap(cmap)

        # Get nuclei and all 3 numbers
        nuclei = self.unique_nuclei
        if filter_function is not None:
            nuclei = list(filter(filter_function, nuclei))
        Ns = np.array([n.N for n in nuclei])
        Zs = np.array([n.Z for n in nuclei])
        As = Ns + Zs

        # Compute weights
        color_field = color_field.lower()
        if color_field not in {"x", "y", "ydot", "xdot", "activity"}:
            raise ValueError(f"Invalid color field: '{color_field}'")

        if comp is None:

            values = np.zeros(len(nuclei))

        elif color_field == "x":

            values = np.array([comp.X[nuc] for nuc in nuclei])

        elif color_field == "y":

            ys = comp.get_molar()
            values = np.array([ys[nuc] for nuc in nuclei])

        elif color_field in {"ydot", "xdot"}:

            if rho is None or T is None:
                raise ValueError("Need both rho and T to evaluate rates!")
            ydots = self.evaluate_ydots(rho, T, comp)
            values = np.array([ydots[nuc] for nuc in nuclei])
            if color_field == "xdot":
                values *= As

        elif color_field == "activity":

            if rho is None or T is None:
                raise ValueError("Need both rho and T to evaluate rates!")
            act = self.evaluate_activity(rho, T, comp)
            values = np.array([act[nuc] for nuc in nuclei])

        if scale == "log":
            values = self._safelog(values, small)
        elif scale == "symlog":
            values = self._symlog(values, linthresh, linscale)

        if cbar_bounds is None:
            cbar_bounds = values.min(), values.max()

        weights = self._scale(values, *cbar_bounds)

        # Plot a square for each nucleus
        for nuc, weight in zip(nuclei, weights):

            square = plt.Rectangle((nuc.N - 0.5, nuc.Z - 0.5), width=1, height=1,
                    facecolor=cmap(weight), edgecolor=edgecolor)
            ax.add_patch(square)

        # Set limits
        maxN, minN = max(Ns), min(Ns)
        maxZ, minZ = max(Zs), min(Zs)

        plt.xlim(minN - 0.5, maxN + 0.6)
        plt.ylim(minZ - 0.5, maxZ + 0.6)

        # Set plot appearance
        rat = (maxN - minN) / (maxZ - minZ)
        width = np.sqrt(area * rat)
        height = area / width
        fig.set_size_inches(width, height)

        plt.xlabel(r"N $\rightarrow$")
        plt.ylabel(r"Z $\rightarrow$")

        if no_axes or no_ticks:

            plt.tick_params(
                axis='both',
                which='both',
                bottom=False,
                left=False,
                labelbottom=False,
                labelleft=False
            )

        else:

            ax.xaxis.set_major_locator(MaxNLocator(integer=True))
            ax.yaxis.set_major_locator(MaxNLocator(integer=True))

        ax.spines['right'].set_visible(False)
        ax.spines['top'].set_visible(False)
        if no_axes:
            ax.spines['bottom'].set_visible(False)
            ax.spines['left'].set_visible(False)

        # Colorbar stuff
        if not no_cbar and comp is not None:

            divider = make_axes_locatable(ax)
            cax = divider.append_axes('right', size='3.5%', pad=0.1)

            if scale == "symlog":
                cbar_norm = mpl.colors.SymLogNorm(linthresh, linscale, *cbar_bounds)
            else:
                cbar_norm = mpl.colors.Normalize(*cbar_bounds)

            smap = mpl.cm.ScalarMappable(norm=cbar_norm, cmap=cmap)

            if not cbar_label:

                capfield = color_field.capitalize()
                if scale == "log":
                    cbar_label = f"log[{capfield}]"
                elif scale == "symlog":
                    cbar_label = f"symlog[{capfield}]"
                else:
                    cbar_label = capfield

            # set number of ticks
            if cbar_ticks is not None:
                tick_locator = mpl.ticker.MaxNLocator(nbins=cbar_ticks)
                tick_labels = tick_locator.tick_values(values.min(), values.max())

                # for some reason tick_locator doesn't give the label of the first tick
                # add them manually
                if scale == "symlog":
                    tick_labels = np.append(tick_labels, [linthresh, -linthresh])

                if cbar_format is None:
                    cbar_format = mpl.ticker.FormatStrFormatter("%.3g")

            else:
                tick_labels = None

            fig.colorbar(smap, cax=cax, orientation="vertical", ticks=tick_labels,
                         label=cbar_label, format=cbar_format)

        if outfile is not None:
            plt.tight_layout()
            plt.savefig(outfile, dpi=dpi)

        return fig

    def __repr__(self):
        string = ""
        for r in self.rates:
            string += f"{r.string}\n"
        return string


class Explorer:
    """ interactively explore a rate collection """
    def __init__(self, rc, comp, **kwargs):
        """ take a RateCollection and a composition """
        self.rc = rc
        self.comp = comp
        self.kwargs = kwargs

        # we will override any T and rho passed in
        kwargs.pop("T", None)
        kwargs.pop("rho", None)

    def _make_plot(self, logrho, logT):
        self.rc.plot(rho=10.0**logrho, T=10.0**logT,
                     comp=self.comp, **self.kwargs)

    def explore(self, logrho=(2, 6, 0.1), logT=(7, 9, 0.1)):
        """Perform interactive exploration of the network structure."""
        interact(self._make_plot, logrho=logrho, logT=logT)<|MERGE_RESOLUTION|>--- conflicted
+++ resolved
@@ -445,9 +445,6 @@
                 self.approx_rates.append(r)
                 for cr in r.get_child_rates():
                     assert cr.chapter != "t"
-                    # child rates may be ReacLibRates or DerivedRates
-                    # make sure we don't double count
-<<<<<<< HEAD
                     # let Child ReacLibRates be the first in child_rates
                     # and let DerivedRate be the second.
                     if isinstance(cr, DerivedRate):
@@ -461,18 +458,7 @@
                 self.tabular_rates.append(r)
             elif isinstance(r, DerivedRate):
                 if r not in self.derived_child_rates:
-=======
-                    if isinstance(cr, DerivedRate):
-                        if cr not in self.derived_rates:
-                            self.derived_rates.append(cr)
-                    else:
-                        if cr not in self.reaclib_rates:
-                            self.reaclib_rates.append(cr)
-            elif r.chapter == 't':
-                self.tabular_rates.append(r)
-            elif isinstance(r, DerivedRate):
-                if r not in self.derived_rates:
->>>>>>> d3eccc06
+
                     self.derived_rates.append(r)
             elif isinstance(r.chapter, int):
                 if r not in self.reaclib_child_rates:
