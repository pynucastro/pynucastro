--- conflicted
+++ resolved
@@ -216,11 +216,7 @@
 
         # for the current column n, fill in all the rows m > 0
         for m in range(1, n+1):
-<<<<<<< HEAD
-            A[m, n] = ((2 * jump)**m * A[m-1, n] - A[m-1, n-1]) / ((2 * jump)**m - 1)
-=======
             A[m, n] = ((jump * jump)**m * A[m-1, n] - A[m-1, n-1]) / ((jump * jump)**m - 1)
->>>>>>> 32a75722
 
             # estimate the error so far, using the current row
             # and the estimates in the row above us
