#ifndef actual_rhs_H
#define actual_rhs_H

#include <AMReX_REAL.H>
#include <AMReX_Array.H>

#include <extern_parameters.H>
#include <actual_network.H>
#include <burn_type.H>
#include <jacobian_utilities.H>
#ifdef SCREENING
#include <screen.H>
#endif
#include <microphysics_autodiff.H>
#ifdef NEUTRINOS
#include <neutrino.H>
#endif
#include <reaclib_rates.H>
#include <table_rates.H>
#include <temperature_table_rates.H>

using namespace amrex::literals;
using namespace ArrayUtil;

using namespace Species;
using namespace Rates;

using namespace rate_tables;


template<class T>
AMREX_GPU_HOST_DEVICE AMREX_INLINE
void ener_gener_rate(T const& dydt, amrex::Real& enuc)
{

    // Computes the instantaneous energy generation rate (from the nuclei)

    // This is basically e = m c**2

    enuc = 0.0_rt;

    amrex::constexpr_for<1, NumSpec+1>([&] (auto n)
    {
        enuc += dydt(n) * network::mion<n>();
    });

    enuc *= C::enuc_conv2;
}


template <int do_T_derivatives, typename T>
AMREX_GPU_HOST_DEVICE AMREX_INLINE
void evaluate_rates(const burn_t& state,
                    const amrex::Array1D<amrex::Real, 1, NumSpec>& Y,
                    T& rate_eval) {

    // here Y is consistent with state.xn

    [[maybe_unused]] amrex::Real rhoy = state.rho * state.y_e;

    // Calculate Reaclib rates

    using number_t = std::conditional_t<do_T_derivatives, autodiff::dual, amrex::Real>;
    number_t temp = state.T;
    if constexpr (do_T_derivatives) {
        // seed the dual number for temperature before calculating anything with it
        autodiff::seed(temp);
    }

#ifdef SCREENING
    plasma_state_t<number_t> pstate{};
    fill_plasma_state(pstate, temp, state.rho, Y);
#endif

    const tf_t tfactors = evaluate_tfactors(state.T);

    fill_reaclib_rates<do_T_derivatives, T>(tfactors, rate_eval);

<<<<<<< HEAD
    temp_tabular::fill_rates<do_T_derivatives, T>(tfactors, rate_eval);
=======
    // Calculate Derived Rates. This should go last but before approx rates.
    fill_derived_rates<do_T_derivatives, T>(tfactors, rate_eval);
>>>>>>> 15fea7eb

    <rate_param_tests>(1)

#ifdef SCREENING
    // Evaluate screening factors

    amrex::Real ratraw, dratraw_dT;
    amrex::Real scor, dscor_dt;
    [[maybe_unused]] amrex::Real scor2, dscor2_dt;

    <compute_screening_factors>(1)
#endif

    // Fill approximate rates

    fill_approx_rates<do_T_derivatives, T>(tfactors, state.rho, Y, rate_eval);

    // Calculate tabular rates

    [[maybe_unused]] amrex::Real rate, drate_dt, edot_nu, edot_gamma;

    rate_eval.enuc_weak = 0.0_rt;

    <compute_tabular_rates>(1)

}


// backwards-compatible wrapper
template <int do_T_derivatives, typename T>
AMREX_GPU_HOST_DEVICE AMREX_INLINE
void evaluate_rates(const burn_t& state,
                    T& rate_eval) {

    // create molar fractions
    amrex::Array1D<amrex::Real, 1, NumSpec> Y;
    for (int n = 1; n <= NumSpec; ++n) {
        Y(n) = state.xn[n-1] * aion_inv[n-1];
    }

    evaluate_rates<do_T_derivatives>(state, Y, rate_eval);
}


#ifdef NSE_NET
AMREX_GPU_HOST_DEVICE AMREX_INLINE
void get_ydot_weak(const burn_t& state,
             amrex::Array1D<amrex::Real, 1, neqs>& ydot_nuc,
             amrex::Real& enuc_weak,
             [[maybe_unused]] const amrex::Array1D<amrex::Real, 1, NumSpec>& Y) {
    ///
    /// Calculate Ydots contribute only from weak reactions.
    /// This is used to calculate dyedt and energy generation from
    /// weak reactions for self-consistent NSE
    ///


    // initialize ydot_nuc to 0

    for (int i = 1; i <= neqs; ++i) {
        ydot_nuc(i) = 0.0_rt;
    }

    rate_t rate_eval;

    [[maybe_unused]] amrex::Real rate, drate_dt, edot_nu, edot_gamma;
    [[maybe_unused]] amrex::Real rhoy = state.rho * state.y_e;

    rate_eval.enuc_weak = 0.0_rt;

    // Calculate tabular rates and get ydot_weak

    <ydot_weak>(1)
    enuc_weak = rate_eval.enuc_weak;
}
#endif


AMREX_GPU_HOST_DEVICE AMREX_INLINE
void rhs_nuc(const burn_t& state,
             amrex::Array1D<amrex::Real, 1, neqs>& ydot_nuc,
             const amrex::Array1D<amrex::Real, 1, NumSpec>& Y,
             const amrex::Array1D<amrex::Real, 1, NumRates>& screened_rates) {

    using namespace Rates;

    <ydot>(1)
}


AMREX_GPU_HOST_DEVICE AMREX_INLINE
void actual_rhs (const burn_t& state, amrex::Array1D<amrex::Real, 1, neqs>& ydot)
{

    // Set molar abundances
    amrex::Array1D<amrex::Real, 1, NumSpec> Y;
    for (int i = 1; i <= NumSpec; ++i) {
        Y(i) = state.xn[i-1] * aion_inv[i-1];
    }

    // build the rates

    rate_t rate_eval;

    constexpr int do_T_derivatives = 0;

    evaluate_rates<do_T_derivatives, rate_t>(state, Y, rate_eval);

    rhs_nuc(state, ydot, Y, rate_eval.screened_rates);

    // ion binding energy contributions

    amrex::Real enuc;
    ener_gener_rate(ydot, enuc);

    // include any weak rate neutrino losses
    enuc += rate_eval.enuc_weak;

    // Get the thermal neutrino losses

    amrex::Real sneut{};
#ifdef NEUTRINOS
    constexpr int do_derivatives{0};
    amrex::Real dsneutdt{}, dsneutdd{}, dsnuda{}, dsnudz{};

    neutrino_cooling<do_derivatives>(state.T, state.rho, state.abar, state.zbar,
                                     sneut, dsneutdt, dsneutdd, dsnuda, dsnudz);
#endif

    // Append the energy equation (this is erg/g/s)

    ydot(net_ienuc) = enuc - sneut;

}


template<class MatrixType>
AMREX_GPU_HOST_DEVICE AMREX_INLINE
void jac_nuc(const burn_t& state,
             MatrixType& jac,
             const amrex::Array1D<amrex::Real, 1, NumSpec>& Y,
             const amrex::Array1D<amrex::Real, 1, NumRates>& screened_rates)
{

    amrex::Real scratch;

    <jacnuc>(1)

}



template<class MatrixType>
AMREX_GPU_HOST_DEVICE AMREX_INLINE
void actual_jac(const burn_t& state, MatrixType& jac)
{

    // Set molar abundances
    amrex::Array1D<amrex::Real, 1, NumSpec> Y;
    for (int i = 1; i <= NumSpec; ++i) {
        Y(i) = state.xn[i-1] * aion_inv[i-1];
    }


    rate_derivs_t rate_eval;

    constexpr int do_T_derivatives = 1;

    evaluate_rates<do_T_derivatives, rate_derivs_t>(state, Y, rate_eval);

    // Species Jacobian elements with respect to other species

    jac_nuc(state, jac, Y, rate_eval.screened_rates);

    // Energy generation rate Jacobian elements with respect to species

    for (int j = 1; j <= NumSpec; ++j) {
        auto jac_slice_2 = [&](int i) -> amrex::Real { return jac.get(i, j); };
        amrex::Real tmp{};
        ener_gener_rate(jac_slice_2, tmp);
        jac(net_ienuc,j) = tmp;
    }

    // Account for the thermal neutrino losses

    amrex::Real dsneutdt{};
#ifdef NEUTRINOS
    amrex::Real sneut, dsneutdd, dsnuda, dsnudz;
    constexpr int do_derivatives{1};
    neutrino_cooling<do_derivatives>(state.T, state.rho, state.abar, state.zbar,
                                     sneut, dsneutdt, dsneutdd, dsnuda, dsnudz);

    for (int j = 1; j <= NumSpec; ++j) {
       amrex::Real b1 = (-state.abar * state.abar * dsnuda + (zion[j-1] - state.zbar) * state.abar * dsnudz);
       jac.add(net_ienuc, j, -b1);
    }
#endif

    // Evaluate the Jacobian elements with respect to energy by
    // calling the RHS using d(rate) / dT and then transform them
    // to our energy integration variable.

    amrex::Array1D<amrex::Real, 1, neqs>  yderivs;

    rhs_nuc(state, yderivs, Y, rate_eval.dscreened_rates_dT);

    for (int k = 1; k <= NumSpec; k++) {
        jac.set(k, net_ienuc, temperature_to_energy_jacobian(state, yderivs(k)));
    }


    // finally, d(de/dt)/de

    amrex::Real jac_e_T;
    ener_gener_rate(yderivs, jac_e_T);
    jac_e_T -= dsneutdt;
    jac.set(net_ienuc, net_ienuc, temperature_to_energy_jacobian(state, jac_e_T));

}


AMREX_INLINE
void actual_rhs_init () {

    init_tabular();

}


#endif<|MERGE_RESOLUTION|>--- conflicted
+++ resolved
@@ -76,12 +76,10 @@
 
     fill_reaclib_rates<do_T_derivatives, T>(tfactors, rate_eval);
 
-<<<<<<< HEAD
     temp_tabular::fill_rates<do_T_derivatives, T>(tfactors, rate_eval);
-=======
+
     // Calculate Derived Rates. This should go last but before approx rates.
     fill_derived_rates<do_T_derivatives, T>(tfactors, rate_eval);
->>>>>>> 15fea7eb
 
     <rate_param_tests>(1)
 
