--- conflicted
+++ resolved
@@ -16,13 +16,8 @@
 // Table energy units are expected in terms of ergs
 
 // all tables are expected to have columns:
-<<<<<<< HEAD
 // Log(rhoY)     Log(T)   mu    dQ    Vs    Log(e-cap-rate)   Log(nu-energy-loss)  Log(gamma-energy)
 // Log(g/cm^3)   Log(K)   erg   erg   erg   Log(1/s)          Log(erg/s)           Log(erg/s)
-=======
-// Log(rhoY)     Log(T)   Log(mu)    Log(dQ)    Log(Vs)    Log(e-cap-rate)   Log(nu-energy-loss)  Log(gamma-energy)
-// Log(g/cm^3)   Log(K)   Log(erg)   Log(erg)   Log(erg)   Log(1/s)          Log(erg/s)           Log(erg/s)
->>>>>>> e093eca7
 //
 
 <table_num>(0)
@@ -64,13 +59,8 @@
 }
 
 template <typename R, typename T, typename D>
-<<<<<<< HEAD
 void init_tab_info(const table_t& tf, const std::string& file, R& log_rhoy_table, T& log_temp_table, D& data)
 {
-=======
-void init_tab_info(const table_t& tf, const std::string& file, R& log_rhoy, T& log_temp, D& data) {
-
->>>>>>> e093eca7
     // This function initializes the selected tabular-rate tables. From the tables we are interested
     // on the rate, neutrino-energy-loss and the gamma-energy entries.
 
@@ -92,21 +82,13 @@
             std::getline(table, line);
             std::istringstream sdata(line);
 
-<<<<<<< HEAD
             sdata >> log_rhoy_table(j) >> log_temp_table(i);
-=======
-            sdata >> log_rhoy(j) >> log_temp(i);
->>>>>>> e093eca7
 
             for (int n = 1; n <= tf.nvars; ++n) {
                 sdata >> data(i, j, n);
             }
         }
     }
-<<<<<<< HEAD
-=======
-
->>>>>>> e093eca7
     table.close();
 }
 
@@ -154,7 +136,6 @@
     // This function is a 1-D linear interpolator, that keeps x constant to xlo or xhi, based
     // on the side, if x is outside [xlo, xhi] respectively.
 
-<<<<<<< HEAD
     Real xx = Clamp(x, xlo, xhi);
     Real f = flo + (fhi - flo) * (xx - xlo) / (xhi - xlo);
 
@@ -185,20 +166,6 @@
          B * (xx - xlo) +
          C * (yy - ylo) +
          E;
-=======
-    // Perform bilinear interpolation within the interval [xlo, xhi]
-    // where the function values at the endpoints are defined by:
-    // flo = f(xlo)
-    // fhi = f(xhi)
-    // Returns f(x), the values flo and fhi interpolated at x
-    // f(x) = flo if x <= xlo
-    // f(x) = fhi if x >= xhi
-
-    Real f;
-    Real xx = Clamp(x, xlo, xhi);
-
-    f = (flo * (xhi - xx) + fhi * (xx - xlo) ) / (xhi - xlo);
->>>>>>> e093eca7
 
     return f;
 }
@@ -206,20 +173,12 @@
 
 template<typename R, typename T, typename D>
 AMREX_INLINE AMREX_GPU_HOST_DEVICE
-<<<<<<< HEAD
 Real
 evaluate_vars(const table_t& table_meta, const R& log_rhoy_table, const T& log_temp_table, const D& data,
                     const Real log_rhoy, const Real log_temp, const int component)
-=======
-void
-get_entries(const table_t& table_meta,
-            const R& log_rhoy_table, const T& log_temp_table, const D& data,
-            const Real rhoy, const Real temp, Array1D<Real, 1, num_vars+1>& entries)
->>>>>>> e093eca7
 {
     // This function evaluates the 2-D interpolator, for several pairs of rho_ye and temperature.
 
-<<<<<<< HEAD
     int jtemp_lo = vector_index_lu(table_meta.ntemp, log_temp_table, log_temp);
     int jtemp_hi = jtemp_lo + 1;
 
@@ -228,73 +187,18 @@
 
     Real rhoy_lo = log_rhoy_table(irhoy_lo);
     Real rhoy_hi = log_rhoy_table(irhoy_hi);
-=======
-    // Translate bare rho * Ye and temp physical quantities into its Log form
-
-    const Real log_rhoy = std::log10(rhoy);
-    const Real log_temp = std::log10(temp);
-
-    // The last element of entries is the derivative of rate with temperature
-    // drate_dt, evaluated by central differencing at the box corners
-    // and then performing a bilinear interpolation on those central differences.
-
-
-    // Get box-corner points for interpolation
-    // This deals with out-of-range inputs via linear extrapolation
-
-    int irhoy_lo = vector_index_lu(table_meta.nrhoy, log_rhoy_table, log_rhoy);
-    int itemp_lo = vector_index_lu(table_meta.ntemp, log_temp_table, log_temp);
-
-    int irhoy_hi = irhoy_lo + 1;
-    int itemp_hi = itemp_lo + 1;
-
-    // Bilinear interpolation within the box
-    // The desired point is denoted by ABCD, within the box.
-    // The value of ivar at ABCD is denoted by fvar.
-    //
-    //Log(T) ^   B .      . C
-    //       |
-    //       |  AB   ABCD   CD
-    //       |     .      .
-    //       |   A          D
-    //       |___________________> Log(rho*Ye)
-
-    Real log_temp_lo = log_temp_table(itemp_lo);
-    Real log_temp_hi = log_temp_table(itemp_hi);
-
-    Real log_rhoy_lo = log_rhoy_table(irhoy_lo);
-    Real log_rhoy_hi = log_rhoy_table(irhoy_hi);
->>>>>>> e093eca7
 
     Real t_lo = log_temp_table(jtemp_lo);
     Real t_hi = log_temp_table(jtemp_hi);
 
-<<<<<<< HEAD
     Real fij     = data(jtemp_lo, irhoy_lo, component);
     Real fip1j   = data(jtemp_lo, irhoy_hi, component);
     Real fijp1   = data(jtemp_hi, irhoy_lo, component);
     Real fip1jp1 = data(jtemp_hi, irhoy_hi, component);
-=======
-    for (int ivar = 1; ivar <= num_vars; ivar++) {
-        Real f_i = bl_clamp(log_temp_lo, log_temp_hi,
-                             data(itemp_lo, irhoy_lo, ivar),
-                             data(itemp_hi, irhoy_lo, ivar),
-                             log_temp);
-
-        Real f_ip1 = bl_clamp(log_temp_lo, log_temp_hi,
-                               data(itemp_lo, irhoy_hi, ivar),
-                               data(itemp_hi, irhoy_hi, ivar),
-                               log_temp);
-
-        // NOLINTNEXTLINE(readability-suspicious-call-argument)
-        entries(ivar) = bl_clamp(log_rhoy_lo, log_rhoy_hi, f_i, f_ip1, log_rhoy);
-    }
->>>>>>> e093eca7
 
     Real r = evaluate_linear_2d(fip1jp1, fip1j, fijp1, fij,
                                 rhoy_hi, rhoy_lo, t_hi, t_lo, log_rhoy, log_temp);
 
-<<<<<<< HEAD
     return r;
 }
 
@@ -441,68 +345,6 @@
     return dlogr_dlogt;
 }
 
-=======
-    if ((itemp_lo - 1 < 1) || (itemp_hi + 1 > table_meta.ntemp)) {
-        // We're at the first or last table cell (in temperature)
-        // First do linear interpolation in rhoy for the table at tlo and thi
-
-        Real f_i = bl_clamp(log_rhoy_lo, log_rhoy_hi,
-                            data(itemp_lo, irhoy_lo, jtab_rate),
-                            data(itemp_lo, irhoy_hi, jtab_rate),
-                            log_rhoy);
-
-        Real f_ip1 = bl_clamp(log_rhoy_lo, log_rhoy_hi,
-                              data(itemp_hi, irhoy_lo, jtab_rate),
-                              data(itemp_hi, irhoy_hi, jtab_rate),
-                              log_rhoy);
-
-        // Approximate d(log(rate))/d(log(t)) via forward differencing on the boundary
-        // index position and by zero outside the domain.
-
-        if ((log_temp < log_temp_lo) || (log_temp > log_temp_hi)) {
-            entries(k_index_dlogr_dlogt) = 0.0_rt;
-        } else {
-            entries(k_index_dlogr_dlogt) = (f_ip1 - f_i) / (log_temp_hi - log_temp_lo);
-        }
-
-    } else {
-        // Approximate d(log(rate))/d(log(t)) via bilinear interpolation on central differences
-
-        Real log_temp_im1 = log_temp_table(itemp_lo-1);
-        Real log_temp_i   = log_temp_table(itemp_lo);
-        Real log_temp_ip1 = log_temp_table(itemp_hi);
-        Real log_temp_ip2 = log_temp_table(itemp_hi+1);
-
-        Real f_im1 = bl_clamp(log_rhoy_lo, log_rhoy_hi,
-                              data(itemp_lo-1, irhoy_lo, jtab_rate),
-                              data(itemp_lo-1, irhoy_hi, jtab_rate),
-                              log_rhoy);
-
-        Real f_i = bl_clamp(log_rhoy_lo, log_rhoy_hi,
-                            data(itemp_lo, irhoy_lo, jtab_rate),
-                            data(itemp_lo, irhoy_hi, jtab_rate),
-                            log_rhoy);
-
-        Real f_ip1 = bl_clamp(log_rhoy_lo, log_rhoy_hi,
-                              data(itemp_hi, irhoy_lo, jtab_rate),
-                              data(itemp_hi, irhoy_hi, jtab_rate),
-                              log_rhoy);
-
-        Real f_ip2 = bl_clamp(log_rhoy_lo, log_rhoy_hi,
-                              data(itemp_hi+1, irhoy_lo, jtab_rate),
-                              data(itemp_hi+1, irhoy_hi, jtab_rate),
-                              log_rhoy);
-
-        // Get central difference derivatives at the box corners
-
-        Real dlogr_dlogt_i   = (f_ip1 - f_im1) / (log_temp_ip1 - log_temp_im1);
-        Real dlogr_dlogt_ip1 = (f_ip2 - f_i)   / (log_temp_ip2 - log_temp_i);
-
-        // Interpolate in temperature
-
-        entries(k_index_dlogr_dlogt) = bl_clamp(log_temp_i, log_temp_ip1,
-                                                dlogr_dlogt_i, dlogr_dlogt_ip1, log_temp);
->>>>>>> e093eca7
 
 template <typename R, typename T, typename D>
 AMREX_INLINE AMREX_GPU_HOST_DEVICE
@@ -515,7 +357,7 @@
                                          log_rhoy, log_temp, ivar);
     }
 
-    entries(k_drate_dt)  = evaluate_dr_dtemp(table_meta, log_rhoy_table, log_temp_table, data,
+    entries(k_index_dlogr_dlogt)  = evaluate_dr_dtemp(table_meta, log_rhoy_table, log_temp_table, data,
                                              log_rhoy, log_temp);
 }
 
@@ -531,26 +373,17 @@
 
     // Get the table entries at this rhoy, temp
 
-<<<<<<< HEAD
     Real log_rhoy = std::log10(rhoy);
     Real log_temp = std::log10(temp);
 
     get_entries(table_meta, log_rhoy_table, log_temp_table, data,
                 log_rhoy, log_temp, entries);
-=======
-    get_entries(table_meta, log_rhoy_table, log_temp_table, data,
-                rhoy, temp, entries);
->>>>>>> e093eca7
 
     // Fill outputs: rate, d(rate)/d(temperature), and
     // (negative) neutrino loss contribution to energy generation
 
     rate       = std::pow(10.0_rt, entries(jtab_rate));
-<<<<<<< HEAD
-    drate_dt   = rate * entries(k_drate_dt) / temp;
-=======
     drate_dt   = rate * entries(k_index_dlogr_dlogt) / temp;
->>>>>>> e093eca7
     edot_nu    = -std::pow(10.0_rt, entries(jtab_nuloss));
     edot_gamma = std::pow(10.0_rt, entries(jtab_gamma));
 }
