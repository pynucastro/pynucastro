module actual_rhs_module

  use amrex_fort_module, only: rt => amrex_real
  use amrex_constants_module
  use physical_constants, only: N_AVO
  use network
  use table_rates
  use burn_type_module

  implicit none

  type :: rate_eval_t
     real(rt) :: unscreened_rates(num_rate_groups, nrates)
     real(rt) :: screened_rates(nrates)
     real(rt) :: add_energy_rate(nrat_tabular)
  end type rate_eval_t
  
contains

  subroutine actual_rhs_init()
    ! STUB FOR MAESTRO'S TEST_REACT. ALL THE INIT IS DONE BY BURNER_INIT
    return
  end subroutine actual_rhs_init


  subroutine update_unevolved_species(state)
    ! STUB FOR INTEGRATOR
    type(burn_t)     :: state

    !$gpu
    
    return
  end subroutine update_unevolved_species


  subroutine zero_rate_eval(rate_eval)

    implicit none

    type(rate_eval_t), intent(inout) :: rate_eval

    !$gpu

    rate_eval % unscreened_rates(i_rate, :) = ZERO
    rate_eval % unscreened_rates(i_drate_dt, :) = ZERO
    rate_eval % unscreened_rates(i_scor, :) = ONE
    rate_eval % unscreened_rates(i_dscor_dt, :) = ZERO
    rate_eval % screened_rates = ZERO
    rate_eval % add_energy_rate = ZERO

  end subroutine zero_rate_eval


  subroutine evaluate_rates(state, rate_eval)
    !$acc routine seq

    use reaclib_rates, only: screen_reaclib, reaclib_evaluate
    use screening_module, only: screen5, plasma_state, fill_plasma_state

    implicit none
    
    type(burn_t)     :: state
    type(rate_eval_t), intent(out) :: rate_eval
    type(plasma_state) :: pstate
    real(rt) :: Y(nspec)
    real(rt) :: reactvec(num_rate_groups)
    integer :: i, j
    real(rt) :: rhoy, scor, dscor_dt, dscor_dd

    !$gpu

    Y(:) = state % xn(:) * aion_inv(:)
    rhoy = state % rho * state % y_e

    ! Zero out the rates
    call zero_rate_eval(rate_eval)

    ! Calculate Reaclib rates
    call fill_plasma_state(pstate, state % T, state % rho, Y)
    do i = 1, nrat_reaclib
       call reaclib_evaluate(pstate, state % T, i, reactvec)
       rate_eval % unscreened_rates(:,i) = reactvec(:)
    end do

    ! Evaluate screening factors
    if (screen_reaclib) then
       <compute_screening_factors>(3)
    end if

    <compute_tabular_rates_rhs>(2)

    ! Compute screened rates
    rate_eval % screened_rates = rate_eval % unscreened_rates(i_rate, :) * &
                                 rate_eval % unscreened_rates(i_scor, :)

  end subroutine evaluate_rates


  subroutine actual_rhs(state, ydot)
    
    !$acc routine seq

<<<<<<< HEAD
    use extern_probin_module, only: do_constant_volume_burn
    use burn_type_module, only: net_itemp, net_ienuc, neqs
=======
    use extern_probin_module, only: do_constant_volume_burn, disable_thermal_neutrinos
    use burn_type_module, only: net_itemp, net_ienuc
>>>>>>> b30f6c3a
    use sneut_module, only: sneut5
    use temperature_integration_module, only: temperature_rhs

    implicit none

    type(burn_t), intent(in) :: state
    real(rt), intent(inout) :: ydot(neqs)

    type(rate_eval_t) :: rate_eval
    real(rt) :: Y(nspec), ydot_nuc(nspec)
    real(rt) :: reactvec(num_rate_groups)
    integer :: i, j
    real(rt) :: rhoy, ye, enuc
    real(rt) :: sneut, dsneutdt, dsneutdd, snuda, snudz

    !$gpu

    ! Set molar abundances
    Y(:) = state % xn(:) * aion_inv(:)

    call evaluate_rates(state, rate_eval)

    call rhs_nuc(state, ydot_nuc, Y, rate_eval % screened_rates)
    ydot(1:nspec) = ydot_nuc

    ! ion binding energy contributions
    call ener_gener_rate(ydot_nuc, enuc)

    ! include reaction neutrino losses (non-thermal)
    <enuc_add_energy_rate>(2)

    ! Get the thermal neutrino losses
    if (.not. disable_thermal_neutrinos) then
       call sneut5(state % T, state % rho, state % abar, state % zbar, sneut, dsneutdt, dsneutdd, snuda, snudz)
    else
       sneut = ZERO
    end if

    ! Append the energy equation (this is erg/g/s)
    ydot(net_ienuc) = enuc - sneut

    ! Append the temperature equation
    call temperature_rhs(state, ydot)

  end subroutine actual_rhs


  subroutine rhs_nuc(state, ydot_nuc, Y, screened_rates)

    !$acc routine seq

    implicit none

    type (burn_t), intent(in) :: state
    real(rt), intent(out) :: ydot_nuc(nspec)
    real(rt), intent(in)  :: Y(nspec)
    real(rt), intent(in)  :: screened_rates(nrates)

    !$gpu

    <ydot_declare_scratch>(2)

    <ydot_scratch>(2)

    <ydot>(2)

  end subroutine rhs_nuc


  subroutine actual_jac(state, jac)

    !$acc routine seq

<<<<<<< HEAD
    use burn_type_module, only: net_itemp, net_ienuc, neqs, njrows, njcols
=======
    use extern_probin_module, only: disable_thermal_neutrinos
    use burn_type_module, only: net_itemp, net_ienuc
>>>>>>> b30f6c3a
    use sneut_module, only: sneut5
    use temperature_integration_module, only: temperature_jac
    use jacobian_sparsity_module, only: get_jac_entry, set_jac_entry, set_jac_zero

    implicit none
    
    type(burn_t), intent(in) :: state
    real(rt) :: jac(njrows, njcols)

    type(rate_eval_t) :: rate_eval
    real(rt) :: screened_rates_dt(nrates)
    real(rt) :: Y(nspec), yderivs(nspec)
    real(rt) :: ye, rhoy, b1, scratch
    real(rt) :: sneut, dsneutdt, dsneutdd, snuda, snudz
    integer  :: j, k

    !$gpu

    ! Set molar abundances
    Y(:) = state % xn(:) * aion_inv(:)
    
    call evaluate_rates(state, rate_eval)

    ! Zero out the Jacobian
    call set_jac_zero(jac)

    ! Species Jacobian elements with respect to other species
    call jac_nuc(state, jac, Y, rate_eval % screened_rates)

    ! Evaluate the species Jacobian elements with respect to temperature by
    ! calling the RHS using the temperature derivative of the screened rate
    screened_rates_dt = rate_eval % unscreened_rates(i_rate, :) * &
                        rate_eval % unscreened_rates(i_dscor_dt, :) + &
                        rate_eval % unscreened_rates(i_drate_dt, :) * &
                        rate_eval % unscreened_rates(i_scor, :)

    call rhs_nuc(state, yderivs, Y, screened_rates_dt)

    do k = 1, nspec
       call set_jac_entry(jac, k, net_itemp, yderivs(k))
    enddo

    ! Energy generation rate Jacobian elements with respect to species
    do j = 1, nspec
       do k = 1, nspec
          call get_jac_entry(jac, k, j, yderivs(k))
       enddo
       call ener_gener_rate(yderivs, scratch)
       call set_jac_entry(jac, net_ienuc, j, scratch)
    enddo

    ! Account for the thermal neutrino losses
<<<<<<< HEAD
    call sneut5(state % T, state % rho, state % abar, state % zbar, sneut, dsneutdt, dsneutdd, snuda, snudz)

    do j = 1, nspec
       b1 = ((aion(j) - state % abar) * state % abar * snuda + (zion(j) - state % zbar) * state % abar * snudz)
       call get_jac_entry(jac, net_ienuc, j, scratch)
       scratch = scratch - b1
       call set_jac_entry(jac, net_ienuc, j, scratch)
    enddo
=======
    if (.not. disable_thermal_neutrinos) then
       call sneut5(state % T, state % rho, state % abar, state % zbar, sneut, dsneutdt, dsneutdd, snuda, snudz)

       do j = 1, nspec
          b1 = ((aion(j) - state % abar) * state % abar * snuda + (zion(j) - state % zbar) * state % abar * snudz)
          call get_jac_entry(state, net_ienuc, j, scratch)
          scratch = scratch - b1
          call set_jac_entry(state, net_ienuc, j, scratch)
       enddo
    endif
>>>>>>> b30f6c3a

    ! Energy generation rate Jacobian element with respect to temperature
    do k = 1, nspec
       call get_jac_entry(jac, k, net_itemp, yderivs(k))
    enddo
    call ener_gener_rate(yderivs, scratch)
<<<<<<< HEAD
    scratch = scratch - dsneutdt    
    call set_jac_entry(jac, net_ienuc, net_itemp, scratch)
=======
    if (.not. disable_thermal_neutrinos) then
       scratch = scratch - dsneutdt
    endif
    call set_jac_entry(state, net_ienuc, net_itemp, scratch)
>>>>>>> b30f6c3a

    ! Temperature Jacobian elements
    call temperature_jac(state, jac)

  end subroutine actual_jac


  subroutine jac_nuc(state, jac, Y, screened_rates)

    !$acc routine seq

    use jacobian_sparsity_module, only: set_jac_entry

    implicit none

    type(burn_t), intent(in) :: state
    real(rt), intent(inout) :: jac(njrows, njcols)

    real(rt), intent(in)  :: Y(nspec)
    real(rt), intent(in)  :: screened_rates(nrates)
    real(rt) :: scratch

    <jacnuc_declare_scratch>(2)

    !$gpu

    <jacnuc_scratch>(2)

    <jacnuc>(2)

  end subroutine jac_nuc

end module actual_rhs_module<|MERGE_RESOLUTION|>--- conflicted
+++ resolved
@@ -100,13 +100,8 @@
     
     !$acc routine seq
 
-<<<<<<< HEAD
-    use extern_probin_module, only: do_constant_volume_burn
+    use extern_probin_module, only: do_constant_volume_burn, disable_thermal_neutrinos
     use burn_type_module, only: net_itemp, net_ienuc, neqs
-=======
-    use extern_probin_module, only: do_constant_volume_burn, disable_thermal_neutrinos
-    use burn_type_module, only: net_itemp, net_ienuc
->>>>>>> b30f6c3a
     use sneut_module, only: sneut5
     use temperature_integration_module, only: temperature_rhs
 
@@ -180,12 +175,8 @@
 
     !$acc routine seq
 
-<<<<<<< HEAD
     use burn_type_module, only: net_itemp, net_ienuc, neqs, njrows, njcols
-=======
     use extern_probin_module, only: disable_thermal_neutrinos
-    use burn_type_module, only: net_itemp, net_ienuc
->>>>>>> b30f6c3a
     use sneut_module, only: sneut5
     use temperature_integration_module, only: temperature_jac
     use jacobian_sparsity_module, only: get_jac_entry, set_jac_entry, set_jac_zero
@@ -238,42 +229,26 @@
     enddo
 
     ! Account for the thermal neutrino losses
-<<<<<<< HEAD
-    call sneut5(state % T, state % rho, state % abar, state % zbar, sneut, dsneutdt, dsneutdd, snuda, snudz)
-
-    do j = 1, nspec
-       b1 = ((aion(j) - state % abar) * state % abar * snuda + (zion(j) - state % zbar) * state % abar * snudz)
-       call get_jac_entry(jac, net_ienuc, j, scratch)
-       scratch = scratch - b1
-       call set_jac_entry(jac, net_ienuc, j, scratch)
-    enddo
-=======
     if (.not. disable_thermal_neutrinos) then
        call sneut5(state % T, state % rho, state % abar, state % zbar, sneut, dsneutdt, dsneutdd, snuda, snudz)
 
        do j = 1, nspec
           b1 = ((aion(j) - state % abar) * state % abar * snuda + (zion(j) - state % zbar) * state % abar * snudz)
-          call get_jac_entry(state, net_ienuc, j, scratch)
+          call get_jac_entry(jac, net_ienuc, j, scratch)
           scratch = scratch - b1
-          call set_jac_entry(state, net_ienuc, j, scratch)
+          call set_jac_entry(jac, net_ienuc, j, scratch)
        enddo
     endif
->>>>>>> b30f6c3a
 
     ! Energy generation rate Jacobian element with respect to temperature
     do k = 1, nspec
        call get_jac_entry(jac, k, net_itemp, yderivs(k))
     enddo
     call ener_gener_rate(yderivs, scratch)
-<<<<<<< HEAD
-    scratch = scratch - dsneutdt    
-    call set_jac_entry(jac, net_ienuc, net_itemp, scratch)
-=======
     if (.not. disable_thermal_neutrinos) then
        scratch = scratch - dsneutdt
     endif
-    call set_jac_entry(state, net_ienuc, net_itemp, scratch)
->>>>>>> b30f6c3a
+    call set_jac_entry(jac, net_ienuc, net_itemp, scratch)
 
     ! Temperature Jacobian elements
     call temperature_jac(state, jac)
