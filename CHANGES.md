--- conflicted
+++ resolved
@@ -2,14 +2,11 @@
 
 ## 2.8.0
 
-<<<<<<< HEAD
-=======
   * DRGEP reduction now supports screening (#1148)
 
   * symmetric screening support (using the same screening factor for
     forward and reverse rate) has been removed (#1147)
 
->>>>>>> d892bdf7
   * add the ability to convert a network into a different type (#1140)
 
   * add the ability to plot the net rate (forward - reverse) (#1135)
@@ -26,11 +23,7 @@
   * numerous redundant examples (from the `examples/` directory)
     were removed (#1131)
 
-<<<<<<< HEAD
-  * He burning example has been updated (#1129)
-=======
   * He burning example has been updated (#1129, #1139)
->>>>>>> d892bdf7
 
   * `RateCollection.plot` can now use screening and take a
     matplotlib `GridSpec` that defines the axes (instead of
