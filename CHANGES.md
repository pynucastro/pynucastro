# Changelog

## 2.8.0

<<<<<<< HEAD
  * update `pyproject.toml` for pylint 4.0 (#1138)

  * `network_heloper` now takes a `verbose` flag (#1134)
=======
  * add the ability to convert a network into a different type (#1140)

  * add the ability to plot the net rate (forward - reverse) (#1135)

  * screening when evaluating rates in python is now handled by the
    `Rate` class instead of the `RateCollection` class.  This fixes an
    issue where `ApproximateRate` child rates were not being screened
    (C++ and `PythonNetwork` were unaffected). (#1144)

  * fix pylint 4.0 compatibility (#1138)

  * `network_helper` now takes a `verbose` flag (#1134)
>>>>>>> c9ba2b2e

  * numerous redundant examples (from the `examples/` directory)
    were removed (#1131)

<<<<<<< HEAD
  * He burning example has been updated (#1129, #1139)
=======
  * He burning example has been updated (#1129)
>>>>>>> c9ba2b2e

  * `RateCollection.plot` can now use screening and take a
    matplotlib `GridSpec` that defines the axes (instead of
    creating them internally. (#1126)

  * `RateCollection` now takes a `verbose` option, and most
    informational prints are disabled by default (#1130)

  * Fix LaTeX rate rendering (#1128)

  * fix a mutability issue in `Library` addition (#1112)

  * add a method to `Library` to eliminate duplicate rates (#1111)

  * load all nuclear spins by default, even those that are
    "unreliable" (#1115)

  * fix a CI issue on `DerivedRate` (#1124)

  * for `ReacLibRate`, use `r.derived_from_inverse` instead of
    `r.reverse` (#938)

  * an electron-positron EOS was added.  This directly integrates the
    Fermi-Dirac integrals and constructs n, p, and e. (#1076)

  * `NumpyNetwork` has been removed -- it did not give much of a
    performance boost (#1109)

  * MPI utils have been moved from `reduction/` to a higher-level
    for reuse (#1104)

  * Clean-up of the reduction code and new example documentation
    (#1098, #1103)

  * update links docs CI block list (#1113)

  * `Composition` can now zero out short-lived species (#1107)

  * Weak rates from Pruet & Fuller for A = 65 to 80 have been added
    (#1091, #1093)

  * `RateFilter` can now filter on an endpoint (#1106)

  * The `write_to_file` method has been moved from `Library` to
    `ReacLibLibrary` since it only works with those rates. (#1105)

  * A bounds issue has been fixed in the partition function C++ code
    (#1100)

  * CI fixes due to python or Microphysics library changes (#1086,
    #1092, #1094, #1099, #1102)

  * added an adaptived-difference method for differencing (#1075)

  * `AmrexAstroCxxNetwork` templates now use the new neutrino cooling
    method (#1069)

<<<<<<< HEAD
  * Binding energy example has been updated with a better example (#1087)

  * Doc and API docstring improvements (#1079, #1082, #1083, #1084,
    #1116, #1117, #1127, #1132)
=======
  * Binding energy example has been updated with a better example
    (#1087)

  * Doc and API docstring improvements (#1079, #1082, #1083, #1084,
    #1116, #1117, #1127, #1132, #1139, #1141, #1143, #1146, #1149,
    #1152)
>>>>>>> c9ba2b2e

  * `pyproject.toml` updated with license info (#1081)

  * `plot_network_chart` now uses a `GridSpec` for a better layout
    (#1060)


## 2.7.1

  * fix a numba import for conda-forge (#1078)

## 2.7.0

  * add a `color_nodes_by_abundance` option to `RateCollection.plot()`
    (#1058)

  * Sort the edges before drawing network plots (#1045)

  * Include the pynucastro version information in
    `AmrexAstroCxxNetwork` output (#1028)

  * Updated `README.md` (#1065)

  * Improved error messages for `DerivedRate` (#1064)

  * Removed `setup.py` and `setup.cfg` (#1056)

  * Added pydocstyle CI (#1052)

  * Make library warnings more informative (#1049)

  * add a class that computes the Fermi-Dirac integrals (#1039, #1040,
    #1041, #1046, #1047, #1057, #1068, #1070)

  * added a new `network_helper` function to make simple networks
    more easily (#1025)

  * fix some Sphinx issues (#1017, #1024)

  * `AmrexAstroCxxNetwork` C++ cleaning and syncing with Microphysics
    (#993, #1003, #1009, #1010, #1020, #1022, #1036, #1038)

  * update CI due to Microphysics changes (#1021, #1023, #1029, #1050)

  * `DerivedRate` now works on a `ModifiedRate` (#1011, #1012).

  * `DerivedRate` is now consistent with NSE to machine precision
    (#1007)

  * `get_nuclei_in_range` is now more flexible in inputs (#1004)

  * The weak rates from Oda et al. have been added (#1005)

  * Creating a `Nucleus` now works with strings of the form "56ni",
    and also fixes some regex issues (#998, #1016)

  * A new method for evaluating the stiffness in a network was added
    (#1006, #1008)

  * docstring updates (#978, #989, #994, #1042, #1067)

  * a new method for exporting a NetworkX graph from a network was
    added (#990, #991)

  * general documentation fixes and API links (#980, #982, #984, #985,
    #987, #988, #1026, #1030, #1031, #1032, #1033, #1034, #1044,
    #1061, #1062, #1063, #1071, #1072, #1073, #1074)

  * add CI testing on MacOS (#1035)

## 2.6.0

  * Added a `summary()` method to `RateCollection` that gives details
    about the number of rates and nuclei (#954)

  * Added a new `ModifiedRate` class that allows for altering
    reactants, products, and stoichiometry while using an existing
    underlying rate (#950)

  * Drop requirement for `sphinx_rtd_theme` (#969)

  * `SimpleCxxNetwork` now stores and computes Y_e so it can work with
    weak rates (#965), and it also can take commandline arguments for
    rho and T (#970)

  * Fix `README.md` logo for PyPI (#973)

  * Add a new `BaryonConservationError` exception to `Rate` that
    ensures a rate is balanced with respect to baryons. (#975)

  * Added a new CI test that directly compares a `PythonNetwork` and
    `SimpleCxxNetwork`  evaluation of dY/dt (#964)

  * `SimpleCxxNetwork` now allows for screening to be disabled
    (compile with `DISABLE_SCREENING=TRUE`).  It also prints more
    precision in the test (#963)

  * Node colors in the `RateCollection` `plot()` can now be customized
    (#962)

  * Some helper functions for working with yt datasets have been added
    (#961)

  * update to the latest ReacLib database (#917)

  * don't use `std::pow` in constexpr in a `SimpleCxxNetwork` as that is
    C++23 and not yet widely supported.  (#953)

  * allow the nodes in a network plot to have custom names (#946)

  * create a `Nucleus` `.summary()` method to display the information
    we know about a nucleus. (#949)

  * allow rates to support their own stoichiometry, instead of simply
    relying on the number of nuclei in the reactants or products
    list. (#947, #952)

  * Added a new network method, `get_hidden_rates()` that returns the
    rates that are not explicitly linked in the network but instead
    are used internally by `ApproximateRate` rates. (#943)

  * Clean up `Library` (#932)

  * Fix the binding energy notebook example -- we don't want to show
    negative binding energies (#939)

  * `TabularLibrary()` now takes a keyword argument `ordering` that
    can specify which sources to use and the order to read
    them. (#922)

  * Docstring updates (#892, #899, #926, #927, #928, #931, #933, #934,
    #935, #937, #956, #957, #960, #966, #967, #972, #977) and more API
    coverage (#929) and reorganization of the API docs (#955)

  * New codespell github action (#930)

  * mailmap updates (#924)

  * Add ruff settings to `pyproject.toml` (#923)

  * Added the Fuller, Fowler, & Newman weak rates (#910)

  * Updated the colors used for `RateCollection` plots (#921)

  * Added the ability to show a legend on a `RateCollection` network
    plot (#817, #942)

  * Documentation updates (#901, #902, #907, #913, #919, #920) and
    fixes (#941, #976)

  * `PythonNetwork` now pairs the forward and reverse rates when
    summing the ydot term, mirroring what we do in C++ (#784)

  * Highlighting of edges now uses better colors in `RateCollection`
    network plots (#904)

  * `AmrexAstroCxxNetwork` code cleaning (#909)

  * `DerivedRate` now sets `reverse=True` (#915)

  * Weak rate tables have been renamed to include the source in the
    filename (#912)

  * CI fixes (#905, #906)

  * `RateCoillection` class cleaning (#900)

## 2.5.0

  * fix the zenodo authors (#898) and automate the zenodo bibtex in
    the docs (#880)

  * codespell fixes (#897)

  * `AmrexAstroCxxNetwork` now ifdefs out neutrinos (#884)

  * officially support python 3.13 (#860)

  * update package requirements (#896)

  * Implement Debye-Huckel screening (#870)

  * Fix a CODATA constants inconsistency between Nubase and SciPy
    (#877) and compatibility with SciPy < 1.15.0 (#889)

  * Address a new warning in matplotlib 3.10.0 (#879, #885)

  * Bump up jinja2 version (#871)

  * Added the ability to approximate A(n,gamma)X(n,gamma)B into an
    effective rate A(nn,gamma)B (#818)

  * `SimpleCxxNetwork` now includes electron screening using the
    prescription in Chugunov 2007 (#844)

  * added "NSE protons" that evaluate the same as a proton but can be
    used to decouple light and heavy reactions (#853, #854, #862, #863)

  * `modify_products` was moved to the base `Rate` class all rate classes
    can use it (#851)

  * Fix an issue with AMD HIP/ROCm memory access on the GPU in the
    partition functions (#859)

  * A `FortranNetwork` is now available that provides a wrapper around
    `SimpleCxxNetwork` with Fortran interfaces. (#841, #847)

  * `Nucleus` objects can now be added and subtracted (#835)

  * Fix a compiler issue with `SimpleCxxNetwork` and ReacLib weak rates
    (#846)

  * Documentation improvements (#782, #831, #832, #843, #848, #852,
    #855, #858, #861, #864, #866, #867, #874, #881, #887, #888),
    including new examples (#783, #800, #826) and build enhancements
    (#893)

  * Clean-up unused class data in `SimpleCxxNetwork` (#845)

  * Clean up the `rate` module by separating it into submodules (#840, #842)

  * Add the ability to label edges in network plots (#837)

  * Clean-up the `make_ap_pg_approx` code (#830, #850)

  * `PartitionFunction.eval` now returns a python float instead of a
    numpy float (#839)

  * Rates now store their source from publications (#822, #834)

  * Change some methods to properties in `Composition`, `Library`, and
    `Rate` (#829)

  * `PythonNetwork` rates now can take rho and Y. (#828)

  * CI fixes and updates (#827, #890)

  * Child rates in `ApproximateRate` are now stored as a dictionary
    (#824) + additional cleaning (#812)

  * Allow the identical particle factor in `Rate` to be disabled (#821)

  * `Rate.eval()` now take rho and comp (#820)

  * Update Zenodo authors (#815)

  * Use python's `pathlib.Path` throughout (#811)

  * `Nucleus` now stores the halflife (#801)

## 2.4.0

  * expanded documentation on exporting networks (#805) and physical
    constants (#793)

  * some doc test fixes (#806, #807, #809)

  * expanded unit testing (#802)

  * update pylint disabled features (#794)

  * dropped support for python 3.9 (#787)

  * we now compute the Q value for rates from masses instead of
    binding energies if it is not available (#797)

  * updated the nuclear properties to all be based on Nubase 2020,
    with the mass excesses being the primary quantity used and binding
    energies now derived from the mass excesses. (#788, #792, #796)

  * added a `get_all_nuclei()` method that returns every nucleus for
    which we have a mass (#798)

  * removed unused scripts in the nucdata module (#789)

  * fixed the labels for trace nuclei in a `Composition` pie chart
    (#781)

## 2.3.0

  * added a warning if we use the ReacLib n decay rate (#778)

  * doc updates, including an example of dealing with duplicate rates
    (#777), new theme (#775), axis label fixes (#774), some examples
    of nuclear astrophysics concepts (#762, #766)

  * fix the limits for `TabularRate` plots (#779)

  * created a new `alternate_rates` module and added the de Boer et
    al. 2017 C12(a,g)O16 rate (#769)

  * the minimum version of python supported is now 3.8 (#768)

  * some test fixes (#755, #757, #760, #763)

  * C++ autodiff changes / cleanups (#752, #759)

  * `AmrexAstroCxxNetwork` now create a ydot_weak function that
    evaluates the weak rate contributions to compute dYe/dt (#739)

## 2.2.1

  * numpy 2.0 support added (#748)

  * new logo! (#744, #746)

  * pynucastro can now be installed by conda (#741, #743)

  * minor test fixes (#729, #735, #740, #745)

  * doc fixes (#737)

  * pylint fixes (#733)

  * `Composition` now allows for direct key-value indexing (#731),
    and has a new `set_random()` method (#728)

  * The `screen5` screening routine has been added (#730)

  * C++ partition function interpolation is now cached (#726)

## 2.2.0

  * Switch to using `math.fsum()` instead of `sum()` for better python
    3.12 compatibility (#720)

  * Some modernization of the AMReX-Astro C++ code output (#709, #714,
    #717)

  * Documentation improvements, including references and contributing
    instructions, and NSE table (#669, #679, #695, #697, #706, #707)

  * Clean-up up some plot interfaces to always take rho, T, comp in
    that order (#693)

  * Performance improvements (#680, #685, #692)

  * A new `constants` module was added to provide fundamental constants
    (#688)

  * A new `NumpyNetwork` was added for use with the rate reduction
    algorithm (#684)

  * Neutrino cooling routines based on Itoh et al. 1996 were added
    (#628)

  * A new method for generating an NSE table was added (#676)

  * A new `NSENetwork` class was added for dealing with NSE (#675)

  * Moved some screening utilities out of `RateCollection` (#666)

  * A `PythonNetwork` now write out a function to compute the energy
    release (#640)

## 2.1.1

  * `RateCollection.evaluate_energy_generation()` can now return the
    neutrino losses from weak rates separately. (#665)

  * `AmrexAstroCxxNetwork` now capitalizes the species names to be
    consistent with other AMReX-Astro Microphysics networks (#652)

  * The pynucastro project configuration was updated and reorganized
    to `pyproject.toml` (#657, #660, #661)

  * `Library.get_rate_by_name` no longer returns None if one of
    the input rate names is not found (#659)

  * A C++ indexing error at the boundary of a weak rate table was
    fixed. (#654)

  * The C++ `AmrexAstroCxxNetwork` for evaluating weak rate neutrino
    losses was cleaned up to fix a bounds error (#655)

  * We now explicitly check in the C++ code if a weak rate table
    if found and contains data (#654)

  * a `RateCollection` now enforces that there are no duplicate rates.  A
    `find_duplicate_links()` method has been added to `Library` to allow
    one to construct a `Library` without duplicates and then create a
    `RateCollection` or other network from that. (#651)

  * Some documentation updates (#643, #650)

  * The positron rates in the Langanke weak rate tables have been
    merged with the corresponding electron rates and the n <-> p rate
    was added (#648)

  * The `Composition.bin_as()` method now takes a list of nuclei
    to exclude from being binned into (#642)

  * `RateCollection.evaluate_ydots()` now can take a filter to
    only evaluate a subset of the rates. (#641)

## 2.1.0

  * add `eval_zbar()` to Composition (#632)

  * fix `get_rate_by_name` to work with "pp" reactions (#632)

  * created a method to reduce a `Composition` from one set
    of nuclei to another based on the nuclei masses and
    charge number (#625)

  * switch `AmrexAstroCxxNetwork` to do bilinear interpolation
    in terms of log(T) and log(rhoY) (#592, #611)

  * tabular rates in python now do linear interpolation (#602)

  * added an example of creating a custom rate (#615)

  * Rate now calls `_set_q()` to set the Q value if it is not
    passed in (#617)

  * added a `TableInterpolator` that works both for interactive
    python and `PythonNetwork` (#612, 610, 609)

  * added a `RateCollection` method to find duplicate links (#601)

  * python networks with tabular rates now copy the table files (#605)

  * added a `get_nuclei_in_range` method to return a range of
    nuclei (#593)

  * we now do a binary search in the C++ partition function
    interpolation (#581)

  * added a simple C++ network (`SimpleCxxNetwork`) (#591, #585)

  * added the weak rates from Langanke 2001 (#536)

  * cleaned up partition functions in C++ (#578, 573, 569, 565)

  * converted the Suzuki tabular rates to be in terms of log (#550)

  * fixed a bounds issue in C++ table interpolation (#566)

  * eliminated a variable length array in the C++ table interpolation
    (#567)

  * added rate indices to the C++ networks (#563)

  * added a network reduction algorithm (#529, #528, #527, #526, #525,
    #523)

  * added a molar fraction method to `Composition` (#546)

  * added examples of interfacing with Julia (#539)

  * added a code of conduct (#504)

  * added gamma heating to tabular weak rates (#502)

## 2.0.3

  * add functions to numerically evaluate the Jacobian (#467)

  * Fix C++ compilation with partition functions and approximate
    rates and derived rates (#407, #494)

  * The Explorer class now takes all of the options as
    `RateCollection.plot()` (#496)

  * Rates edges can be highlighted via a user-defined function in the
    `RateCollection` plot (#486)

  * All of the plot routines in `RateCollection` now return a
    matplotlib `Figure` object (#490)

  * add `get_rate_by_nuclei` and `add_rate` to `Library()` (#484)

  * `RateCollection.remove_rates()` can now act on a single rate and a
    new method, `add_rates()`, will add a rate directly to the
    collection.

  * Fixed printing of `TabularLibrary` (#479)

  * Documentation updates (#473)

  * added `get_rate_by_name` to `RateCollection` (#468)

  * added tabular rates to `PythonNetwork` (#451)

  * fixed NSE state for network without protons (#463)

## 2.0.2

  * Fix the installation of the C++ templates via `setup.py` (#460)

## 2.0.1

  * Fix some `setup.py` metadata for PyPI (#453)

  * Change how tabular rate tables are stored and read (#450)

  * Support historical ReacLib format (#449)

## 2.0.0

  * Added a method to get a rate by short name: A(x,y)B (#438)

  * Added the option to show rate links hidden by ydot <
    `ydot_cutoff_value` (#436)

  * Added a `TabularLibrary` (#429)

  * Moved `validate` into `RateCollection` (#433)

  * renamed `StarKillerCxxNetwork` to `AmrexAstroCxxNetwork` (#426)

  * Fixed formatting of tabular rate strings (#421)

  * Fixed normalization of colorbar in `grid_plot` (#424)

  * Added the ability to plot neutrino loss for tabular rates (#422)

  * Added support for partition functions in C++ networks (#404)

  * NSE solver now can return chemical potentials (#415)

  * Add spins to NSE calculations (#405)

  * Separate the Coulomb calculation from the NSE screening, make it
    switchable (#398, #380)

  * Fixed `StarKillerCxxNetwork` output directory (#400)

  * Added Potekhin screening (#385)

  * Added screening to python networks (#383)

  * Numba accelerated screening (#373)

  * Fixed C++ approximate rate screening (#384)

  * Added `RateCollection` `remove_rates()` (#368), and allow
    `remove_rates` to operate on dictionary keys (#375)

  * Added NSE solver (#339, #364, #377)

  * added `find_unimportant_rates` method (#367, #369, #374)

  * added spins to partition functions (#371)

  * Split rate up into several classes, including `ReacLibRate` (#362)
    and `TabularRate` (#360)

  * added partition function support to python networks (#358)

  * fixed definition of inverse rate for symmetric screening (#363)

  * Moved `Nucleus` into `nucdata` (#346)

  * Added screening to `RateCollection` (#344)

  * Added approximate rate support to C++ (#333)

  * C++ networks now hardcode the coefficients in a function to
    compute the rates instead of storing a metadata table that is
    read at runtime (#329)


## 1.7.0

  * the `Rate` class now knows how to make its function string in
    python and C++ (#328)

  * C++ networks now have a `std::vector<std::string>` of rate names
    (#326)

  * support for Fortran networks was removed (#324)

  * numerous optimizations (#263, #264, #321, #331)

  * a `DerivedRate` class was added (#272)

  * approximate rate support was added to python networks (#316, #315,
    #313, #271)

  * energy generation was added to python networks (#301)

  * support for inert nuclei was added (#307)

  * the ability to disable rates in C++ networks was added (#304, #290)

  * methods for finding reverse rates were added (#303)

  * a method to find neutrino loss energy from tabulated rates was
    added (#302)

  * the ability to run without Numba was added (#300)

  * weak rate table units in the header were fixed (#297)

  * python nuclei variable indices now begin with 'j' (#296)

  * python implementations of screening were added (#281)

  * the network chart plot was added (#202)

  * a rate filter for the network plot was added (#187)

  * the `Explorer` class was expanded to have more options (#251)

  * the rate plot now returns a matplotlib `Figure` object (#231)

  * added the ability to modify rate products (#252)

  * allow for the edges between nodes to be curved (#257)

  * add a `RatePair` object that groups forward and reverse rates (#212)

  * updated the ReacLib rate library (#248)

  * added nuclear spin tables (#238)

  * added partition function tables (#241, #204)

  * a `Nucleus` now knows its binding energy (#220)

  * many improvements to C++ output (#246, #214, #185, #183)

  * added a diff method to a `Library` (#194)

  * fixed rate sorting so it is more deterministic (#216)

  * added `forward()` and `backward()` methods to `Library` (#207)

  * added a default `ReacLibLibrary` function (#206)

  * added a `validate()` method for a library to find potentially
    important missing rates (#188, #172)

  * added a method to get the number of rates in a library (#173)

  * add a method to remove a rate from a library (#199)

  * libraries are now sorted when printed, with more information
    shown (#195, #168)

  * added a symmetric screening option (#178)

  * a "rotated" plot type for the network structure was added (#161)

  * versioning is now managed by `setuptools_scm` (#158)

## 1.6.0

  * added support for C++ StarKiller / AMReX Microphysics networks
    (#152, #151, #149)

  * centralized sympy code generation and removed common
    subexpression support from network generation (#145)

  * added an example on integrating a python network

## 1.5.0

  * Added `gridplot` function for plotting nuclides on a grid and
    coloring the cells by X, Y, Xdot, Ydot or activity

  * Created a notebook and a script for generating rp-process
    networks. The script allows an arbitrary endpoint to be
    specified.

  * Added a `filter_function` option to `RateFilter` and to the plotting
    functions that allows for filtering rates or nuclei using a
    user-defined Boolean map.

  * Fixed a `write_network` crash if the `RateCollection` contains
    multiple rates with the same name.

  * Deleted unused BLAS and VODE files previously used for the
    standalone Fortran outputs. These have been deprecated in favor
    of the StarKiller Microphysics network output as of v1.3.0.

  * fixed screening for the 3-alpha rate

## 1.4.1

  * Improvements for locating rate files in directories also
    containing python scripts or Jupyter notebooks

  * Fixed a warning when using Numba

  * Updates to the StarKiller Microphysics format for compile time
    variables

  * Enhancements for the `RateCollection` `Explorer` to use NetworkX 2.5

  * Updated the requirements

## 1.4.0

  * Added general support for tabulated weak rates from Suzuki, et
    al. 2016

  * Added a simple pp network example

  * Updated StarKiller Microphysics output to track latest changes in
    Microphysics network API

  * Added a core developers policy in the Readme

## 1.3.0

  * Replace double precision reals in StarKiller networks with custom
    real type `_rt`

  * Incorporate modifications to thermal neutrino Jacobian
    contributions from Microphysics (#210) in StarKiller networks

  * Simplify rate evaluation code in StarKiller networks

  * Deprecated standalone Fortran output with VODE integration.

  * `BaseFortranNetwork` is now an abstract class to require users to
    either use StarKillerNetwork or provide templates

## 1.2.0

  * Fix tabular rate bug where electron chemical potential
    contributions were not included

  * Update documentation and code comments

  * Add Numba support for Python networks

  * Enable sparse Jacobian (CSR) for StarKiller networks

  * Incorporate CUDA Fortran port for StarKiller networks including
    tabulated rates

  * Optimize rate screening evaluation for StarKiller networks

  * Fix bug to include the electron fraction and correct density
    dependence for Reaclib electron capture rates

  * Allow a nuclide to be both reactant and product

  * Updates an error message for multiple degenerate rates

  * Add example code generating a 160-isotope network

  * Fix table compilation issue for StarKiller networks

  * Moved energy generation subroutine into RHS module for StarKiller
    networks

## 1.1.1

  * pynucastro published on JOSS is archived to Zenodo

## 1.1.0

  * JOSS reviewer changes merged and pynucastro accepted to JOSS<|MERGE_RESOLUTION|>--- conflicted
+++ resolved
@@ -2,11 +2,11 @@
 
 ## 2.8.0
 
-<<<<<<< HEAD
-  * update `pyproject.toml` for pylint 4.0 (#1138)
-
-  * `network_heloper` now takes a `verbose` flag (#1134)
-=======
+  * DRGEP reduction now supports screening (#1148)
+
+  * symmetric screening support (using the same screening factor for
+    forward and reverse rate) has been removed (#1147)
+
   * add the ability to convert a network into a different type (#1140)
 
   * add the ability to plot the net rate (forward - reverse) (#1135)
@@ -19,16 +19,11 @@
   * fix pylint 4.0 compatibility (#1138)
 
   * `network_helper` now takes a `verbose` flag (#1134)
->>>>>>> c9ba2b2e
 
   * numerous redundant examples (from the `examples/` directory)
     were removed (#1131)
 
-<<<<<<< HEAD
   * He burning example has been updated (#1129, #1139)
-=======
-  * He burning example has been updated (#1129)
->>>>>>> c9ba2b2e
 
   * `RateCollection.plot` can now use screening and take a
     matplotlib `GridSpec` that defines the axes (instead of
@@ -86,19 +81,12 @@
   * `AmrexAstroCxxNetwork` templates now use the new neutrino cooling
     method (#1069)
 
-<<<<<<< HEAD
-  * Binding energy example has been updated with a better example (#1087)
-
-  * Doc and API docstring improvements (#1079, #1082, #1083, #1084,
-    #1116, #1117, #1127, #1132)
-=======
   * Binding energy example has been updated with a better example
     (#1087)
 
   * Doc and API docstring improvements (#1079, #1082, #1083, #1084,
     #1116, #1117, #1127, #1132, #1139, #1141, #1143, #1146, #1149,
     #1152)
->>>>>>> c9ba2b2e
 
   * `pyproject.toml` updated with license info (#1081)
 
