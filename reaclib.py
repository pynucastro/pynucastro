--- conflicted
+++ resolved
@@ -606,13 +606,8 @@
             dens_string = "rho**{}*".format(rate.dens_exp)
 
         # prefactor
-<<<<<<< HEAD
         if not self.prefactor == 1.0:
             prefactor_string = "{:1.14e}*".format(self.prefactor)
-=======
-        if not rate.prefactor == 1.0:
-            prefactor_string = "{:0.15f}*".format(rate.prefactor)
->>>>>>> 6ef03eb6
         else:
             prefactor_string = ""
 
@@ -663,13 +658,8 @@
             dens_string = "rho**{}*".format(rate.dens_exp)
 
         # prefactor
-<<<<<<< HEAD
         if not self.prefactor == 1.0:
             prefactor_string = "{:1.14e}*".format(self.prefactor)
-=======
-        if not rate.prefactor == 1.0:
-            prefactor_string = "{:0.15f}*".format(rate.prefactor)
->>>>>>> 6ef03eb6
         else:
             prefactor_string = ""
 
@@ -811,13 +801,8 @@
             dens_string = "dens**{} * ".format(rate.dens_exp)
 
         # prefactor
-<<<<<<< HEAD
-        if not self.prefactor == 1.0:
-            prefactor_string = "{:1.14e} * ".format(self.prefactor).replace('e','d')
-=======
         if not rate.prefactor == 1.0:
-            prefactor_string = "{:0.15f} * ".format(rate.prefactor)
->>>>>>> 6ef03eb6
+            prefactor_string = "{:1.14e} * ".format(rate.prefactor).replace('e','d')
         else:
             prefactor_string = ""
 
@@ -872,13 +857,8 @@
             dens_string = "dens**{} * ".format(rate.dens_exp)
 
         # prefactor
-<<<<<<< HEAD
-        if not self.prefactor == 1.0:
-            prefactor_string = "{:1.14e} * ".format(self.prefactor).replace('e','d')
-=======
         if not rate.prefactor == 1.0:
-            prefactor_string = "{:0.15f} * ".format(rate.prefactor)
->>>>>>> 6ef03eb6
+            prefactor_string = "{:1.14e} * ".format(rate.prefactor).replace('e','d')
         else:
             prefactor_string = ""
 
