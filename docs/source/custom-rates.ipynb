{
 "cells": [
  {
   "cell_type": "markdown",
   "id": "078d11ef-fe17-47af-9544-004785432c7d",
   "metadata": {},
   "source": [
    "# Creating a Custom Rate"
   ]
  },
  {
   "cell_type": "markdown",
   "id": "abc24300-113c-47c5-b6e5-a28a1329d217",
   "metadata": {},
   "source": [
    "Let's imagine wanting to add a rate that has a temperature form not known to pynucastro.  We can accomplish this by creating a new class derived from `Rate`.\n",
    "\n",
    "We'll consider a rate of the form:\n",
    "\n",
    "$$r = r_0 \\left (\\frac{T}{T_0} \\right )^\\nu$$\n",
    "\n",
    "representing a reaction of the form\n",
    "\n",
    "$$A + B \\rightarrow C + D$$\n",
    "\n",
    "then we expect the $\\dot{Y}$ evolution equation for this rate to have the form:\n",
    "\n",
    "$$\\frac{dY(A)}{dt} = -\\rho Y(A) Y(B) r_0 \\left ( \\frac{T}{T_0} \\right )^\\nu$$\n",
    "\n",
    "and likewise for the other nuclei.\n"
   ]
  },
  {
   "cell_type": "code",
   "execution_count": 1,
   "id": "2b596dec-5eaf-4f94-8abd-7da0feb855c2",
   "metadata": {},
   "outputs": [],
   "source": [
    "import pynucastro as pyna"
   ]
  },
  {
   "cell_type": "markdown",
   "id": "ac72467e-c7fd-48be-b3ba-a39a3b6f5b10",
   "metadata": {},
   "source": [
    "We'll use this to approximate the rate ${}^{14}\\mathrm{N}(p, \\gamma){}^{15}\\mathrm{O}$ around a temperature of\n",
    "$T = 3\\times 10^7~\\mathrm{K}$"
   ]
  },
  {
   "cell_type": "code",
   "execution_count": 2,
   "id": "fea19dd4-b503-45a6-93fc-62dd3ed28bae",
   "metadata": {},
   "outputs": [],
   "source": [
    "rl = pyna.ReacLibLibrary()\n",
    "r = rl.get_rate_by_name(\"n14(p,g)o15\")"
   ]
  },
  {
   "cell_type": "markdown",
   "id": "08234150-4bf5-455f-9af9-ed34b1dc37c8",
   "metadata": {},
   "source": [
    "We can get the values of $r_0$ and $\\nu$ about this temperature from the rate"
   ]
  },
  {
   "cell_type": "code",
   "execution_count": 3,
   "id": "678d9fb5-2894-4c9c-b55c-8b9405f8bd59",
   "metadata": {},
   "outputs": [
    {
     "name": "stdout",
     "output_type": "stream",
     "text": [
      "1.416655077954945e-13 15.601859314950396\n"
     ]
    }
   ],
   "source": [
    "T0 = 3.e7\n",
    "nu = r.get_rate_exponent(T0)\n",
    "r0 = r.eval(T0)\n",
    "print(r0, nu)"
   ]
  },
  {
   "cell_type": "markdown",
   "id": "5e2142e0-edb1-42a4-a3d1-6bc3c9b95f5f",
   "metadata": {},
   "source": [
    "Now we can write our custom rate.  A few bits are needed in the initialization:\n",
    "\n",
    "* We need to set the \"chapter\" to \"custom\" -- this will be used by `PythonNetwork` to know how to group this rate with the others\n",
    "* We call the parent `Rate` class's `__init__()` to do all the remaining initialization.\n",
    "\n",
    "We only write 2 additional methods here:\n",
    "\n",
    "* `function_string_py()` is used when outputting a `PythonNetwork` to a `.py` file that can be imported and used for integration\n",
    "* `eval()` is used when evaluating the rate interactively (including when making plots)"
   ]
  },
  {
   "cell_type": "code",
   "execution_count": 4,
   "id": "ab193b2d-5aa9-4660-9d6d-1f96d0858207",
   "metadata": {},
   "outputs": [],
   "source": [
    "class MyRate(pyna.Rate):\n",
    "    def __init__(self, reactants=None, products=None,\n",
    "                 r0=1.0, T0=1.0, nu=0):\n",
    "\n",
    "        # we set the chapter to custom so the network knows how to deal with it\n",
    "        self.chapter = \"custom\"\n",
    "    \n",
    "        # call the Rate init to do the remaining initialization\n",
    "        super().__init__(reactants=reactants, products=products)\n",
    "\n",
    "        self.r0 = r0\n",
    "        self.T0 = T0\n",
    "        self.nu = nu\n",
    "\n",
    "    def function_string_py(self):\n",
    "        \"\"\"return a string containing a python function that computes\n",
    "        the rate\"\"\"\n",
    "        fstring = \"\"\n",
    "        fstring += \"@numba.njit()\\n\"\n",
    "        fstring += f\"def {self.fname}(rate_eval, tf):\\n\"\n",
    "        fstring += f\"    rate_eval.{self.fname} = {self.r0} * (tf.T9 * 1.e9 / {self.T0} )**({self.nu})\\n\\n\"\n",
    "        return fstring\n",
    "\n",
    "    def eval(self, T, *, rho=None, comp=None):\n",
    "        return self.r0 * (T / self.T0)**self.nu"
   ]
  },
  {
   "cell_type": "markdown",
   "id": "3d1b511f-f87d-424a-ae56-6ccf488f8d52",
   "metadata": {},
   "source": [
    "Now we can create our custom rate"
   ]
  },
  {
   "cell_type": "code",
   "execution_count": 5,
   "id": "e0f99ccb-7801-4ee0-b07b-12e316b727b7",
   "metadata": {},
   "outputs": [],
   "source": [
    "r_custom = MyRate(reactants=[pyna.Nucleus(\"n14\"), pyna.Nucleus(\"p\")],\n",
    "                  products=[pyna.Nucleus(\"o15\")],\n",
    "                  r0=r0, T0=T0, nu=nu)"
   ]
  },
  {
   "cell_type": "code",
   "execution_count": 6,
   "id": "cfc73a78-8d69-465f-9c81-483732017cb2",
   "metadata": {},
   "outputs": [
    {
     "data": {
      "text/plain": [
       "'N14_p__O15__generic'"
      ]
     },
     "execution_count": 6,
     "metadata": {},
     "output_type": "execute_result"
    }
   ],
   "source": [
    "r_custom.fname"
   ]
  },
  {
   "cell_type": "markdown",
   "id": "a2f35ac7-434b-4e4f-852f-d6cc97812b83",
   "metadata": {},
   "source": [
    "Notice that it can write out the function needed to evaluate this rate in a python module"
   ]
  },
  {
   "cell_type": "code",
   "execution_count": 7,
   "id": "4e758623-4194-4bc4-8e86-f370174ae339",
   "metadata": {},
   "outputs": [
    {
     "name": "stdout",
     "output_type": "stream",
     "text": [
      "@numba.njit()\n",
      "def N14_p__O15__generic(rate_eval, tf):\n",
      "    rate_eval.N14_p__O15__generic = 1.416655077954945e-13 * (tf.T9 * 1.e9 / 30000000.0 )**(15.601859314950396)\n",
      "\n",
      "\n"
     ]
    }
   ],
   "source": [
    "print(r_custom.function_string_py())"
   ]
  },
  {
   "cell_type": "markdown",
   "id": "0064cdfc-510f-4cce-9946-751ea2576d0f",
   "metadata": {},
   "source": [
    "## Creating a network with our rate"
   ]
  },
  {
   "cell_type": "markdown",
   "id": "45e9c226-6ad6-4e6f-ac0c-1d7523383442",
   "metadata": {},
   "source": [
    "Now let's create a network that includes this rate.  We'll base it off of the CNO net, but we'll leave out the rate that we are approximating."
   ]
  },
  {
   "cell_type": "code",
   "execution_count": 8,
   "id": "4e123666-0a00-4a4a-ba71-2ce61c73c591",
   "metadata": {},
   "outputs": [],
   "source": [
    "rate_names = [\"c12(p,g)n13\",\n",
    "              \"c13(p,g)n14\",\n",
    "              \"n13(,)c13\",\n",
    "              \"n13(p,g)o14\",\n",
    "              \"n15(p,a)c12\",\n",
    "              \"o14(,)n14\",\n",
    "              \"o15(,)n15\"]\n",
    "rates = rl.get_rate_by_name(rate_names)"
   ]
  },
  {
   "cell_type": "markdown",
   "id": "707db3d0-a7f2-44ee-bcd6-8d9ecb53256a",
   "metadata": {},
   "source": [
    "Here we'll add our custom rate to the remaining rates we pulled from ReacLib"
   ]
  },
  {
   "cell_type": "code",
   "execution_count": 9,
   "id": "3f058974-e1a4-424d-a69b-23a1e2be17ed",
   "metadata": {},
   "outputs": [],
   "source": [
    "pynet = pyna.PythonNetwork(rates=rates+[r_custom])"
   ]
  },
  {
   "cell_type": "markdown",
   "id": "bb0cda74-3b7a-421d-9dca-88e3e84e9d45",
   "metadata": {},
   "source": [
    "We can plot this to see how it behaves.  First a low temperature"
   ]
  },
  {
   "cell_type": "code",
   "execution_count": 10,
   "id": "f77cef01-21b3-4325-913a-57bcfe3109b4",
   "metadata": {},
   "outputs": [],
   "source": [
    "T = 3.e7\n",
    "rho = 200\n",
    "comp = pyna.Composition(pynet.unique_nuclei)\n",
    "comp.set_solar_like()"
   ]
  },
  {
   "cell_type": "code",
   "execution_count": 11,
   "id": "058a719f-59ec-4ae3-b7a7-d132059f0a05",
   "metadata": {
    "editable": true,
    "slideshow": {
     "slide_type": ""
    },
    "tags": [
     "nbval-ignore-output"
    ]
   },
   "outputs": [
    {
     "data": {
      "image/png": "iVBORw0KGgoAAAANSUhEUgAAAp4AAAIRCAYAAADjkL2eAAAAOXRFWHRTb2Z0d2FyZQBNYXRwbG90bGliIHZlcnNpb24zLjkuMiwgaHR0cHM6Ly9tYXRwbG90bGliLm9yZy8hTgPZAAAACXBIWXMAAA9hAAAPYQGoP6dpAABnGElEQVR4nO39e3hU5aE2/t9rJjOTmUwmyUwmhEMgCUFOAqJYBXR7pJSK1Xd70dZqC9pqi/bHW2X7e7GteCpSa3Vbd7utVgpYt+1u1VbRKqKiVVEEFJRjOCdAQs6ZTGYyp7W+f4REhpxmknWcdX+ua106MyvPeggPM/c8pyVIkiSBiIiIiEhhFq0rQERERETmwOBJRERERKpg8CQiIiIiVTB4EhEREZEqGDyJiIiISBUMnkRERESkCgZPIiIiIlIFgycRERERqSJL6wrISZIktLW1ITc3F4IgaF0dIiIiMoCOjg5Eo1FFyrbb7cjOzlakbCPKqODZ1taGvLw8tLa2wuPxaF0dIiIi0rmOjg6UjXGjti6hSPnFxcU4fPgww+cpGRU8iYiIiNIRjUZRW5fA0W2l8OTKOwMx0CZizHlHEI1GGTxPYfAkIiIi03PnCnDnyjtNTwSn/Z2JwZOIiIhMLyGJSEjyl0nJuKqdiIiIiFTBHk8iIiIyPRESRMjb5Sl3eZmAPZ5EREREpAr2eBIREZHpiRAh94xM+Us0PvZ4EhEREZEq2ONJREREppeQJCQkeedkyl1eJmCPJxERERGpgj2eREREZHpc1a4O9ngSERGR6YmQkJD5UDp4vvbaa7jgggvgdDpRUFCAa6+9VtHryYE9nkREREQG8+KLL+KWW27BQw89hMsvvxzxeBw7d+7UuloDYvAkIiIi0zPSUHs8Hsf//b//F4888gi+//3vdz8/adIkRa4nJw61ExERESkoEAgkHZFIZEjlffrppzh+/DgsFgumT5+O4cOHY968eezxpKETRQktHTE0hqIIR0XEJQmSJMFqEWCzCMh32uBz2ZFts2pdVSJZJUQJLeFTbT+WQELCaW3fAq/LBq/LDkcWvz8T0dApuZ1SSUlJ0vP33nsv7rvvvkGXe+jQIQDAfffdh8ceewylpaV49NFHcemll6KyshJer3eINVcOg6cONYWiONDQjvr2KJpDsZT+IeTYrfC57BiVn42yAheyrPwwJmORJAkN7VEcbOxs+y3hGMQUPgPcDisKXXaMLnBhdL4TVougRnWJiFJWXV0Nj8fT/djhcPR63rJly/Dwww/3W9aePXsgip13RPrZz36G6667DgCwevVqjBo1Cn/729/wwx/+UNb6y4nBUycSooSjzSHsqw+iLhhN++fbowm0R8Ooaglja3UrKgpdGO93w5NtU6S+RHKJJUQcbups+02hWNo/H4wkEIyEcaQ5jOwsC8b53TirMAduB9/eiCh14qlD7jIBwOPxJAXPvixduhSLFi3q95zy8nLU1NQAZ8zpdDgcKC8vR1VV1RBrrSy+M2tMkiQcaQ5jS3UzwjF5mnw0IWL3ySB2nwyi1OvCBSX5HIon3ZEkCfsb2rHtWCuiCXnafkdcxBc1AeysCWBcYQ7OK8mHnb3/RGQQfr8ffr9/wPPOO+88OBwO7Nu3DxdddBEAIBaL4ciRIxgzZowKNR08Bk8NhWMJbK5qxtHmsGLXONIUQm2gAxeMLkCp16XYdYjSEYzEselIE2rahjbBvi8SgMqGdhwPdGDmGC9G5mUrch0iyhxde2/KXaYSPB4PfvSjH+Hee+9FSUkJxowZg0ceeQQAsGDBAkWuKRcGT40cbQ7ho6PNiMTl7tjvqSMu4r1DjTjSHMKsMV7YuRiDNLS/IYgtVS2IpTKBc4jaowm8tb8e4wpz8JXR+ciysO0TUe8SUuchd5lKeeSRR5CVlYXvfve7CIfDuOCCC/DOO++goKBAuYvKQJCkzLmDfSAQQF5eHlpbW1OaS6GVPXVt+KSqRZNre502XHmWH04OvZPKJEnC9hMBfF4T0OT6w9wOXD6ukEPvRJSkKzt8vrsIubnyvj+0tYmYOqlO97lETXwHVtmu2oBmoRMAmsIxvLG3DuFYQrM6kPlIkoRtx1o1C50AcDIYwZv76mSbT0pEmUVU6KBkDJ4qqqwPYuuxVq2rgUAkjg2V9YiqMMxPBACf1wSw62Sb1tVAYyiGd/Y3IC6y7RMRaYHBUyX1wQg+PtqsdTW6NYdj+PBIEzJopgXp1LHWMLaf0K6n80wngxFsrdZu1IGI9EmEgITMhwjuK3wmBk8VJESpM+RpXZEzVLV07n1IpJRoXMSmI/r5wtVlX307agIdWleDiMh0GDxVsP1EK1o74lpXo1ebq5o535MUs6W6Rbft68MjTYhxvicRnSJKyhyUjMFTYQ3tUeyq1X5uW18icRGbq/TXI0XGd7w1jAON7VpXo0/t0QS26WDONRGRmXAfT4V9XhPoc4h9TIETE4ty4XXZEImLePGLml7PswoCvjF5GJw2K57/7LjsdTzaHEZzOIoCp132ssm8dvQzr3Ogtj+71IsyrwviaXOQ3z3YiBMyD49XNgQxdbgHLju3FyMyu655mXKXSckYPBXUHo3jWEvfcyijCRF769rgtFkxaVhun+edM9KD9mhC0b0399W148IxDJ4kj8b2KOrbo32+nkrb398QxGaFtx6TpM7rTBuRp+h1iEj/GDzVwaF2BVXWt/e7oKgmEMGR5jCC0b7nwHldNoz0ZGNnrbKrgg82tnO+G8lmX32w39dTaftq2VffDpETsYiIVMEeT4UkRAmVA3z4DkQAMGuMt7PXp58vTTaLgInDcjE63wlPdhYEAMFoAsdaw9hV24aOFPbrjIsSDjaGMKHIPaQ6E0XjIg41hYZcTpk3B2VeF8IxEYea2rGzpq3HFzk52n44lkB1axhjClxDrjMRGZcoCRAleXso5S4vEzB4KqShPZrSh15/JhfnoikUxclgBMNyHb2e43Fk4cqz/HDbrTjaHMb+hnaIkgS/246JRbmo8OXgnQMN/Q57dqluCTN40pCdCHQgMcQexD11bdh2rAUdcRE+lw3/Vu6DVRCS9gOVu+0zeBIRKY9D7QppDA38YdefXEcWxvvd/d7pyGoRcPm4QrhsVrx9oAHvHWrEvvog9je0Y9ORZry+9yQsgoDLKgqRnTXwX3VjKMoN5WnIhtr2AaApFOv+4tYYimH7iQDKvF8GQ9nbfgrhlIgym9ybxysxZzQTMHgqZKgfZEVuO5w2K/7P2cX41rQRuHxsIWxWC741bQSGuTt7P8cV5iAv24Y9dW043tpztW9jKIZPj7fCabPi7OK+Fy91icRFtOtgzh0ZmxzB80xnfiGSu+23dsQ5x5mISAW6Cp6JRAL33HMPysrK4HQ6MXbsWDz44IOG7IVL5cNXAGAROg+c8f9HmsN46YsarNt9Eut2n8Smo52bXa/bfRL17RHg1JY0OLWIqS8HGtuRECWMTnEYUYnQQOYhSRIa22MDntdf2weA0gInbNbOJwqcNkwbkYejp91lS+62LwFoDg1cbyLKXAlYFDkoma7meD788MN48sknsXbtWkyePBlbt27FTTfdhLy8PCxZskTr6qUsIUop3amo3OfCRWW+7sffPa8EwUgcL35Rg4QoISR+2fvYNewYOu0uMPlOG6IJEW2Rvq/VWZcYvC47siwC4gPMvWsOxzCmYMCqE/UqFEsgmkLPYX9tHwDGF7lx4RgvLELn4p+DjSF8cdrODkq1/aI+5lITEZE8dBU8N23ahGuuuQZXXXUVAKC0tBR//vOf8cknn2hdtbQM9AHX5WBjCAcbU1v9e7It0mPzeLvFgnB84KHxWKKzPnarBXGx//M53EhDEU/I0/bX76vv9+fZ9olIbpICq9olrmrvQVd9wLNmzcLbb7+NyspKAMCOHTvwwQcfYN68eb2eH4lEEAgEkg49GOqK3lRFRRE2y8B/hV1Dlqn0RPGzl4YiodK0GEXavgGn9BCRfLi4SB266vFctmwZAoEAJkyYAKvVikQigRUrVuCGG27o9fyVK1fi/vvvV72eAxFUamct4RiKc7OR68jqc8jRahGQl21DWySeUk+sWnWnzKRW81Gk7fMDgohIcbrq8fzrX/+K//mf/8Hzzz+PTz/9FGvXrsWvf/1rrF27ttfz7777brS2tnYf1dXVqte5N1kWdT7Aqk4tthhXmNPnOWN9LlgtQve5A1Gr7pSZrAZu+2rVnYj0KSFZFDkoma56PO+66y4sW7YM3/72twEAU6ZMwdGjR7Fy5UosXLiwx/kOhwMOh/4WA2RZhJQWMwzV/oZ2TChyY9KwXNS2RXAikLytjNdlw7kj8xGOJVK+5WZ2lnL3g6fMl21Tp/0o0fadNn5AEBEpTVfBMxQKwXLGvC2r1QpRNNbEQ0EQ4HXZUBdUdmuiuCjhnQMNuHKcH1eMK0RVcxi1bRGIkoTCHDvG+nIQE0VsPNCQ8l2UfDk2RetMmc1utfQ7/C0XRdq+y65onYlI30QIEGUeCBZ73OiXdBU8r776aqxYsQKjR4/G5MmT8dlnn+Gxxx7DzTffrHXV0uZz2RUPnji18fUru2sxsSgXYwqcGJmXDUEA2iMJ7K1rw84U71fdxcsPXxoiX45d8eAJmdt+lkWAJ1tXb4dERBlJV++0//Vf/4V77rkHt912G+rq6jBixAj88Ic/xPLly7WuWtp8OeoFuFhCwuc1AXxeM7RV/Z7sLNitHG6kofG5bDjSpM615Gr7PpcdAlfWEZmaEqvQuaq9J10Fz9zcXDz++ON4/PHHta7KkPlVDJ5yMWKdSX/8Ofqbdz2QQrZ9IiJV6Cp4ZhJPtg3+HDvqh3jPdjWN9fW9QpgoVUVuuyrzPOU0tp/V8URkDkqsQuf+wD1xXFVB44vcWlchZXnZWSjm7QJJBoIgYLzfOEFumNuBAicX1RGZXefiIvkPSsbgqaDSAhccWcb4FY/3uznHjWQztjAHVoO0pwkG+oJIRGR0xkhFBmW1CP1ucK0XWRaBw+wkq+wsK8q8Lq2rMSCnzYKSfKfW1SAiHRBhQULmQ+7tmTIBfyMKm1LsgUulTbUH69yRebAbpGeWjOOckZ7ue6Xr1fklBbxjERGRipg2FGbPsmBmaYHW1ehTkdvBoUZSRI49C18p0W/bH1PgRGkBezuJqBNvmakO/kZUMCrPiQodDrlbBWB2aQHndpJixvpcGJWXrXU1enBYBVwwmm2fiEhtDJ4qOX9UPtx2fQ25n1fwV+TaQ1pXgzKYIAi4cEwBsnU2lWOady2yrcbZ6oyIlCeempMp90HJ+BtRiT3LgjlnFcFp08ev/Ozc5zHe9RSkppsgia1aV4cyWI49C1ee5dfNfM9Jnv9Eke1JtDXdDEkMa10dIiJT0UcKMglPdhbmnOXXvPdngvsFnONZ1fkgvpPhkxTnc9lx5Tjtw+eE3CdR7v4rACAWfZ/hk4i6JSRBkYOSMXiqrMBpx7wJRZoNu0/1rMGMvCeRNLWN4ZNUUOR2YO74Io2+eIk4O+8RVOQ+m/QswycRdZF7K6Wug5LxN6IBT7YN8ycVY6xPvX0OXTYrLi8HpuW/g17XUzB8kgp8Lju+MblY1b0zcx1ZmDO2A2W57/b6OsMnEZF6GDw14siy4KIyHy6vKFR83meFLwfXTC5GibcEgvdPgGVk7ycyfJIKnDYrLhvrw8VlXtityrb9iUVufGPSMIwoGA+P738hWLy9nsfwSUSiZFHkoGT8jWisJN+JayYPx6RhbtnnvxW57bhyXCFml3m7N4gXskYxfJLmBEFAuS8H155djLP8OciSeRP3EZ5szBtfhK+MLkDWqXCbZZvI8ElEpDFBkiRJ60rIJRAIIC8vD62trfB4PFpXJ22xhIgjTSHsrQ+iKRQbVBmdt790YbzfjQKXvc/zpPgxSE3fBcTjfRR0NgTvagiWvEHVgygd0biIg43t2FcfRGtHfFBl2K0WVBR2tn1Ptq3P8+KxPQg0fguS2NTr6zb7xcj1/hGChZvLE5lBV3b4w6fnwZUr7/qLUFsCt5y7zbC5RAlZWleAvmSzWjDO70ZFYQ6awzHUt0fR2B5FYyiKlnAMYi9fEZw2C3wue+eRY8ewXEdKw5dC1ijA+6e+w+epnk8wfJIK7FkWTByWiwlFbjSGot1tvykUQ0s4ht6+HefYrfC67PC5bPDl2FHsdnT3bvanq+ezr/DZ1fPJ8ElEJD8GTx0SBAFelx1elx3wdz6XECV0xBO47/vP4Oi+Gjz8vz/G8BIvsrMG/+2M4ZP0RhAEFOY4UJjj6H4uLoqIxEXccem9aKxpwe82P4QCby4cQ1gdz/BJRGcST22pJHeZlIxzPA3CahHQerwZu97djbYTzXj5dxuGFDq7cM4n6V2WxYKqzw7j8MeVCBytwxv/9fqQQmd3uZzzSUSkOgZPA/nzE+vRtRfShr9uRm1VoyzlMnyS3q2993+776v+wn++ikBTmyzlMnwSURcj3TLz3XffhSAIvR5btmxR5JpyYfA0iBOH6/H2i1sgdU30FAT85Yn1spXP8El6tWfzfmx7cwe61kHGOqJ46T9fk618hk8iAoCEZFHkUMKsWbNQU1OTdPzgBz9AWVkZZsyYocg15cLgaRB/fmJ9d48PAIgJUdZeTzB8kk6tvfd/YT1taF0UJVl7PcHwSUQGY7fbUVxc3H34fD68/PLLuOmmm5Kygh4xeBpAc30A75zq7bSc2u/QmmWBKEp4eVXvd2MZLIZP0pOju6ux7c0dEEUJwqm2b8myIBKK4J9/eFvWazF8EpmbCEGRA6e2bDr9iEQistb9lVdeQWNjI2666SZZy1UCV7UbgNOdjQW3z0EoEMbBXcdQuaMK874zCwDwlTlny349rnYnvSgozsc3/+Mb6AhFsGvTPtQersMVN1wMAJh+ufxtn6vdiUgJJSUlSY/vvfde3HfffbKVv2rVKsydOxejRo2SrUylcAN5g3nxqXfw59+sxwu7H1b8WtxknvTk6buexUfrtmL13icUvxY3mScyj67s8J9bZ8Hplrc/LhyM444Zm1BdXZ2USxwOBxwOR4/zly1bhocf7v/zfc+ePZgwYUL342PHjmHMmDH461//iuuuu07W+iuBPZ7UJ/Z8klmx55OI5OTxeFLqEFu6dCkWLVrU7znl5eVJj1evXg2fz4dvfOMbQ66nGhg8qV8Mn2RWDJ9E5pKABQmZl76kW57f74ff70/5fEmSsHr1anzve9+Dzdb3rYL1hIuLaEBccERmxQVHRKRn77zzDg4fPowf/OAHWlclZQyelBKGTzIrhk8icxAlQZFDSatWrcKsWbOS5nzqHYMnpYzhk8yK4ZOI9Oj555/Hhx9+qHU10sLgSWlh+CSzYvgkymziqTmech5K3TLTyPgbobQxfJJZMXwSZS5RsihyUDL+RmhQGD7JrBg+iYgGj8GTBo3hk8yK4ZMo8yQgKHJQMgZPGhKGTzIrhk8iovQxeNKQMXySWTF8EmUOzvFUB38jJAuGTzIrhk8iotQxeJJsGD7JrBg+iYwvocg8TzoTgyfJiuGTzIrhk4hoYAyeJDuGTzIrhk8i4+IcT3XwN0KKYPgks2L4JDKmhGRR5KBk/I2QYhg+yawYPomIesfgSYpi+CSzYvgkMhYJAkSZD4kbyPfA4EmKY/gks2L4JCJKxuBJqmD4JLNi+CQyBs7xVAd/I6Qahk8yK4ZPIqJODJ6kKoZPMiuGTyJ9EyVBkYOSMXiS6hg+yawYPonI7Bg8SRMMn2RWDJ9E+pSARZGDkvE3Qpph+CSzYvgk0h8OtauDwZM0xfBJZsXwSURmxOBJmmP4JLNi+CTSDxEWRQ5Kxt8I6QLDJ5kVwycRmQmDJ+kGwyeZFcMnkfYSkqDIQckYPElXGD7JrBg+icgMGDxJdxg+yawYPom0w1Xt6mDwJF1i+CSzYvgkokzG4Em6xfBJZsXwSaQ+SbJAlPmQJMasM/E3QrrG8ElmxfBJpK4EBEUOSsbgSbrH8ElmxfBJRJmGwZMMgeGTzIrhk0gdoqTEAiOt/1T6w+BJhsHwSWbF8ElEmYLBkwyF4ZPMiuGTSFlyLyzqOigZfyNkOAyfZFYMn0RkdAyeZEgMn2RWDJ9EyhAhKHJQMgZPMiyGTzIrhk8iMioGTzI0hk8yK4ZPInklJEGRg5IxeJLhMXySWTF8EsmHi4vUwd8IZQSGTzIrhk8iMhIGT8oYDJ9kVgyfREMnQu7N47m4qDcMnpRRGD7JrBg+icgIGDwp4zB8klkxfBINnqTAVkoSezx7YPCkjMTwSWbF8ElkDpWVlbjmmmtQWFgIj8eDiy66CBs3btS6WgNi8KSMxfBJZsXwSZQ+2ed3njqUMn/+fMTjcbzzzjvYtm0bpk2bhvnz56O2tlaxa8qBwZMyGsMnmRXDJ1HmamhowP79+7Fs2TJMnToV48aNwy9/+UuEQiHs3LlT6+r1i8GTMh7DJ5kVwydR6pTcxzMQCCQdkUhkSHX1+XwYP348nn32WbS3tyMej+Opp55CUVERzjvvPJl+I8pg8CRTYPgks2L4JEqNkkPtJSUlyMvL6z5Wrlw5pLoKgoC33noLn332GXJzc5GdnY3HHnsMb7zxBgoKCmT6jSiDwZNMg+GTzIrhk0hb1dXVaG1t7T7uvvvuXs9btmwZBEHo99i7dy8kScLtt9+OoqIivP/++/jkk09w7bXX4uqrr0ZNTY3qf750ZGldASI1CVmjAO+fIDV9FxCP9zzhVPiEdzUES54WVSRSRFf4DDR+C5LY1OP1rvCZ6/0jBItTkzoSaalrCyS5ywQAj8cDj8cz4PlLly7FokWL+j2nvLwc77zzDl599VU0Nzd3l/vf//3f2LBhA9auXYtly5bJ9CeQH4MnmQ7DJ5kVwyeRvvn9fvj9/gHPC4VCAACLJXng2mKxQBRFxeonBw61kylx2J3MisPuRL0z0nZKM2fOREFBARYuXIgdO3agsrISd911Fw4fPoyrrrpKkWvKhcGTTIvhk8yK4ZPI2AoLC/HGG28gGAzi8ssvx4wZM/DBBx/g5ZdfxrRp07SuXr841E6mxmF3MisOuxMlU6KHUskN5GfMmIH169crVr5S2ONJpseeTzIr9nwSkdoYPIkYPsnEGD6JOhlpjqeRMXgSncLwSWbF8EnE4KkWBk+i0zB8klkxfBKRGhg8ic7A8ElmxfBJZiadtom8XIek9R9Khxg8iXrB8ElmxfBJREpi8CTqA8MnmRXDJ5kR53iqg8GTqB8Mn2RWDJ9EpAQGT6IBMHySWTF8kpmwx1MdDJ5EKWD4JLNi+CQiOTF4EqWI4ZPMiuGTzIA9nupg8CRKA8MnmRXDJ2U6Bk91MHgSpYnhk8yK4ZOIhorBk2gQGD7JrBg+KVNJkqDIQckYPIkGieGTzIrhk4gGi8GTaAgYPsmsGD4p08h9u8yug5IxeBINEcMnmRXDJxGli8GTSAYMn2RWDJ+UKbiqXR0MnkQyYfgks2L4JKJUMXgSyYjhk8yK4ZOMjqva1cHgSSQzhk8yK4ZPIhoIgyeRAhg+yawYPsmoOMdTHQyeRAph+CSzYvgkI+JQuzoYPIkUxPBJZsXwSUS9YfAkUhjDJ5kVwycZiaTAMDt7PHti8CRSAcMnmRXDJxGdjsGTSCUMn2RWDJ9kBBIASZL50PoPpUMMnkQqYvgks2L4JCIweBKpj+GTzIrhk/RMhKDIQckYPIk0wPBJZsXwSWRuDJ5EGmH4JLNi+CQ94j6e6mDwJNIQwyeZFcMn6Q3vXKQOBk8ijTF8klkxfBKZD4MnkQ4wfJJZMXySXsi+ldKpg5IxeBLpBMMnmRXDJ5F5MHgS6QjDJ5kVwydpjYuL1MHgSaQzDJ9kVgyfRJmPwZNIhxg+yawYPkkr7PFUB4MnkU4xfJJZMXwSZS4GTyIdY/gks2L4JLVxH091MHgS6RzDJ5kVwyepidspqYPBk8gAGD7JrBg+iTILgyeRQTB8klkxfJIaOnso5V5cpFx9P/30U8yZMwf5+fnw+Xy49dZbEQwGlbugTBg8iQyE4ZPMiuGT6EsnTpzAlVdeiYqKCmzevBlvvPEGdu3ahUWLFmldtQExeBIZDMMnmRXDJynJSNspvfrqq7DZbPjd736H8ePH4/zzz8fvf/97vPjiizhw4IAi15QLgyeRATF8klkxfJIRBQKBpCMSiQypvEgkArvdDovlyxjndDoBAB988MGQ66skBk8ig2L4JLNi+CQlSAodAFBSUoK8vLzuY+XKlUOq6+WXX47a2lo88sgjiEajaG5uxrJlywAANTU1Mvw2lMPgSWRgDJ9kVgyfZCTV1dVobW3tPu6+++5ez1u2bBkEQej32Lt3LyZPnoy1a9fi0UcfhcvlQnFxMcrKyjBs2LCkXlA9ytK6AkQ0NELWKMD7J0hN3wXE4z1POBU+4V0NwZKnRRWJFNEVPgON34IkNvV4vSt85nr/CMHi1KSOZBxKzMnsKs/j8cDj8Qx4/tKlSwdcIFReXg4A+M53voPvfOc7OHnyJHJyciAIAh577LHu1/WKwZMoAzB8klkxfJJsTh8bl7PMNPj9fvj9/rR+ZtiwYQCAP/7xj8jOzsacOXPSu6jK9N0fS0Qp47A7mRWH3cmMfvvb3+LTTz9FZWUlfve73+HHP/4xVq5cifz8fK2r1i8GT6IMwvBJZsXwSUOmxFZKCt6r/ZNPPsGcOXMwZcoUPP3003jqqaewZMkSxa4nFw61E2UYDruTWXHYnczk2Wef1boKg8IeT6IMxJ5PMiv2fNJgdd4yU/6DkjF4EmUohk8yK4ZPIv1i8CTKYAyfZFYMn5QuI90y08gYPIkyHMMnmRXDJ5H+MHgSmQDDJ5kVwyelrGsVutwHJWHwJDIJhk8yK4ZPSgUXF6mDwZPIRBg+yawYPon0gcGTyGQYPsmsGD6pX5JCByVh8CQyIYZPMiuGTyJtMXgSmRTDJ5kVwyf1htspqYPBk8jEGD7JrBg+ibTB4ElkcgyfZFYMn9QD53cqjsGTiBg+ybQYPonUxeBJRADDJ5kYwyeBczxVw+BJRN0YPsmsGD6J2yn1tGfPHtx77724/PLLMXbsWAwfPhxTp07FwoUL8fzzzyMSiaRdJoMnESVh+CSzYvgk6vTpp5/iyiuvxPTp0/HBBx/gggsuwE9+8hM8+OCDuPHGGyFJEn72s59hxIgRePjhh9MKoFmK1pyIDEnIGgV4/wSp6buAeLznCafCJ7yrIVjytKgikSK6wmeg8VuQxKYer3eFz1zvHyFYnJrUkZQinDrkLtN4rrvuOtx111144YUXkJ+f3+d5H330EX7zm9/g0UcfxU9/+tOUymbwJKJeMXySWTF8ktlVVlbCZrMNeN7MmTMxc+ZMxGKxlMvmUDsR9YnD7mRWHHY3Ic7x7NZX6Ozo6Ejr/N4weBJRvxg+yawYPokAURTx4IMPYuTIkXC73Th06BAA4J577sGqVavSLo/Bk4gGlGr4FCNbIDb/CGLjdZCC/w1J6v3bMZFRpBo+ox0fINB4A1rr5yMcfAaSFFe9rjRE7PHs1S9+8QusWbMGv/rVr2C327ufP/vss/HMM8+kXR6DJxGlJJXwieYbgcg7QOwLSMHHIbU9pnY1iWSXWvj8NmKR9xCPbUcocB86gk+pXk8iJTz77LN4+umnccMNN8BqtXY/P23aNOzduzft8hg8iShlA4bPM7/eh/7U6+IMIqMZKHyeKRz8LSQp/T0OSUOSoMxhcMePH0dFRUWP50VRTGtRURcGTyJKy8Dh83QJoOMtFWpFpLx0wqcktSEW+Zcq9SJ5SJIyh9FNmjQJ77//fo/nX3jhBUyfPj3t8ridEhGlrXurpcYFgNTY77lSx+sQXN9UrW5ESuoKn60N1wJSe7/nRsLrYM+eo1rdiJSwfPlyLFy4EMePH4coinjppZewb98+PPvss3j11VfTLo/BU+c64gk0tsfQFIoiFEugY3QRpv3gCnx0tAk2iwUFThu8OXbkZWfBIhi/S58MxJIDIIVhlujHkMSmlIcou4RjCTS2R9EYiiIcE5F1/niMLy7Ex0ebYLN2tn1fjh0eRxYEtn1SkSC4AWngth/reBOSFIEgOFIuW5IkhGJfvu93xEUkJAmQAKtFgN0qwOuyw5djh9tuZduXkxKLgTKgx/Oaa67BunXr8MADDyAnJwfLly/Hueeei3Xr1mHOnPS/WDF46owkSagJRHCgsR31wQiC0UTyCf48jPbnobI++Zt2lkVAgdOGknwnKgpz4LRZQaSoyIeAFEjhxASk8KsQcr7X71miJOFYSwcONrajob3zi9bprOUjMLx8BPad0fZtls4P4tEFTlT4cmDP4gwiUla0Yz2A6IDnSVIQ0Y634HBe1e95CVHC0eYQDjeF0NDeGTZTYbda4HPZUOp1oczrgs3Ktk/KuPjii7FhwwZZymLw1IlIXMSBhnZU1gcRiKS/DUdclFDfHkV9exTbT7RiTIELE/xu+N12fiMmZQg5qZ/b/gzQR/AMxxLYX9+OyoYg2s/8opWCmCjhZDCCk8EIPjveijKvC+OL3PC57Cn8NFH6BIs75XPDbb/pM3gGI3FU1gexv6E95bB5umhCRE1bBDVtEWw91oIKXw7G+93Ic6a+mTedRonFQBmwuKi8vBxbtmyBz+dLer6lpQXnnntu976eqWLw1JgkSdhbF8Snx1sRF+Xpkxcl4HBT57fn4lwHZpV6kevgXzXJzHEJYDsHiG0f+FzxZM+nRAlf1AbweU0AMjV9xEUJ+xvasb+hHSX5Tlw4ugAuO3v/SV4O57UIB5+EGD844LmJXs6JJ0R8dqIVe04GZRuJjSUk7KkLYk9dEGN9LpxfUgAHe/9JBkeOHEEi0bNTIBKJ4PjxXm6nPACmEQ0FOmL48Egz6oLKbblR2xbBK7tqcd6oPIz3u9n7SbIRBAvgfa5zy6TwP4D4vn7OTn6raQpF8eGRJjSF0t+KI1XVLWGcbIvgK6PzUe51se2TbAQhG/mFryPc/ntEQn+HmDjcz8nJPe91bRF8eKRpUCNbqTrYGMKJQAdmjvGiJJ/3kk+VIHUecpdpVK+88kr3/69fvx55eXndjxOJBN5++22UlpamXS6Dp0b21QexpboFCbm6evoRFyVsrmrB0eYwLi7zsQeIZCMIdiDn+xByvg8pfhDoeANSeB2QOGPoxXUjcKqHf2dtG7afaJWtl7M/0YSIDw434WhzCLNLfewBItkIFhdcuXfC6b4DifgeRMOvIhJ+EWIiuQfIlXsncGoO86fHWrHrZJsq9QvHRLxzoAFjfS5cOLoAWZz/SWm69tprAQCCIGDhwoVJr9lsNpSWluLRRx9Nu1wGT5VJkoTtJzqHF9VW2xbB6/tO4qtnFXHonWQnZI0F3LdDcN8OMbYHaP89ILYAzhtgcX4VoiRhc1Vzj4Vxaqhu6cD6fXWYc5afC+9IVoIgIMs2CVm2SXDm3oV4dBvCwSchSSE4c38Mu2M2EqKE9w834miz+vd0P9gYQlskgSsqCrnwbiBc1Z5EFDvnHZeVlWHLli0oLCyUpVymDxVJkoRPj7diZ60633h7E4wk8PreOsybwPBJyrHYJgL5v+l+LEkSNh1pwsHGkGZ1ag7H8MbeOnxtQhHDJylCEATYHDNgc6zqfk4UJbx7sAHHWjs0q1ddMII3K+vx1fF+2Nnz2TcuLurV4cP9TCUZBCYPFe2sbdM0dHYJxxJ4s7IO88YP47A7KU6SJGypbtE0dHYJROJ4q7Iec8cXsfeHFCdJEj440qRp6OzSGIrinf0NmHOWH1aL8cMQqau9vR3vvfceqqqqEI0mbyW2ZMmStMpi8FRJTaADnx5v1boa3YKRBN4/3IivnuXnogtS1OGmEPbUBbWuRremcAwfVzXj38p9KZxNNHh76oI43KT9F64uJ4MRbDvWgq+MLtC6KvrEofZeffbZZ/j617+OUCiE9vZ2eL1eNDQ0wOVyoaioKO3gya/8KoglRHx4pEnravRQ2xbRZL4dmUc4lsAnVS1aV6OHw00hHG3WTyCgzBPoiOmqs6HLnrogTrYpt5MKZZ477rgDV199NZqbm+F0OvHxxx/j6NGjOO+88/DrX/867fIYPFWw9VjLoDbGVsPWYy0IKritB5mXJEn46GgzIon0N8ZWw8dHm9ER1+e/SzI2UZLw4ZEmVXYtGYwPjzQhrtN/l5qSFDoMbvv27Vi6dCksFgusVisikQhKSkrwq1/9Cj/96U/TLo/BU2G1gQ5d9yrGxc5FH0RyO9ocRnWL+qt4U9URF7FFh72xZHz76oOoCw58S02ttEXi+OyE+jurkDHZbDZYLJ1xsaioCFVVVQCAvLw8VFdXp10e53gq7IsBFhONKXBiYlEuvC4bInERL35Rk/T6BaMLUJKfDZvVgnhCxJHmMLYda5F1D8Satgga2iMozHHIVyiZmiRJA24ZNlDb72IVBHxj8jA4bVY8/1n6d8noz6GmEKaPzIObOzyQTERJws6aob3vzy71oszrgih9+Ub/7sFGnAjIt0hpX30QU4d7uLft6TjHs1fTp0/Hli1bMG7cOFxyySVYvnw5Ghoa8Kc//Qlnn3122uXx3VZBgY7YgG8U0YSIvXVtcNqsmDQst8fre+vasO1YC+KiBEeWBZeU+zBluAc7ZP62uq+uHYVlDJ4kj/r2KJrD/d+VaKC23+WckR60RxOKbYG0rz6I80blK1I2mU91SxihWP9TOFJp+/sbgtisYI98QpRwsLG93397RADw0EMPoa2t88vUihUr8L3vfQ+LFy/GuHHj8Mc//jHt8hg8FbSvfuCVvDWBzknefd3WrLWj5/xLjwK9M4ebQphRkgdHFrdXoqHbl8Iq9oHaPgB4XTaM9GRj67EWXDpWns2Lz7S/oR3njMjjFjMkC7navhr21QUxsYi3Uu7GfTx7kCQJRUVF3T2bRUVFeOONN4ZUJoOnQuKiiAMN8qyaPbs4F1OHe2CzWtARS2DbsS9XSg7LdeBr44sAAJuONGF/Q8/5pAtnlKC6JYx3DjT0eY2EJOFAQwiTi/ntl4amI5bAERlWjAsAZo3xdvb69PLeLVfbj8RFHG0OodyXM+Q6k7m1dsRQI9OK8TJvDsq8LoRjIg41tWNnTVv3qK1cbT8QiaOmLYIRnmxZ6kyZR5IkVFRUYNeuXRg3bpwsZXJyh0Lqg1FEZVo1uLO2Dc9/dhz/2FmDyvogwn0M45wzwgPrEL65HmvV70IQMo4TgQ5Z5iBPLs5FUyiKk8GBP8iH3va13+CbjO+4TO1oT10b/rGzBn/ZfgIfHG5EhS8H00Z4ej13yG1fxwsA1SZIyhxKWbFiBWbNmgWXy4X8/N6nC1VVVeGqq67q3nPzrrvuQjye+k42FosF48aNQ2Njo2z1ZvBUSGNI/hWNrR1xNIVjuKjM2+O1hvYoXPYsTBzmHnT5TaEoJCkDZkKTphpD/c/tTEWuIwvj/W5sPTbwPohytP3Gdv2uQCbjkKsdNYVi6Ih3dlw0hmLYfiKAMq+rx3mytH0Z/r1mDINtpxSNRrFgwQIsXry419cTiQSuuuoqRKNRbNq0CWvXrsWaNWuwfPnytK7zy1/+EnfddRd27twpS71TDp6LFy/Gm2++KctF+1JaWgpBEHoct99+u6LXVYJSH2QWQUBeds8ZEkeaQmhoj2JKsQeOQd6LN5qQ0BbhvoY0NE0yfOkqctvhtFnxf84uxremjcDlYwths1rwrWkjMMydvAhOjrYfiMRlG6Eg81KiwwGnhjt7I0fbZ4eDcd1///244447MGXKlF5ff/PNN7F7924899xzOOecczBv3jw8+OCD+N3vftfjtpf9+d73vodPPvkE06ZNg9PphNfrTTrSlfIcz6eeegrPPPMMfve73+HWW29N+0Kp2LJlCxKJL4PPzp07MWfOHCxYsECR6ykp1W+RAgBBALrWNXT9V5QAm1XA6HwnqlrCiCUkFDhtmDrcg+N9rJT/9FgLvjq+CFOGe7D12OBWQzaFovD0EmyJUiFJUsofvv21/SPNYdQEvtxixu+2Y3apF+t2n+x103e52n5xLue60eDEEmKvi0F701/bB4DSAieOBzq63/enjcjD0ebeh8SH2vbjooRARxx5TlvaP0upCwSSd6JxOBxwOJTdSeajjz7ClClTMGzYsO7n5s6di8WLF2PXrl2YPn16SuU8/vjjstYrrYRht9uxePFi1NXV4ec//3mf523YsAHPP/88Vq9enVZl/H5/0uNf/vKXGDt2LC655JK0ytFaQpTQluLdgMp9LlxU9uU9o797XgmCkXjnvm4SUO7Lwfkl+bAIAjriIqqaQ9jex1ZKNW0RnGjtwIQiN/bUtQ3qbknN4RhK0/4pok6hWAKxRGq9J/21/YQoISR+2X67hh372qZGjrbfEo4xeNKgpRo6MdD7PoDxRW5cOMYLi9B529mDjSF8Uavs+z6Dp7JKSkqSHt9777247777FL1mbW1tUugE0P24trY25XIWLlwoa73SCp6//vWv8de//hX33nsv6uvr8Zvf/KbX8+rq6vDss8+mHTxPF41G8dxzz+HOO+803FYP8TRWVhxsDOFgY+8rgGOihA2V9Wlde9uxFsyfNAzTR+Thg0HckSgucriRBi/V0IkB2v6ZTrZFBtw8fshtP426E50pnVtQDtT21+9T+32fbR9dPdEy/yq60kt1dTU8ni8XiPXV27ls2TI8/PDD/Za5Z88eTJgwQdZ6nqm9vR05Oanv9JHO+WlNCsnLy8P69etx7bXX4r/+67/wne98J63VUen4xz/+gZaWFixatKjPcyKRCAKBQNKhB1ren7cpHMPhphDKfC4UDOIbrF7vLUzGIGo4V2yobT/OeW40BAkDt30t624WHo8n6egreC5duhR79uzp9ygvL0/pmsXFxTh58mTSc12Pi4uL+/3ZiooK/PKXv0RNTe93lMOpqVUbNmzAvHnz8MQTT6RUJwxmH0+73Y6//e1v+NGPfoRnnnkGTU1NeOmll+By9VxxNxSrVq3CvHnzMGLEiD7PWblyJe6//35ZrysHrfeh/ux4K8YUuHDuqDy8vb/vPdx6YzFY7zLpi9bNh22ftKL1yNzQ2r5i1TIWHWwg7/f7e0w7HKyZM2dixYoVqKurQ1FR576vGzZsgMfjwaRJk/r92XfffRc//elPcd9992HatGmYMWMGRowYgezsbDQ3N2P37t346KOPkJWVhbvvvhs//OEPU67XoFaRWCwWPP300/D7/Vi5ciUuv/xyvPbaa/D5fCn89MCOHj2Kt956Cy+99FK/591999248847ux8HAoEe8yi0oPUdUILRBPbVBzFpWC6G5aY3eVnrupOxDWU/QTkMqe0zeNIQaN1+2PbNp6qqCk1NTaiqqkIikcD27duBU72VbrcbX/3qVzFp0iR897vfxa9+9SvU1tbi5z//OW6//fYBFzaNHz8eL774IqqqqvC3v/0N77//PjZt2oRwOIzCwkJMnz4df/jDHzBv3jxYrend8XBIy5dXrFiBYcOG4Y477sDFF1+MN998E6NGjRpKkQCA1atXo6ioCFdddVW/56mxKmwwsiwCbFYhrflucvu8JoAKXw5mjMpL6+dcCt0Pm8xBqfupp2OwbT/Hrn3dybj00H4G/b6vg7rrghL7bioYA5YvX461a9d2P+5apb5x40ZceumlsFqtePXVV7F48WLMnDkTOTk5WLhwIR544IGUrzF69GgsXboUS5cula3eQ943Z8mSJfD7/Vi0aBFmz56N9evXD6k8URSxevVqLFy4EFlZxtzWRxAE+Fx21Mp067TBiMRF7DrZhukj03sD8uXYFasTZT6b1YK87Ky0VvjKbbBt3+ti26fBy7Fb4bBaENFwP1i2/SEyWPBcs2YN1qxZ0+85Y8aMwT//+U/lKjEIKS8uKiws7PO166+/Hq+88gqamppw0UUX4eOPPx50hd566y1UVVXh5ptvHnQZeqCHf8i7TrYhlMbWGgIAL7fUoCHyGbDt260Cch3s9aHBEwQB3hzt3z/TbfseRxbsg9x8njLf7t27cdttt2H69OkYPnw4hg8fjunTp+O2227D7t27B1WmIKVxy4JEItHvWP7mzZsxf/58NDU1dZ+vpkAggLy8PLS2tiZtW6CFw00h/OuQfPc2VUN+dhauOXu41tUgg9t9sg1bqge3ibtWinMdmDu+SOtqkMF9eqwFX9S2aV2NtJR5Xfi3cnnWZxhVV3YoXbEClmx59/IVOzpw5Gc/00UuSdfrr7+Oa6+9Fueeey7mzp3bvQfoyZMnsWHDBmzbtg0vv/wy5s6dm1a5aY1lDzSB9IILLsC//vUvzJ07F8eP97/nXqbzG3DI2u/W33xZMh4jtv0itn2SQed7qLGCp99tvH+vpI5ly5bh//2//9frnND77rsP9913H+666660g6fs/esTJ07EF198gTfeeEPuog3F7cjC8DRXFmptXGHqm8US9aUwx458g912dayPbZ+GbqQnG06bcYatrYKAMq+8WyEamqTQYVCVlZW44YYb+nz9+uuvx/79+9MuV5F/IXl5eZgzZ44SRRvK+CK31lVImddlQ6EBe6pIfwRBwPiiXK2rkbKRnmx4DBaUSZ+iYhztoj5uZJKKUq8T2Vmc20y9Ky0txWuvvdbn66+99hrGjBmTdrl8t1VQSb4TTpsV4T7uL60nE/xuzTdApswx1ufCtmMthrgVn5G+IJI+dcRj+J89O/D7HZ+gIy7ijslXwyrov+dzAtt+MoOtalfaAw88gO985zt49913ceWVVybN8Xz77bfxxhtv4Pnnn0+7XAZPBVkEARP8bnx2olXrqvTLYbWglMMtJCOb1YKKwhzsrQtqXZV+ue1WjMyTdzEBmcfpgbM+3N79/J6WYzi7YLSmdRtIYY4dhTnGmg5G6lqwYAFGjhyJJ554Ao8++ihqa2uBU7fbnDlzJt59913MnDkz7XIZPBU2aZgbBxvbEYhot6/hQM4vyYeN22mQzKaN8OBIUwgdce32NRzIhWMKeKtMSltfgbPL1sZ9mFwwCoIys9mGTABwwegCrauhO4LUechdppHNmjULs2bNkrVMBk+FZVktmF3qxev76rSuSq9G5WWj3MfeTpJfdpYVM8d4sfFgeveNVsu4whyMzHNqXQ0ykIECZ6HThR9N/QpumHQOqpsj+Ohosyb1HMjZxbmc098bHdyr3QwYPFVQlOvApGFu7D6pr2FHmxWYOcbLuZ2kmNEFTpR7XTjUFNK6KklcNitmjMrXuhpkEOkETmdW5yby4wqzcKQphBoN72DXm/zsLEwbkd6djYh6s2fPHlx11VU4dOhQWj/H4KmS6SPyUBOIoDkc07oq3bzup2Gx/P8AcONsUs75o/NxMhhBexp3U1GSAGB2mRf2LH0Og5J+DCZwdhEEAbNKvXh1z0lEdDLdxGoRcFGZD1YLOxt6xcVFaYlGozh69GjaP8fgqZIsqwVXjvPjjX11aNPBfE+P6/ewZr2EbTVbcN7wZ5GdxfBJysjOsuKrZ/nx+t46Xcz3nF3mxQgPFxRR34YSOE/ndmRhzjg/1u+rQ0zjHR4EAbh0rA8+DrFTiu68885+X6+vrx9UuQyeKnLZOz+A36ys1zR85rpWwe18CQAQih/FtprvMXySojzZNnx1vB8bKusRjmkXPmeNKeBm8dQnuQLn6Xw5dlx5lh9v7a9HLKFN+LQIwL+V+zCKc5r7xcVFyX7zm9/gnHPO6fNWn8Hg4KYPMniqzO3IwtfGF+Gt/fUaDLuLyMv5LXKyX016luGT1FDgtONr44uwYX89ghF1h90tAnBxmY/bhlGvlAicpytyOzrbfmW96r3+WRYBl1UUspef0lZRUYE77rgDN954Y6+vb9++Heedd17a5TJ4asBlt+LrE4uw/XgAu0+2qTIFJC87CxeMtuJIYB+CveRdhk9SgyfbhqsnFWNbdQsqG3p+wCvB57JjdpkXBc70AwNlNqUD5+m8LjuumVyMzVXNONIcHlJZqSrOdWB2qRduBz/qU8I5nklmzJiBbdu29Rk8BUGAJKX/BxSkwfyUTgUCAeTl5aG1tbXPrmG9qQ9G8MGRJgQ6lBl6FwBMLs7FOSPyYLUIiCYasa3mJgRjvd9f1ZU1huGTVHGitQObjjYptujIIgDnjMjD5OJc7tVJSdQMnL050hTC5qpmxXo/sywCZozKx1n+HO5akoKu7FC+/CFYsuXtGRY7OnDogZ8aKpd0qa2tRSQSGdRtMfvDr0Ea87sduHrSMOw9GcTe+qBsH8LCqa1szi72JO3XZrf6cN7w1X2GT/Z8klpG5GXjG5OLsbu2DZUNQdnmfloEoNTrwpRiD/LZy0mn0Tpwdin1ulCc68DO2jYcaGhHJCFP28+yCCj3ujBluIe9nIOhwBxPI/d4FhcXK1IuW6YOZFksOHu4B5OKc3G8tQP76oI4HugYVFlOmwVnFboxzp+DHHvvf70Mn6QXdqsF54zMw5ThHlS3hLG3LoiTwcHte+i2WzHe70ZFYQ6ybVbZ60rGpZfAebpsmxUzSvJxzkgPjjR1tv3GUHRQZeVlZ2F8kRtjvTncJmwoONSuCgZPHbEIAkrynSjJdyIUTaChPYKGUAxN7VE0hqI9hmUEAcjPtqEwxw6vyw6fywafyw5LCnu0MXySnlgtAkq9LpR6XQhG4mg41eYb26NoDMUQPaNHyCIABU4bfDl2+FydR4HLxiF1SqLHwHmmLIsFFYU5qCjMQaAjdlrbj6EpFO2xDZPVIsB7etvPsSE/28YhdVJMQUFBr+1LEARkZ2ejoqICixYtwk033ZRSeQyeOuWyWzHa7sLpt9MVJQk//PmfcaiqEY/+9P9g2oSRQ3qzYfgkPXI7suB2ZCWtQE+IIhYsfxb1zUH8z/IbUFKUzw9a6pMRAmdvPNk2eLJtKD+15ZckSZAkIHHqv1aLAIsAtn2lsMezV8uXL8eKFSswb948fOUrXwEAfPLJJ3jjjTdw++234/Dhw1i8eDHi8ThuueWWActj8DSQI9WN2F1ZAwD4w18+xO/u/9aQy2T4JCP4dN8xVNU2AQCeenkTVtx6ldZVIh0yauDsiyAIEATAAgZN0s4HH3yAX/ziF/jRj36U9PxTTz2FN998Ey+++CKmTp2KJ554IqXgyckgBrL6hY+6/3/H7mM4XN0oS7ld4dNtG9fr613hsyNeJ8v1iNIhSRKefuXLtv/OpwfQ0DK4jYspM3XEY1j1xVZc/Jc/4MGPN/YInYVOF35+waV4/9u34gdTzzdE6CT1dW0gL/dhdOvXr8eVV17Z4/krrrgC69evBwB8/etfT/me7QyeBnGoqgHvfFTZ/VgCsObFj/r9mXQwfJJebd1bjc/2H+9+HIsnsPaNLZrWifSBgZNIeV6vF+vWrevx/Lp16+D1egEA7e3tyM3NTak8DrUbxOm9nV3e3rQPi66bibISnyzX4LA76c2ZvZ1dXnzvcyz82vkozHdrUi/SVqYNqRPp2T333IPFixdj48aN3XM8t2zZgn/+85/4/e9/DwDYsGEDLrnkkpTKY/A0gDN7O7tIUmev5/0/mS/btRg+SU/O7O3sEo119nou/fZlmtSLtMHASaS+W265BZMmTcJvf/tbvPTSSwCA8ePH47333sOsWbMAAEuXLk25PAZPA9j4cc/Q+eVr+3GvKKW0hVKqGD5JLzZs7bvtv7W1ksHTJBg4SRVc1d6n2bNnY/bs2bKUxeBpAF+/dDJa28KIRON4f8sBtLZ14CvTxqDIl4sp40fIGjq7MHySHnz7iumwCAJi8QTWf7IXHdE4LjlnLPLdTsw8u1Tr6pHCGDhJTUosBsqExUUAkEgk8I9//AN79uwBAEyePBnf+MY3YLWmf7MOBk8DGF6Uhzu/fwUAYP+RerS2deCbV52HmdPLFL0uwydprXyED8tu7Gz7H+06go5oELdcfSEmjBmmddVIQQycRPpx4MABfP3rX8fx48cxfvx4AMDKlStRUlKC1157DWPHjk2rPAZP6hfDJxGphYGTNJchPZRyWrJkCcaOHYuPP/64exV7Y2MjbrzxRixZsgSvvfZaWuUxeNKAGD6JSEkMnET69d577yWFTgDw+Xz45S9/Oah5nwyelBKGTyKSGwMn6QoXF/XK4XCgra2tx/PBYBB2uz3t8riBPKWMm8wTkRy48TuRccyfPx+33norNm/eDEmSIEkSPv74Y/zoRz/CN77xjbTLY48npYU9n0Q0WOzhJD3jqvbePfHEE1i4cCFmzpwJm63z32UsFsM111yDxx9/PO3yGDwpbQyfRJQOBk4i48rPz8fLL7+MAwcOdG+nNHHiRFRUVAyqPAZPGhSGTyIaCAMnGQrneHa78847+31948aN3f//2GOPpVU2gycNGsMnEfWGgZOMiEPtX/rss89SOk8Q0r+BDYMnDQnDJxF1YeAkygyn92jKjcGThozhk8jcGDgpI3CoXRUMniQLhk8i82HgJKJ0MXiSbBg+icyBgZMyEns8VcHgSbJi+CTKXAycRDRUDJ4kO4ZPoszCwElmwFXt6uAtM0kRvL0mkfHx1pZE+rVixQrMmjULLpcL+fn5vZ6zZMkSnHfeeXA4HDjnnHNUr2Nv2ONJimHPJ5ExsYeTTMlgczyj0SgWLFiAmTNnYtWqVX2ed/PNN2Pz5s34/PPPlatMGhg8SVEMn0TGwcBJpmaw4Hn//fcDANasWdPnOU888QQAoL6+nsGTzIPhk0jfGDiJlBUIBJIeOxwOOBwOzeqjJQZPUgXDJ5H+MHASfUnJxUUlJSVJz997772477775L2YQTB4kmoYPon0gYGTSF3V1dXweDzdj/vq7Vy2bBkefvjhfsvas2cPJkyYIHsd1cLgSapi+CTSDgMnUT8UnOPp8XiSgmdfli5dikWLFvV7Tnl5uVy10wSDJ6mO4ZNIXQycRMbg9/vh9/u1roaiGDxJEwyfRMpj4CRKndE2kK+qqkJTUxOqqqqQSCSwfft2AEBFRQXcbjcA4MCBAwgGg6itrUU4HO4+Z9KkSbDb7cpVrh8MnqQZhk8iZTBwEmW+5cuXY+3atd2Pp0+fDgDYuHEjLr30UgDAD37wA7z33ns9zjl8+DBKS0tVrzMYPElrDJ9E8mHgJBoCg+3juWbNmn738ASAd999V7kKDBKDJ2mO4ZNoaBg4iWRgsOBpVAyepAsMn0TpY+AkIqNh8CTdYPgkSg0DJ5H8hFOH3GVSMgZP0hWGT6K+MXASkdExeJLuMHwSJWPgJFIB53iqgsGTdInhk4iBk4gyD4Mn6RbDJ5kVAyeR+oy2gbxRMXiSrjF8kpkwcBJRpmPwJN1j+KRMx8BJpAOc46kKBk8yBIZPykQMnEQ6w6CoOAZPMgyGT8oUDJxEZFYMnmQoDJ9kZAycRPrFxUXqYPAkw2H4JKNh4CQi6sTgSYbE8ElGwMBJZCBcXKQKBk8yLIZP0isGTiKi3jF4kqExfJKeMHASGRfneKqDwZMMj+GTtMbASUSUGgZPyggMn6QFBk6iDMI5nqpg8KSMwfBJamHgJCIaHAZPyigMn6QkBk6izMU5nupg8KSMw/BJcmPgJDIBDrWrgsGTMhLDJ8mBgZOISF4MnpSxGD5psBg4iUyIPZ6qYPCkjMbwSelg4CQiUhaDJ2U8hk8aCAMnEXFxkToYPMkUGD6pNwycRETqYvAk02D4pC4MnETUA+d4qoLBk0yF4dPcGDiJiLTF4Emmw/BpPgycRDQQQZIgSPJ2UcpdXiZg8CRTYvg0BwZOIkoZh9pVweBJpsXwmbkYOImI9InBk0yN4TOzMHAS0WBxOyV1MHiS6TF8Gh8DJxGRMTB4EjF8GhYDJxHJhnM8VcHgSXQKw6dxMHASERkTgyfRaVIPn2uRnTVMkzqamSRI+PvR3Xjp/T0MnEQkK87xVAeDJ9EZUgufC9nzqaKOeAyN+RE0lYp4at/WHq8zcBIRGQODJ1EvOOyuD0lD6kUdPV5n4CQi2XCOpyoYPIn6wPCpHc7hJCK1cahdHQyeRP3oCp9baxahPXagx+sMn/IaKHAKUeAHZ8/AnbMvYuAkIjIgi9YVINI7u9WHGcPXIMdW0evrXeGzI16net0yRUc8hlVfbMXFf/kDHvx4Y4/QWeh0YVhdNrw7LLiudBJDJxHJT1LooCQMnkQpYPhURiqB8+cXXob3v30rfC0OCKKgWV2JiGjoGDyJUsTwKZ90AucPpsxgDycRqaJrnqdch5JWrFiBWbNmweVyIT8/v8frO3bswPXXX4+SkhI4nU5MnDgRv/nNb5StVAo4x5MoDV3hk3M+ByelRUPTLsANE6cxbBIR9SMajWLBggWYOXMmVq1a1eP1bdu2oaioCM899xxKSkqwadMm3HrrrbBarfjxj3+sSZ3B4EmUPobP9DFwEpHuSVLnIXeZCrn//vsBAGvWrOn19ZtvvjnpcXl5OT766CO89NJLDJ5ERsPwmRoGTiIi/WhtbYXX69W0DgyeRIPE8Nk3Bk4iMhol9/EMBAJJzzscDjgcDnkvNoBNmzbhf//3f/Haa6+pet0zcXER0RBwwVEyLhoiIsNScDulkpIS5OXldR8rV67stQrLli2DIAj9Hnv37k37j7Zz505cc801uPfee/HVr351qL+pIWGPJ9EQseeTPZxERP2prq6Gx+PpftxXb+fSpUuxaNGifssqLy9P69q7d+/GFVdcgVtvvRU///nP0/pZJTB4EsnArOGTgZOIMoUgdh5ylwkAHo8nKXj2xe/3w+/3y3b9Xbt24fLLL8fChQuxYsUK2codCgZPIpmYKXwycBIRaauqqgpNTU2oqqpCIpHA9u3bAQAVFRVwu93YuXMnLr/8csydOxd33nknamtrAQBWq1XWcJsuBk8iGWV6+GTgJKKMpcQtLhXcRH758uVYu3Zt9+Pp06cDADZu3IhLL70UL7zwAurr6/Hcc8/hueee6z5vzJgxOHLkiHIVGwAXFxHJLBMXHHHREBGRvqxZswaSJPU4Lr30UgDAfffd1+vrWoZOsMeTSBmZ0vPJHk4iMgslt1OiLzF4EinEyOGTgZOIiJTA4EmkIKOFTwZOIjItg90y06gYPIkUZoTwycBJRGbHoXZ1MHgSqUCv4ZOBk4iI1MTgSaQSPYVPBk4iojMYbDslo2LwJFKR1uGTgZOIiLTE4EmkMi3CJwMnEVH/OMdTHQyeRBpQK3wycBIRkZ4weBJpRMnwycBJRJQmbqekCgZPIg3JHT4ZOImISM8YPIk0Jkf4ZOAkIhoazvFUB4MnkQ4MNnwycBIRyYTbKamCwZNIJ9IJn0ABAycRERkOgyeRjgwUPlsix/CLj36G9UenoT4c7vE6AycR0eBwqF0dDJ5EOtNb+IwmrPjX8fF448hUtEZdAJJDJwMnEREZAYMnkQ51hc9Nx27G60eyTgucyQqd2fjRtJkMnEREQyVKnYfcZVISBk8iHepcNHQYv98xp9chdY89hK+N+QJfKw1h1qhvIZuhk4iIDIDBk0hHBlql3hU4/23UXjisCSQkKHpvdyIi0+CqdlUweBLpwMDbIjnxtTE7ceHwD+CwJpJeU+Le7kREREpg8CTSUDr7cFqFgOL3diciMitBgVXogrzFZQQGTyINDG7jd+Xu7U5EZHq8V7sqGDyJVDTUOw3JfW93IiIiNTF4EqlAzltbMnwSEcmPG8irg8GTSEFK3Uud4ZOIiIyIwZNIAeHuwLkZDeFQj9fluNMQwycRkYy4nZIqGDyJZKRG4DwdwycRERkJgyeRDNQOnKdj+CQiGjpBkiDIvApd7vIyAYMn0RBoGThPx/BJRERGwOBJNAh6CZynY/gkIhoC8dQhd5mUhMGTKA16DJynY/gkIhocDrWrg8GTKAV6D5ynY/gkIiK9YvAk6oeRAufpGD6JiNLE7ZRUweBJ1AujBs7TMXwSEZHeMHgSnSYTAufpGD6JiFIkSZ2H3GVSEgZPogwMnKdj+CQiIr1g8CRTy+TAeTqGTyKi/glS5yF3mZSMwZNMySyB83QMn0REpDUGTzIVMwbO0zF8EhH1gXM8VcHgSaZg9sB5OoZPIiLSCoMnZTQGzt4xfBIRJRPEzkPuMikZgydlJAbOgTF8EhGdhkPtqrBoXQEiOYXjMTzzxVZc/Jen8YuPN/YInYVOF35+4WV4/9u34gdTZpg2dHbpCp85topeX+8Knx3xOtXrRkREfVuxYgVmzZoFl8uF/Pz8Hq83Njbia1/7GkaMGAGHw4GSkhL8+Mc/RiAQ0KS+XdjjSRmBPZyDx55PIiLj3TIzGo1iwYIFmDlzJlatWtXjdYvFgmuuuQa/+MUv4Pf7ceDAAdx+++1oamrC888/r1zFBsDgSYbGwCkPhk8iImO5//77AQBr1qzp9fWCggIsXry4+/GYMWNw22234ZFHHlGtjr1h8CRDYuCUH8MnEZmZIEkQZJ6TKXd5Q3HixAm89NJLuOSSSzStB4MnGQoDp7IYPomI5HfmvEqHwwGHw6HKta+//nq8/PLLCIfDuPrqq/HMM8+oct2+cHERGQIXDamHC46IyJS6VrXLfQAoKSlBXl5e97Fy5cpeq7Bs2TIIgtDvsXfv3rT+WP/5n/+JTz/9FC+//DIOHjyIO++8U5Zf12Cxx5N0jT2c2mDPJxGRfKqrq+HxeLof99XbuXTpUixatKjfssrLy9O6dnFxMYqLizFhwgR4vV5cfPHFuOeeezB8+PC0ypELgyfpEgOn9hg+ichUJAByb/h+aoqnx+NJCp598fv98Pv9MlfiS6LY+QeMRCKKXWMgDJ6kKwyc+sLwSURmYbTFRVVVVWhqakJVVRUSiQS2b98OAKioqIDb7cY///lPnDx5Eueffz7cbjd27dqFu+66C7Nnz0Zpaali9RoIgyfpAgOnfjF8EhHpz/Lly7F27drux9OnTwcAbNy4EZdeeimcTif+8Ic/4I477kAkEkFJSQn+/d//HcuWLdOw1gyepDEGTmNINXyOLfgJjgZWIxqvh991GcZ6fwKbJVeTOhMRpUVS4BaXCu6mtGbNmj738ASAyy67DJs2bVKuAoPE4EmaYOA0nlTC5xf1d3Q/rm57HgkpjMn+h1SuKRER6RWDJ6mKgdPYBgqfZzoR/AcqCn4CB4fgiUjvTtv+SNYyKQmDJ6mCgTNzpBc+JZwMbcBozw0q1Y6IiPSMwZMUxcCZmbrC58fHr0MkcbLfc08GX2fwJCL9EwEICpRJSRg8dUyUJAQ64mgMRdHYHkUolsDk2ZNRdu5ZOJGw4IPDjch32uBz2eFz2WHP0s+NqBg4M58oJRAXAwOe1xL5FJF4XVrD7aIkoSUcQ2MoiqZQDOFYAhdddB5i8QQqW2NoONyIAqcdvpzO9m+z6qftExFR3xg8dSYhSjjSHMKBhnY0tEcRF5PnhxSOKAQABAEEG5MDXa4jC6PysjG+yI28bG3CHAOneTR3bEFCCqdwpoTjwb+jPP+H/Z4VS4g43BTCwcZ2NLbHkDhjbtTIkZ3BtTkqobkxBODL9pWXnYXR+U6c5XfD7eDbGhGlz2j7eBoV36F1IhiJY199EPsb2hGJD65vvi0Sx566IPbUBTE814HxRW6U5DthEeQeO+iJgdN87NaClM+tbv1Tn8GzJRzDvvogDja2I5YY3Jt0a0ccX9S2YWdtG0bmZWNCkRsjPNkQVGj7RJQhuLhIFQyeGkuIEnacaMXO2jZZt/uqaYugpi2CAqcNs0u98OXYZSz9Swyc5uXNnolC5yVoCL834LlRsanHc7GEiG3HWrGvPihbnSQAx1o7cKy1A/4cO2aXeTXr/Sciop4YPDXU0B7Fh4cb0dIRV+wazeEYXttzElOGezB1uAdWizw9QAycJAgCzhn236gJrkNN8GU0d3wCCYlez7Ug+YtPTaADm440IRjt/Xw51LdHsW7XSUwf6cHEYbmq9PwTkYGxx1MVDJ4akCQJn9cEsONEQMmbGnx5PQCf1wRQ3RLGpWN98KTQAxQXRfxp92doi0bwgykz4LJ1BgcGTjqdIFgwIvcajMi9BtFEM+raN6C2/VU0d2xJOq88/zbg1KKhrdUt2FMnXy9nfxKShK3HWnG0OYxLxxbCZbeqcl0iIuodg6fKREnC5qPNqGxoV/3azeEYXt9bhzln+eF19T30LkkS/v/vvY6XDuwGAOyor8Vvr7iagZP6ZbcWYJTnmxjl+SYi8QYcaV2FaKIJJZ7vID97GhKihH8dakRVSyoLkuRV3x7F63tP4qvji5DLxUdE1Bv2eKqC78AqkiQJHx1pxoFG9UNnl464iPX76jB3fFGf4fNvlTu7QycAvF11EBf+z5NojUZ6nMvASb1xZBVivO//dT8WRQnvHmzAsdYOzeoUjCbw+t46zJvA8ElEpBW++6po67EWTUNnl2hCwobKesybMAye7OQmsLepHvd8+FaPnzkzdDJwUqokScIHR5o0DZ1dwrHEqbZfBKeNw+5EdBpuIK8KBk+VHG0OYfdJdea1paIjLuJfhxrx9YlF3Ysu2mNR3PbWy4gk+l7sxMBJ6aqsb8fhpp7TM7TSFonjwyNNuKKikNstERGpjMFTBR2xBD4+2qx1NXpoDEWxq7YNU4Z7IEkSvvf633Cote96luUV4J//vpCBk1IWjMSx9ViL1tXo4XhrBw42hlBRmKN1VYhIJ7iBvDp4nzkVbK5uQccgN4VX2vYTrWgJx/DS/t3YdvJEv+cebm1GXUg/vbakb5Ik4cMjTT3uvqUXn1Q3oz2q3FZmRGQwXYuL5D4oCYOnwqpbwjiio2HGM4kS8OGRJrR2pLbSOJpQbt9FyiwHGtpR29ZzQZpexBISNlfpbySCiCiTcahdYTtrA/2+PqbAiYlFufC6bIjERbz4RU33axYBuGB0AYZ7spGdZUEolsDeuiD2yrwHYkN7FPPGTcbb1Qexo74WOTY7vNnOpPlvDqsV/z5uMsYVFMp6bcpMkiRhZ21bv+f01/aBzrZfkp8Nm9WCeELEkeYwth1rgZwdqNUtHWgJx5Dv5PQRItMTJUCQuYdSpyM+WmLwVFBzKIq6YLTfc6IJEXvr2uC0WTFpWG7SaxZB6F6F2xaJo8Bpw5yz/AjHEjjaLO9eiJUN7fifq74la5lkXjVtEQQi/Q9j99f2AWBvXRu2HWtBXJTgyLLgknIfpgz3YMeJ/r/MpauyPoivjE79vvNERDR4HGpXUCr3oK4JRHCkOdzrrQPjooTtJwJoO/UB3hyOoboljGFuh+x1PdoSRjjGYXSSx74UeuX7a/sA0NoR7zE/1KPA/psHGtsRS+hzDjYRqYhzPFXBHk+FxBIiDjbKO7dTEIBhbgd2new5hGm1CDirMAdjClzId2bBZrEgkhDRGIriSFMIhxpD/d6eU5I6e36mjciTtc5kPu3ROKplujvR2cW5mDrcA5vVgo5YAtuOtfY4Z6htP5aQcLgphLP8blnqTEREfWPwVEhdMCr7at4LRhcgJko4eMYm9LmOLFwxrhB52TacCHTgi5o2ROIism0WDPdk46IyH/Kdtl4/tE9XE4hg2ghZq0wmVNsW6TfopWNnbRt21rYhLzsL5V5Xj155udr+iUAHgyeR6SnRQ8kezzMxeCqkMdT/3M50zRiVD3+OHW9W1ifNVbYKAq6oKESuPQsbDzT0uA/2zto2+Fx2FOb0fW/20+ssSRI31aYhaWyXt+3j1LB7UziGi8q8eLOyHpC77StQZyIi6kl3czyPHz+OG2+8ET6fD06nE1OmTMHWrVu1rlba5PwgO78kHyM8DrxZWY/IGfuBjvPnIM9pw66TbT0+eLvrEoqmNN80LkoIdHBfQxoaub90dbEIAvJOu8WrnG0/GE0gEuccZyJT4xxPVeiqx7O5uRmzZ8/GZZddhtdffx1+vx/79+9HQYHxVpym+uErnJq7aTnVydj1365eza+U5KPYk431++p6hE6c2pIGp1bmylXvPG4tQ4MkShKaQrGUzu2v7dusAkbnO1HVEkYsIaHAacPU4R4cD3x5v3f5234MIzy8fzuRaYmS/EPj3E6pB10Fz4cffhglJSVYvXp193NlZWWa1mkwEqKE9j5W6p6p3OfCRWW+7sffPa8EwUgcL35Rgxy7FROH5SIhSrhuyvDuc04GI3h7fwMAIN9pQzQu9rkyOF0t7PGkIQhFEynPbe6v7UMCyn05OL8kHxZBQEdcRFVzCNtP20pJ7rbfGo5hhCdblrKIiKh3ugqer7zyCubOnYsFCxbgvffew8iRI3Hbbbfhlltu0bpqaYmLqW/NcrAx1Ofq9/ZoAmu3Vvf783aLBWEZhwgTadSd6EzpLKjrr+3HRAkbTs3l7IvcbV+vt/YkIpVIYuchd5mURFdzPA8dOoQnn3wS48aNw/r167F48WIsWbIEa9eu7fX8SCSCQCCQdOiBmlsCRkURNot8f40JfvjSECRUnM8ke9vnXCwiIsXpKniKoohzzz0XDz30EKZPn45bb70Vt9xyC37/+9/3ev7KlSuRl5fXfZSUlKhe595YVFwU3hKOwZ5lgdsuz9w0C1e00xAYue1b2faJzI2Li1Shq+A5fPhwTJo0Kem5iRMnoqqqqtfz7777brS2tnYf1dX9D0urxarip2/XrTPHybQHoZp1p8xjFdR7S5G77fNLFxGR8nQVPGfPno19+/YlPVdZWYkxY8b0er7D4YDH40k69CDLIsBhVedXu7+hHa3hGCYPy0VJfu8LI7wuG8an+OGcY9fVtF8yGJfdArXim9xt3+3ginYiUxMlZQ5KoquUcccdd2DWrFl46KGH8M1vfhOffPIJnn76aTz99NNaVy0tgiDAm2NDTSCi+LUSooS3DzTginGFuLzCj+OtYdQEIojERThsFhTnOjDSk42dtT1vs9mbwhxupUSDl2WxIN9pQ3M4tS2VhkLutu9zDbzRPBERDY2uguf555+Pv//977j77rvxwAMPoKysDI8//jhuuOEGrauWNp/LrkrwBIC2SBzrdp/EeH8ORue7MGW4BzaL0Hm/6vYoPjjchMNNA983XhCAAic/fGlofC67KsETMrZ9R5YFOTLNFSUig1JiTibnePagq+AJAPPnz8f8+fO1rsaQqd17khAl7D4ZxO6Tg99MuyDbxjmeNGS+HBsONKp3PTnavs9l561iicxOUiAoMnf2oKs5npmkyO1Qba6bXIpyHVpXgTJAkdt47ajIzZ5+IiI1MHgqxGW3YmSese6CMq4wR+sqUAbwuuyGmi8pAKhg2ycibqekCgZPBU0okmebFzUUue3wGigskL4Zqe2X5Du5mwMRkUoYPBU0wpNtmC1aUt1yhigVpV4n7CptKTZURgrJRKQgUVTmoCTG+GQwKEEQMLEoV+tqDMhps2BMgUvralAGybJYcJZf/8PX+dlZKObcZiIi1TB4KmyC3w2vU997Y1442svV7CS7qcM9st3OUikzS71czU5EnTjHUxUMngqzWATMLvNCr59t5V4XRhc4ta4GZSCb1YJZpV6tq9GnScPchlyBT0RkZAyeKvC67Jg2XB+38zxddpYFXxmdr3U1KIMN92Trcv6wx5GF6SPztK4GEekJezxVweCpkinFHl3tFSgAuKjMC0eWvodCyfjOG5WH/Gz9rBq3CgIuKvMiy8K3PyI6De/Vrgq+86rEYhFwRYVfN/M9Z5d5MTKPQ+ykPJvVgjlnFelihwdBAC6t8MHPIXYiMrgVK1Zg1qxZcLlcyM/vf/SysbERo0aNgiAIaGlpUa2OvWHwVJE9y4I5Z/nhdWkXPgUAs0oLMNan/xXHlDlcdivmnlWEXId2PZ8WAbi0vBCj+IWLiHohSaIih1Ki0SgWLFiAxYsXD3ju97//fUydOlWxuqSDwVNl2bbOD2AttnCxWgRcMtaHcYX6m3NHmc/tyMK8CUWafPGyWQVcOc7PhXRElDHuv/9+3HHHHZgyZUq/5z355JNoaWnBf/zHf6hWt/7oZ+KViXT1fO452YbPjgeQUGHycZHbjtmlXniy9THUT+bktFnx9QnD8HlNAF/UBKDG7KeRnmzMLC3g3YmIqH+SAnMyT32+BwKBpKcdDgccDuU7oHbv3o0HHngAmzdvxqFDhxS/XirY46kRiyBgcrEHV08eBn+OcouOrBYB55fkY+74IoZO0gWrRcD0kXm4auIwFCg459lmFTCrtABXjCtk6CQiTZWUlCAvL6/7WLlypeLXjEQiuP766/HII49g9OjRil8vVXw31lhetg1fm1CEQ40h7K1rQ2MoJku5NouAcl8OJg3LhUdHK4qJuvhy7Lhq4jDsbwhib10QrR1xWcp1WC2oKMzBxGFuBk4iSp0kAXKPw5zq8ayurobH8+W2in31di5btgwPP/xwv0Xu2bMHEyZMGPDSd999NyZOnIgbb7wx7Worie/KOmARBFQU5qCiMAcN7RHsq2vH4abQoIbgC5w2jPe7Ue5zwWaQe2WTeVktAiYU5WK8342TwQj21QVxtCU8qK3vCnPsmOB3Y4zXya2SiEhXPB5PUvDsy9KlS7Fo0aJ+zykvL0/pmu+88w6++OILvPDCCwAA6dQba2FhIX72s5/h/vvvT6kcuTF46kxhjgOFZQ5cMDofTeEYGtujaAxF0RiKIRxLICFKECUJVosAm8WCfKcNPpcNvhw7fC47cuxW3gKQDEcQBBTnZqM4NxuxhNjZ5ttjaAp1tv+OmIiE1Nn2sywCbFYLCpw2+Fx2eHPs8Lls7N0koqERRUCQeRV6mqva/X4//H6/LJd+8cUXEQ6Hux9v2bIFN998M95//32MHTtWlmsMBt+pdSrLakGR28Fb+pHp2KyW7hBKRKQaBYfalVBVVYWmpiZUVVUhkUhg+/btAICKigq43e4e4bKhoQEAMHHixAH3/VQSgycRERGRwSxfvhxr167tfjx9+nQAwMaNG3HppZdqWLP+CZKUOTcSDQQCyMvLQ2tra0pzKYiIiMjcurLD5a5vI0uQd5eZuBTFO6G/MJechjPwiYiIiEgVHGonIiIiMtgcT6NijycRERERqYI9nkRERESiBAjs8VQaezyJiIiISBXs8SQiIiKSJABybyDPHs8zsceTiIiIiFTBHk8iIiIyPUmUIMk8xzODtkqXDYMnERERkSQqMNQuc3kZgEPtRERERKQK9ngSERGR6XGoXR3s8SQiIiIiVbDHk4iIiIhzPFWRUcGzq0s7EAhoXRUiIiJKU25uLgRB0OTaccRkv1V7HDF5C8wAGRU829raAAAlJSVaV4WIiIjS1NraCo/Ho+o17XY7iouL8UHtPxUpv7i4GHa7XZGyjUiQMmjmqyiKOHHihKbfmJQWCARQUlKC6upq1f9xEmmJbZ/MykxtX6vP746ODkSjUUXKttvtyM7OVqRsI8qoHk+LxYJRo0ZpXQ1VeDyejH8DIuoN2z6ZFdu+crKzsxkOVcJV7URERESkCgZPIiIiIlIFg6fBOBwO3HvvvXA4HFpXhUhVbPtkVmz7lEkyanEREREREekXezyJiIiISBUMnkRERESkCgZPIiIiIlIFgycRERERqYLB00COHz+OG2+8ET6fD06nE1OmTMHWrVu1rhaRokpLSyEIQo/j9ttv17pqRIpKJBK45557UFZWBqfTibFjx+LBBx8E1wSTkWXUnYsyWXNzM2bPno3LLrsMr7/+Ovx+P/bv34+CggKtq0akqC1btiCRSHQ/3rlzJ+bMmYMFCxZoWi8ipT388MN48sknsXbtWkyePBlbt27FTTfdhLy8PCxZskTr6hENCrdTMohly5bhww8/xPvvv691VYg09ZOf/ASvvvoq9u/fr8k9nYnUMn/+fAwbNgyrVq3qfu66666D0+nEc889p2ndiAaLQ+0G8corr2DGjBlYsGABioqKMH36dPzhD3/QulpEqopGo3juuedw8803M3RSxps1axbefvttVFZWAgB27NiBDz74APPmzdO6akSDxqF2gzh06BCefPJJ3HnnnfjpT3+KLVu2YMmSJbDb7Vi4cKHW1SNSxT/+8Q+0tLRg0aJFWleFSHHLli1DIBDAhAkTYLVakUgksGLFCtxwww1aV41o0DjUbhB2ux0zZszApk2bup9bsmQJtmzZgo8++kjTuhGpZe7cubDb7Vi3bp3WVSFS3F/+8hfcddddeOSRRzB58mRs374dP/nJT/DYY4+xw4EMiz2eBjF8+HBMmjQp6bmJEyfixRdf1KxORGo6evQo3nrrLbz00ktaV4VIFXfddReWLVuGb3/72wCAKVOm4OjRo1i5ciWDJxkW53gaxOzZs7Fv376k5yorKzFmzBjN6kSkptWrV6OoqAhXXXWV1lUhUkUoFILFkvwxbbVaIYqiZnUiGir2eBrEHXfcgVmzZuGhhx7CN7/5TXzyySd4+umn8fTTT2tdNSLFiaKI1atXY+HChcjK4tsWmcPVV1+NFStWYPTo0Zg8eTI+++wzPPbYY7j55pu1rhrRoHGOp4G8+uqruPvuu7F//36UlZXhzjvvxC233KJ1tYgU9+abb2Lu3LnYt28fzjrrLK2rQ6SKtrY23HPPPfj73/+Ouro6jBgxAtdffz2WL18Ou92udfWIBoXBk4iIiIhUwTmeRERERKQKBk8iIiIiUgWDJxERERGpgsGTiIiIiFTB4ElEREREqmDwJCIiIiJVMHgSERERkSoYPImIiIhIFQyeRKRb69evhyAIEAQBu3fv7vH61VdfjVGjRmlSNyIiSh+DJxHp1o4dOwAAFosFr776aq+vT506VYOaERHRYDB4EpFuff755/B4PJg7dy7WrVuX9FpzczOqq6sxbdo0zepHRETpYfAkIt3asWMHpkyZgvnz5+Ojjz5CY2Nj0msA2ONJRGQgDJ5EpEvRaBT79u3DtGnTMH/+fCQSCfzzn//sfv3zzz8HAPZ4EhEZCIMnEenS7t27EYvFMHXqVIwePRpTpkxJGm7fsWMHHA4Hxo8fr2k9iYgodQyeRKRLXT2aXUPp8+fPx/r16xGLxYBTwXPy5MmwWq2a1pOIiFLH4ElEurRjxw4IgoApU6YAp4JnIBDAv/71LyQSCezatYvzO4mIDCZL6woQEfXm888/R3l5OdxuNwDgwgsvRGFhIdatW4cRI0ago6OD8zuJiAyGPZ5EpEuff/55Uo+mxWLBvHnzsG7dOq5oJyIyKAZPItKd2tpa1NXV9ejRnD9/Pg4dOoQ///nPAFe0ExEZDoMnEelOXz2ac+fOhc1m6x5u9/l8GtWQiIgGg8GTiHTnzBXtXfLy8nDRRRdBkiQOsxMRGZAgSZKkdSWIiIiIKPOxx5OIiIiIVMHgSURERESqYPAkIiIiIlUweBIRERGRKhg8iYiIiEgVDJ5EREREpAoGTyIiIiJSBYMnEREREamCwZOIiIiIVMHgSURERESqYPAkIiIiIlUweBIRERGRKhg8iYiIiEgV/x+iVHOd8KgjgwAAAABJRU5ErkJggg==",
      "text/plain": [
       "<Figure size 800x600 with 2 Axes>"
      ]
     },
     "metadata": {},
     "output_type": "display_data"
    }
   ],
   "source": [
    "fig = pynet.plot(rho=rho, T=T, comp=comp)"
   ]
  },
  {
   "cell_type": "markdown",
   "id": "04159d37-8e1f-47df-8494-8490519d8410",
   "metadata": {},
   "source": [
    "Now a higher temperature"
   ]
  },
  {
   "cell_type": "code",
   "execution_count": 12,
   "id": "c379d880-dcd7-4b4f-a39a-044c16641f08",
   "metadata": {
    "editable": true,
    "slideshow": {
     "slide_type": ""
    },
    "tags": []
   },
   "outputs": [],
   "source": [
    "T = 3.e8"
   ]
  },
  {
   "cell_type": "code",
   "execution_count": 13,
   "id": "b34a89e1-379c-4afe-a9de-6294a6a8dd37",
   "metadata": {
    "editable": true,
    "slideshow": {
     "slide_type": ""
    },
    "tags": [
     "nbval-ignore-output"
    ]
   },
   "outputs": [
    {
     "data": {
      "image/png": "iVBORw0KGgoAAAANSUhEUgAAApYAAAIRCAYAAADwR/1qAAAAOXRFWHRTb2Z0d2FyZQBNYXRwbG90bGliIHZlcnNpb24zLjkuMiwgaHR0cHM6Ly9tYXRwbG90bGliLm9yZy8hTgPZAAAACXBIWXMAAA9hAAAPYQGoP6dpAABiRElEQVR4nO3deXhU5aE/8O+ZfSbJTDKTHUIWdhAQQRGwVRRFFK29/rytdbeXurVelWqhVqBaRFvqtdpely5WW6221x2r4oo7AgqIQNhDgITsmWRmMts5vz8gMSHbzOScOWfmfD/P8z6SycyZd/Bl5jvvKkiSJIGIiIiIaIgMaleAiIiIiNIDgyURERERyYLBkoiIiIhkwWBJRERERLJgsCQiIiIiWTBYEhEREZEsGCyJiIiISBYMlkREREQkC5PaFZCTJEloa2tDVlYWBEFQuzpERESUAjo6OhAKhRS5tsVigc1mU+TaWpRWwbKtrQ0ulwutra1wOp1qV4eIiIg0rqOjA+Wlmaitiypy/cLCQuzbt0834TKtgiURERFRPEKhEGrroqjaWAZnlrwzBL1tIkqn7UcoFIopWK5cuRIvvPACduzYAbvdjlmzZuH+++/H2LFjZa2XkhgsiYiISPcyswRkZsk7jU5EfNdbu3YtbrrpJpx88smIRCL4+c9/jnPOOQfbtm1DRkaGrHVTCoMlERER6V5UEhGV5L9mPN54440eP//1r39Ffn4+Nm7ciG9/+9vyVk4hDJZERERECvJ6vT1+tlqtsFqtgz6utbUVAOB2uxWrm9y43RARERHpnghJkQIAJSUlcLlcXWXlypWD10cUccstt2D27Nk44YQTkvA3IA/2WBIREREpqLq6usduNbH0Vt50003YunUrPvroI4VrJy8GSyIiItI9ESLimxEZ2zUBwOl0xrUN4o9//GOsXr0aH3zwAYYPHy5zrZTFYElERESkAZIk4Sc/+QlefPFFvP/++ygvL1e7SnFjsCQiIiLdi0oSopK8y8Ljvd5NN92EZ555Bi+//DKysrJQW1sLAHC5XLDb7bLWTSlcvENERESkAY888ghaW1txxhlnoKioqKs899xzalctZuyxJCIiIt3rvopbzmvGQ5K5x1QNDJZERESkeyIkRFUOlumAQ+FEREREJAv2WBIREZHuaWEoPB2wx5KIiIiIZMEeS40TRQktHWE0+kMIhEREJAmSJMFoEGA2CMi2m+FxWGAzG9WuKpGsoqKElsCxth+OIiqhW9s3wO0ww+2wwGri92MiGjotbDeUDhgsNajJH8LuBh/qfSE0+8MxNcwMixEehwXDs20oz3HAZOSHLaUWSZLQ4AthT+PRtt8SCEOM4T0502pErsOCETkOjMi2w2gQklFdIiLqA4OlRkRFCVXNflTWt6OuPRT3432hKHyhAA60BLChuhWjch0Ym5cJp82sSH2J5BKOitjXdLTtN/nDcT++PRhFezCA/c0B2EwGjM7LxJjcDGRa+fZGRLETjxW5r6k3fOdVmSRJ2N8cwPrqZgTC8jTBUFTEtiPt2HakHWVuB2aUZHOonDRHkiTsavBh48FWhKLytP2OiIivarzYWuPF6NwMTCvJhoW990REScNgqaJAOIp1B5pR1RxQ7Dn2N/lR6+3AjBE5KHM7FHseoni0ByP4ZH8TatqCilxfArCzwYdD3g7MLHVjmMumyPMQUfqIKrCPpdzXSwUMliqpavbj06pmBCPKd5R3RESs3duI/c1+zCp1w8LFDqSiXQ3tWH+gBeFYJlAOkS8Uxdu76jE6NwOnjMiGycC2T0R9i0pHi9zX1BsGSxVsr2vD5wdakv68Vc0BtHXUYe6YPNg5NE5JJkkSNh32YkuNN+nPvavBB29HBGeOzuXQOBGRgvgOm2Rf13pVCZWdmgJhvLGjDoFwVLU6kP5IkoSNB1tVCZWdjrQHsaayTrb5nESUXkSFit4wWCbRzvp2bDjYqnY14A1G8NbOeoSSMAxPBABbarz4+kib2tVAoz+Md3c1ICKy7RMRKYHBMknq24P4rKpZ7Wp0aQ6E8fH+Jkg63LyVkutgawCbDqvXU3m8I+1BbKhWb9SAiLRJhICozEWE/vbVZbBMgqgoHQ1xalfkOAdaju79R6SUUETEJ/u184WqU2W9DzXeDrWrQUSUdhgsk2DT4Va0dkTUrkaf1h1o5nxLUsz66hbNtq+P9zchzPmWRHSMKClT9IbBUmENvhC+rlV/bll/ghER6w5or0eJUt+h1gB2N/rUrka/fKEoNmpgzjMRUTphsFTYlhqv5obAj1fVHEBzIP5jJIkGsllD8yr7s7OhHf6QNntUiSi55J5f2Vn0hvtYKsgXiuBgS/9zGEtz7BifnwW3w4xgRMTzX9X0eT+jIODCiQWwm4145stDitS1ss6HU0stilyb9KfRF0K9r/8vK4O1/dllbpS7HRC7LS57f08jDss8L1KSjm7YPqXYJet1iSj1KBEEGSxJVjvrfQP2VoaiInbUtcFuNmJCQVa/9ztxmBO+UFTRTc33NPowbbgLZm4eTTKorG8f8PextP1dDe1Yl4Q9XyvrfZhU6ITBoL8PACIiuTFFKCQqStg5yIdrjTeI/c0BtA8wFOd2mDHMacPWWmWHFSOihD2NfkWfg/QhFBGxt2ngthRL20+WQDiK6lbujkCkd6IkKFL0hj2WCmnwhdAxxA3IBQCzSt1He20GaJtmg4DxBVkYkW2H02aCAKA9FMXB1gC+rm2LuR7VLQGMy88cUp2JDns7EJVhKWS5OwPlbgcCYRF7m3zYWtPWawRAzrZfmuMYcp2JiPSOwVIhjf6hL4aZWJiFJn8IR9qDKMiy9nkfp9WEuWPykGkxoqo5gF0NPoiShLxMC8bnZ2GUJwPv7m4YcL5b9zpLkgRB0N83LJKPHG1/e10bNh5sQUdEhMdhxrcrPDAKQo+N1mVt+zHch4jSG+dYyoND4QoZ6gdVltWEsXmZAx4BaTQIOHN0LhxmI97Z3YC1extRWd+OXQ0+fLK/Ga/vOAKDIGDOqFzYTIP/rw5GRPg0MDRJqU2OYNnkD3f1Njb6w9h02Ity9zc9inK3/daOCPe0JCKSgaaCZTQaxV133YXy8nLY7XaMHDkS99xzT0oeOzjUD9f8TAvsZiO+e0IhvjelGGeOzIXZaMD3phSjIPNo7+Xo3Ay4bGZsr2vDodbeq2Ub/WF8cagVdrMRJxT2vzhIznqTvkmShEZfWJHrdid325cANPvlrzcRpY4oDIoUvdHUUPj999+PRx55BE8++SQmTpyIDRs24JprroHL5cLNN9+sdvViFhWlmE7aEQAIAtC5GLXzv6IE7G8OoMb7zRYseZkWzC5z49VtR9AROdqrWJpjB46tPu/P7kYfTi7Jxogcx4C9n52aA2GU5gx6N6I++cNRhGLo+Ruo7QNAWY4dh7wdCEcl5NjNmFLsQlW340eVavv5/Uw5ISKi2GgqWH7yySf4zne+g/PPPx8AUFZWhn/84x/4/PPP1a5aXCIxLlyo8DhwWrmn6+crppWgPRjB81/VICpK8IvfDEt3Dgv6ux2Pl203IxQV0RbsP8QeDblhuB0WmAzCoHXjcCANRSQ69LYPAGPzM3FqqRsG4eiq7T2NfnzVbWcEtn0ikpukwCpuiavC1TVr1iw8/vjj2LlzJ8aMGYPNmzfjo48+wgMPPNDn/YPBIILBYNfPXq82TvqIdUXsnkZ/zFv8HGkL9toc3WIwIBAZfE5k+NiHvcVoQEQc+P78bKWhiMY4bWWwtv9mZf2Aj1ek7afglBsikg8X78hDU8Fy8eLF8Hq9GDduHIxGI6LRKFasWIHLLrusz/uvXLkSv/zlL5Nez8Eka1F1SBRhNgw+f8NsPFqhmIYo9fdvgGSUrOajSNvX4QcAEZHcNDWr9J///CeefvppPPPMM/jiiy/w5JNPYtWqVXjyySf7vP+SJUvQ2traVaqrq5Ne576YknSCR0sgDIvJgCxr/98PjAYBLpsZbcFITEP0yao7pSdjCrf9ZNWdiLQpKhkUKXqjqR7L22+/HYsXL8b3v/99AMCkSZNQVVWFlStX4qqrrup1f6vVCqtVe5PtTQYhpjldQ3WgOYDCLBtG52bgi0N9L04Y6XHAaBBwoDm2k0VsJuWOjaT0Z1Pw2NHulGj7drP+PgCIiOSmqXdSv98Pw3HDW0ajEaKYWhP/BEGA22FW/Hl2Nfjg7QhjQkEWip22Xr93O8w4aVg2AuFozEdCejKUrzelL4tx4F5EuSjS9h0WBWpKRKlChAARBpmL/kZCNNVjecEFF2DFihUYMWIEJk6ciC+//BIPPPAArr32WrWrFjePw4K6dmX3hIyIEt7d3YC5o/Nw1uhcHGgOoLYtCFGSkJthwUhPBsKiiPd2N8R8tJ2bH640RJ4My4CrteUgd9s3GQQ4bZp6OyQiSkmaeid9+OGHcdddd+HGG29EXV0diouLcd1112Hp0qVqVy1unozkBLTWjghe2VaL8flZKM2xY5jLBkEAfMEodtS1YWsc5yU7bSZYjJrqxKYU5HGYsb9J+eeRs+17HBYeZUqkc1wVLg9NBcusrCw8+OCDePDBB9WuypDlJSlY4tiWKltqvNhSM7TtlpJZZ0pfeRnJm/csV9vPZdsnIpKFpoJlOnHazMjLsKB+iGeGJ9NIT4baVaA0kJ9pQZbVpPhwuJxG5rLtE+mdEqu49bg/Lsc9FTQ2P1PtKsTMZTOhkMfZkQwEQcDYvNQJagWZVuTYuWiNSO+OLt6Rv+gNg6WCynIcsJpS4694bF4m55iRbEbmZsCYIu1pXAp9ASQi0rrUSD0pymgQMDoFhthMBoHD4CQrm8mIcrdD7WoMym42oCTbrnY1iEgDRBgQlbmIOoxZ+nvFSTap0AlHkjaNTtRJw1ywpEjPKqWOE4c5u45U1KqTS3J44g4RkYyYJhRmMRkwsyxH7Wr0Kz/TyqFAUkSGxYRTSrTb9ktz7CjLYW8lER3FIx3lob9XrILhLjtGaXBI3GgQMLssh3MrSTEjPQ4Md/U+GUdtVpMBM0aw7RMRyY3BMklOHp6NTIu2hsSnD8+G08bVsKQcQRBwamkObBqbajGzNAd2jU9RIaLkkv84x8TmWH7wwQe44IILUFxcDEEQ8NJLLynyepWirXf7NGYxGXD2mHzYzdr4Kx/tsnEInJIiw2LC3DF5mplvOSU/A6U52l9YRET65PP5MGXKFPzhD39QuyoJ4QbpSeS0mXD2mDysqayP+ag5Jex/fxs+fe9rTHjqR8j2MFyS8jwOC+aOzsPbu+oRjqq3YfD2f36KLTsPYfTfrkdGFudXEtE3opKAqCTzkY4JXG/+/PmYP3++rPVIJm10n+lIjt2C+ePyVRsWn1LsxLXfnQpvix+Lr3wcLY3tqtSD9Cc/04p5Y/NVGxafMSIb1/xgBqp21mLpFY/C1xZQpR5EpE1ybzXUWQDA6/X2KMFgUO2XqxgGSxU4bWYsmFCIkZ7kDcc5zEacNSoXJxa7UDIyH7/+23UMl5R0HocFF04sTOrekVlWE84dm49x+VkYe2IpVjxzI8MlESVVSUkJXC5XV1m5cqXaVVIMg6VKrCYDTiv34MxRuYrPuxzlycB3JhZieLcP8+EVeQyXpAq72Yg5Iz34VrkbFqOybX98fiYunFCAgm7HlTJcElFfRMmgSAGA6upqtLa2dpUlS5ao/XIVw2CpspJsO74zsQgTCjJlX9yQn2nB3NG5mF3u7nMDdIZLUosgCKjwZOCiEwoxJi8DJpk3KS922jB/bD5OGZEDUx/hleGSiJLJ6XT2KFarNYZHpSYGSw2wmgw4uSQHl0wuxqzSHLgdiW8BZDIIGJuXgQsnFGD+uAIMcw085MhwSWqym42YWerGJZOLcUpJNly2xNcTWowGTCjIxHdPKMTZY/KQnzXwGzfDJRF1p+QcSz0RJElSb4mmzLxeL1wuF1pbW+F0OtWuTsIkSUJzIIx6XwiNvhAa/SG0BMIQ+/g/ZTcb4HFYjpYMCwqyrAkNLx7cW487rngMzmwH7uNqcVKJJElo9Ie62n6TP4yWQBh9vUllWIxwOyzwOMzwZFhQmGnts3dyMJWbqnDnD/4XpWMKcTdXixPpTmd2+OMX0+DIkndhrb8tioUnbYwrl7S3t2P37t0AgKlTp+KBBx7AnDlz4Ha7MWLECFnrpwQGyxQRFSV0RKK4/eU3sbWmDr+/+HyMKfDAZpLvHwHDJWlRRBQRjIiIihIkAEZBgNlogFXG1eUMl0T61ZkdHvtiGuyZ8u7CGGiP4Lo4g+X777+POXPm9Lr9qquuwl//+ldZ66cE/fXRpiijQUBDezvertyJWm8Lfrf2I1lDJTgsThplMhiQYTHBaTPDZTMj02qSNVSCw+JEpCFnnHEGJEnqVVIhVILBMrU88tG6rj9/vO8AqptbZX8OhkvSopq2V/Bx9blYe+Bb2N5wtyLPwXBJpG9aOdIx1envFaeoqqYWvPzV9q6fRUnCox9/rshzMVySltT53sPWhp/BH6lCKNqAg23/wFd1tyvyXAyXRPoVlQyKFL3R3ytOUY98tA7R46bDvrhlmyK9lmC4JA3Z2XRfr9tqff9GONqiyPMxXBIRJY7BMgUc31vZKSKKivVaguGSNKC1YzMCkQN9/EZElfdJxZ6X4ZJIf0QIihS9YbBMAa9u3dGrt7LTS19th6jgwn6GS1LTnpY/9Pu7A61/U6zXEgyXREQJYbBMAeeOH43540djzuhyZFktAIDJxQWYM7oc/336TBgEZb8RMVySGlo7NqMx8GG/v49KPkV7LcFwSaQrnGMpD/294hQ0Ks+D3128AI997yKUurMBAD/59kw89r2L8KNZJyelDgyXlGwD9VZ2UrrXEgyXRERxYbCkmDFcUrL4w1UD9lZ2iko+HG5/SfH6MFwSpT8e6SgP/b1iGhKGS0oGb3BbHPf9WtG6dGK4JCIaHIMlxY3hkpSWZR0fx30nKFqX7hguidKXKAmKFL1hsKSEMFySkjLMZRiVc9ug93PbZqIk63tJqVMnhksiov4xWFLCGC5JSeXZC/HtkrXIsc3o9TuD4MDMYS/jpMI/w2hwJL1uDJdE6UdUYH4lj3QkihPDJSnJasqHzVTU63aDYEamZQwEhbfaGgjDJVF6ESWDIkVv9PeKSXYMl6RXDJdERD0xWJIsGC5JrxguidJDFIIiRW8YLEk2DJekVwyXRERHMViSrBguSa8YLolSG+dYykN/r5gUx3BJesVwSUR6x2BJimC4JL1iuCRKTVFF5lnqD4MlKYbhkvSK4ZKI9IrBkhTFcEl6xXBJlFo4x1Ie+nvFlHQMl6RXDJdEqSMqGRQpeqO/V0yqYLgkvWK4JCI9YbCkpGG4JL1iuCTSPgkCRJmLxA3SiZTFcEl6xXBJRHrAYElJx3BJesVwSaRdnGMpD/29YtIEhkvSK4ZLIkpnDJakGoZL0iuGSyLtESVBkaI3DJakKoZL0iuGSyJKRwyWpDqGS9Irhksi7YjCoEjRG/29YtIkhkvSK4ZLIm3gULg8GCxJMxguSa8YLokoXTBYkqYwXJJeMVwSqUuEQZGiN/p7xaR5DJekVwyXRJTqGCxJkxguSa8YLonUEZUERYreMFiSZjFckl4xXBJRqmKwJE1juCS9YrgkSi6uCpcHgyVpHsMl6RXDJRGlGgZLSgkMl6RXDJdEySFJBogyF0nSX8zS3yumlMVwSXrFcEmkvCgERYreMFhSSmG4JL1iuCSiVMBgSSmH4ZL0iuGSSDmipMQCHrVfVfIxWFJKYrgkvWK4JEp/f/jDH1BWVgabzYYZM2bg888/V7tKMWOwpJTFcEl6xXBJJD+5F+50lng999xzuO2227Bs2TJ88cUXmDJlCubNm4e6ujpFXrfcGCwppTFckl4xXBKlpwceeAALFy7ENddcgwkTJuDRRx+Fw+HAX/7yF7WrFhMGS0p5DJekVwyXRPIRIShSAMDr9fYowWCwzzqEQiFs3LgRc+fO7brNYDBg7ty5+PTTT5P2dzEUDJaUFhguSa8YLom0r6SkBC6Xq6usXLmyz/s1NDQgGo2ioKCgx+0FBQWora1NUm2HhsGS0gbDJekVwyXR0EUlQZECANXV1Whtbe0qS5YsUfvlKobBktIKwyXpFcMl0dAouXjH6XT2KFartc865Obmwmg04siRIz1uP3LkCAoLC5Py9zBUDJaUdhguSa8YLolSm8ViwbRp0/DOO+903SaKIt555x3MnDlT1brFisGS0hLDJekVwyVRYkTIvTn6N4t34nHbbbfhj3/8I5588kls374dN9xwA3w+H6655hpFXrfcGCwpbTFckl4xXBKlru9973tYtWoVli5dihNPPBGbNm3CG2+80WtBj1YxWFJaY7gkvWK4JIqPpMBWQ1ICPZYA8OMf/xhVVVUIBoNYt24dZsyYIfvrVQqDJaU9hkvSK4ZLIko2BkvSBYZL0iuGS6LYyD6/8ljRGwZL0g2GS9IrhksiShYGS9IVhkvSK4ZLooEpuY+lnujvFZPuMVySXjFcEvWPQ+HyYLAkXWK4JL1iuCQiJTFYkm4xXJJeMVwS9Sb3VkOdRW8YLEnXGC5JrxguiUgJDJakewyXpFcMl0Tf4BxLeTBYEjFcko4xXBKRnBgsiY5huCS9YrgkYo+lXBgsibphuCS9YrgkIjkwWBIdh+GS9IrhkvSMPZbyYLAk6gPDJekVwyXpFYOlPBgsifrBcEl6xXBJRIlisCQaAMMl6RXDJemNpMAm6ZLaL0oFDJZEg2C4JL1iuCSieDFYEsWA4ZL0iuGS9IJzLOXBYEkUI4ZL0iuGSyKKFYMlURwYLkmvGC4p3bHHUh4MlkRxYrgkvWK4JKLBMFgSJYDhkvSK4ZLSFXss5cFgSZQghkvSK4ZLSkcMlvJgsCQaAoZL0iuGSyLqC4Ml0RAxXJJeMVxSOpEkQZGiNwyWRDJguCS9Yrgkou4YLIlkwnBJesVwSelA7uMcO4veMFgSyYjhkvSK4ZKIwGBJJD+GS9IrhktKZVwVLg8GSyIFMFySXjFcEukbgyWRQhguSa8YLikVcVW4PBgsiRTEcEl6xXBJpE8MlkQKY7gkvWK4pFTCOZbyYLAkSgKGS9IrhktKFRwKlweDJVGSMFySXjFcEukHgyVREjFckl4xXJLWSQoMg7PHkogUx3BJesVwSZT+GCyJVMBwSXrFcElaJQGQJJmL2i9KBQyWRCphuCS9YrgkSl8MlkQqYrgkvWK4JK0RIShS9IbBkkhlDJekVwyXROmHwZJIAxguSa8YLkkruI+lPBgsiTSC4ZL0iuGStIAn78iDwZJIQxguSa8YLonis2LFCsyaNQsOhwPZ2dlqV6cLgyWRxjBckl4xXJKaZN9q6FhRSigUwiWXXIIbbrhBuSdJAIMlkQYxXJJeMVxSOvJ6vT1KMBgc8jV/+ctf4tZbb8WkSZNkqaNcGCyJNIrhkvSK4ZLUoOTinZKSErhcrq6ycuVKtV+uYhgsiTSM4ZL0iuGS0kl1dTVaW1u7ypIlS9SukmIYLIk0juGS9IrhkpJJyR5Lp9PZo1it1j7rsHjxYgiCMGDZsWNHkv9m4sNgSZQCGC5JrxguSU8WLVqE7du3D1gqKirUruaAGCyJUgTDJekVwyUlgxb2sczLy8O4ceMGLBaLRbG/AzkwWBKlEIZL0iuGS1Jaqm03dODAAWzatAkHDhxANBrFpk2bsGnTJrS3q/u5wGBJlGIYLkmvGC6JvrF06VJMnToVy5YtQ3t7O6ZOnYqpU6diw4YNqtaLwZIoBTFckl4xXJJSjvYwyr14R7n6/vWvf4UkSb3KGWecodyTxoDBkihFMVySXjFcEmkXgyVRCmO4JL1iuCS5KbndkJ4wWBKlOIZL0iuGSyLtYbAkSgMMl6RXDJckF0mhojcMlkRpguGS9Irhkkg7GCyJ0gjDJekVwyUNFedYyoPBkijNMFySXjFc0pBwLFwWDJZEaYjhkvSK4ZJIXQyWRGmK4ZL0iuGSEqLEMDiHwokonTBckl4xXBKpg8GSKM0xXJJeMVxSPI4e6Sh/0RsGSyIdYLgkvWK4JEouBksinWC4JL1iuKRYcLsheTBYEukIwyXpFcMlUXIwWBLpDMMl6RXDJQ2ocxW33EVnGCyJdIjhkvSK4ZL6w8U78mCwJNIphkvSK4ZLIuUwWBLpGMMl6RXDJfXCIx1lwWBJpHMMl6RXDJdE8mOwJCKGS9IthkvqxO2G5MFgSUQAwyXpGMMlkXwYLImoC8Ml6RXDJQGcXykHBksi6oHhkvSK4ZJo6BgsiagXhkvSK4ZL/eIcS3kwWBJRnxguSa8YLnWK2w3JgsGSiPrFcEl6xXBJ6W779u1YtmwZzjzzTIwcORJFRUWYPHkyrrrqKjzzzDMIBoMJXZfBkogGxHBJesVwqTeCQkVbvvjiC8ydOxdTp07FRx99hBkzZuCWW27BPffcg8svvxySJOHOO+9EcXEx7r///rgDJoMlEQ2K4ZL0iuGS0s3FF1+M//iP/0BtbS3eeecdrFy5Ej/5yU/wX//1X7jjjjvw1FNPYd++fVi9ejW+/PJL/Pa3v43r+gyWRBQThkvSK4ZLndDJHMudO3fixhtvRHZ29oD3mzlzJp599lncfvvtcV2fwZKIYsZwSXrFcEnpwmw293l7R0dHXPfvD4MlEcWF4ZL0iuEyzemkx7I7URRxzz33YNiwYcjMzMTevXsBAHfddRf+/Oc/J3RNBksiihvDJekVwyWlk1/96lf461//il//+tewWCxdt59wwgn405/+lNA1GSyJKCEMl6RXDJdpShKUKRr21FNP4fHHH8dll10Go9HYdfuUKVOwY8eOhK7JYElECWO4JL1iuEw/kqRM0bJDhw5h1KhRvW4XRRHhcDihazJYEtGQMFySXjFcUqqbMGECPvzww163/9///R+mTp2a0DVNMtSLFNQRiaLRF0aTPwR/OIopw0ejzDMCjX4DNlS3IMduhjvDApfNBIOg7S53Sl+d4fKOKx7D4isfx31P/QjZnkyEQhF8+O8t+NZ5k2GxxPd2EwhH0egLoaZlGlo6hgGwQIIAAWGYDFHsbfTBk2GB02qCwLZPKukMl3f+4H+x9IpHcfffrkdGlh3+9g58tuYrnP6daTAaY+/DkSQJ/vA37/sdERFRSQIkwGgQYDEKcDss8GRYkGkxsu3LSYnFNhrvsVy6dCmuuuoqHDp0CKIo4oUXXkBlZSWeeuoprF69OqFrCpKk9Y7a2Hm9XrhcLrS2tsLpdKpdnYRIkoQabxC7G32obw+iPRSN6XEmg4Acuxkl2XaMys2A3WyM4VFE8jq4tx53XPEYnNkO3POna/Hwshex/v0d+O9fXYxz//OUAR8rShIOtnRgT6MPDb6jX6RiYTYc/aAdkWPHKE8GLCYOxFDyVW6qwp0/+F+UjinEkkevwYrr/oIdG/dj2RMLcerZkwZ8bFSUUNXsx74mPxp8R8NkLCxGAzwOM8rcDpS7HTDHEWDpG53ZYfjDv4TBbpP12mKgAwd/skzTueTDDz/E3Xffjc2bN6O9vR0nnXQSli5dinPOOSeh6zFYakQwImJ3gw8769vhDUaGdC2DAJTmODAuLxN5mRZ+o6WkOri3Hrdf/iiC/hA6AmFIkHDiqaOw8smFfd4/EI5iV70POxva4Yvxi1R/TAYB5W4HxuZnwuOwxPAIIvlUbqrCzy/9AyRRQjAQAgCccdE03P7QlX3evz0Ywc76duxq8MUcJvtjNgoY5cnA2LxMuOzx7Tuod13B8qG7lQmWNy9NyVySKA6Fq0ySJOyoa8cXh1oREeXJ+KIE7Gs6+u23MMuKWWVuZFn5v5qSI394Dkoq8vHV53u7btu8bg9am3xwuTO6bhNFCV/VerGlxguZmj4iooRdDT7savChJNuOU0fkwGFh7z0lR8moAuQPy8H+HTVdt33yxhaEgmFYrN+EvUhUxJeHW7H9SLtsI6XhqITtde3YXteOkR4HTi7JgZW99zSIiooKrF+/Hh6Pp8ftLS0tOOmkk7r2tYwHW52KvB1hvFFZj8+rW2QLlcerbQvila9rsaOuDWnUOU0adt8tT/cIlQAgiRI+ffvrrp+b/CG8tuMINh2WL1Qer7olgJe/rsWeRh/bPilOFEXcedn/9giVANDhD+GLD77ZtqWuLYhXtx3BNhlD5fH2NPrx8tc1qG7hYqJ4CJIyRcv279+PaLT3SFEwGMShQ4cSuia7sVRSWd+O9dUtiCr1qdpNRJSw7kALqpoD+Fa5hz04pBhRFNHS5AMAGAwCxG7t+52XvsC8S07G1to2bDrcqlig7C4UFfHRviZUNfsxu8zDHhxSTCgYQaA9CAAwGA0Qo98Mbb/34gacMvcEfHGwFV8faUtKfQJhEe/ubsBIjwOnjsiBifMvqZtXXnml689vvvkmXC5X18/RaBTvvPMOysrKEro251gmmSRJ2HT46PCfGjKtRpwzJp9D46Sog3vr8eEbW/Deq5tQvacOACAIAm5/+VYcaA+pUqccuxlnj8njwjZSjCRJ2Lf9MD5c/SXef2kjag80AgCMFhNue2Mxqr1BVeqVn2nFWaNyubCtH53ZoeRBZeZYVt+ivTmWBsPRtiAIQq8RHbPZjLKyMvz2t7/FggUL4r42g2USSZKELw61Ymttcr6x9sduNmL+OIZLSo6De+ux+plP0ezOQvEpvTfiTSan1YRzx+UzXJLiOkPmS39ZC3FiKfImjVC1Ph6HBeeMzYOFPZe9dAXL/7lHmWB5612y55L9+/fjnnvuwbvvvova2loUFxfj8ssvx5133tnjaMbBlJeXY/369cjNzZWtbmxhSbS1tk31UIljq3DX7KyDf4grcIliMaw8Fydd+S3VQyUAeIMRvL2zHqEhrsAlGowgCCgfX4zpN85TPVQCQKM/hHd3NSRl+hUpb8eOHRBFEY899hi+/vpr/M///A8effRR/PznP4/rOvv27ZM1VIJzLJOnxtuBLw61ql2NLu3BKD7c14hzxuRxOyJS1L4mP7bXaec0nqZAGJ8daMa3Kzwx3Jsocdvr2rGvya92NbocaQ9i48EWnDIiR+2qaJOCG6R7vT2nv1mtVlit1oQve+655+Lcc8/t+rmiogKVlZV45JFHsGrVqriu5fP5sHbtWhw4cAChUM+pSjfffHPcdWOwTIJwVMTH+5vUrkYvtW1B7Kz3YWx+ptpVoTQVCEfx+YEWtavRy74mP0pz7CjNcahdFUpT3o6wpjoTOm2va0dpjgMFWYmHGopfSUlJj5+XLVuG5cuXy/ocra2tcLvdcT3myy+/xHnnnQe/3w+fzwe3242GhgY4HA7k5+cnFCw5FJ4EGw62DHnjZ6VsONiC9iFuyE7UF0mS8GlVM4JRbQ47f1bVjI6INv9dUmoTJQkf72/S7LDzx/ubENHov0tVSQoVANXV1Whtbe0qS5YskbXqu3fvxsMPP4zrrrsursfdeuutuOCCC9Dc3Ay73Y7PPvsMVVVVmDZtWtw9n50YLBVW6+3Aznqf2tXoV0SU8IkGe1Mp9VU1BzS9j15HRMR6DfamUuqrrG9HnUq7H8SiLRjBl4fV2ZlEr5xOZ4/S3zD44sWLIQjCgGXHjh09HnPo0CGce+65uOSSS7BwYd8nnPVn06ZNWLRoEQwGA4xGI4LBIEpKSvDrX/867vmanTgUrrCvNLBYZzA1bUE0+ILIzeDQCMlDkiTVttSKx94mP6YOcyGTOySQTERJwtYa7b/vV9a3Y3KRk3u7dqfgHMtYLVq0CFdfffWA96moqOj68+HDhzFnzhzMmjULjz/+eNzVM5vNXVsP5efn48CBAxg/fjxcLheqq6vjvh4YLJXl7QjjsLdjwPuU5tgxPj8LbocZwYiI57/qeWrDjBE5KMm2wWw0IBIVsb85gI0HW2TfXLqyzofccgZLkke9L4TmQHjA+wzW9jsZBQEXTiyA3WzEM18mdhLEQCrr2zFteLbs1yV9qm4JwB8eeIrFYG1/dpkb5W4HxG67Ab6/p3HQz5N4REUJexp9mFCQJds1aejy8vKQl5cX030PHTqEOXPmYNq0aXjiiSe6AmI8pk6divXr12P06NE4/fTTsXTpUjQ0NOBvf/sbTjjhhAReAYOloirrB18JG4qK2FHXBrvZ2Oc/8B11bdh48OiRj1aTAadXeDCpyInNMg9j7GvyY3qJC1YT9/ejoauMYRX4YG2/04nDnPCFoortPbmrwYcTi10wGrg7Ag2dXG1/V0M71ik8VaOyrh3j8zO5M0gnSTha5L6mAg4dOoQzzjgDpaWlWLVqFerr67t+V1hYGPN17r33XrS1He1hX7FiBa688krccMMNGD16NP7yl78kVDcGS4VERBG7GwbfZqLm2EkMJdn2Pn/f2tF7YY1TgWG7qCRhd4MfEwv57ZWGpiMcxf7mobd9AHA7zBjmtGHDwRacMVLevdY6BSMiqpr9qPBkKHJ90o/WjjBq2gY/XSeWtp8M3mAENW1BFDvl3RSclPfWW29h9+7d2L17N4YPH97jd7GeeyNJEvLz87t6JvPz8/HGG28MuW6cXKGQ+vYQQjKtujuhMAs/mDoM3z9xGHLsZmw78s034oIsK66aXoKrppdgdG7fH4xXTS/BmaMG/1A+2KrdhRaUOg57O2SZqiEAmFXqxroDLYj2cT152758Q4ykX4dkbEfl7gx8/8RifGdiISYVZaF7v5esbV/DC+ySTZCUKUq4+uqrIUlSnyVWkiRh1KhRCc+l7A97LBXS6JdvRWDniT0umwkVbgcC/czfObHYib2NfkQTPKWzyR+CJEkcFqEhafQPPLcyVhMLs9DkD+FIe3DQPfeG2vYbfdpdwUupQ652tP3YFKiOiAiPw4xvV3hgFARs6mMK1JDbvkz/XtOCBhbvJJPBYMDo0aPR2NiI0aNHy3dd2a5EPSjxQdXaEUFTIIzTyntvgNrgC8FhMWF8QeKbnYeiEtqC3NePhqZJhi9VWVYTxuZlYsPBwTeYlqPte4MR2UYYSL/k6lBo8ofRcezY0UZ/GJsOe1Hu7r2Zvxxtv7NDgfTpvvvuw+23346tW7fKds2Yg+UNN9yANWvWyPbEfSkrK+tzz6abbrpJ0edVglLfAg2CAJetd0fz/iY/GnwhTCp0wmpM/PuCHKGA9EuSJFk+XPMzLbCbjfjuCYX43pRinDkyF2ajAd+bUoyCzJ69l2z7pAXhqNjnnHg59Bf85Gj7EVGCV6F6k/ZdeeWV+PzzzzFlyhTY7Xa43e4eJRExD4U/9thj+NOf/oQ//OEP+NGPfpTQkw1m/fr1iEa/6THbunUrzj77bFxyySWKPJ9SoqKEthhPsxEACALQuSC187+iBJiNAkZk23GgJYBwVEKO3YzJRU4c6mfLiS8OtuCcsfmYVOTEhoOJrSZsDoRRltAjiQB/OIpwXxMi+zBQ29/fHECN95stWPIyLZhd5sar2470eVqOHG2/JRBGYRYXMVBi4gmVA7V9ACjLseOQt6PrfX9KsQtVzX3PhZTrfd9lNyf0WEptDz74oOzXjGuOpcViwQ033IC6ujr84he/6Pd+b731Fp555hk88cQTcVXm+L2b7rvvPowcORKnn356XNdRWySOlQsVHgdOK/d0/XzFtBK0ByNH9zWTgApPBk4uyYZBENAREXGg2d/nPBsc2+j8cGsHxuVnYntdW0LHSEZEDgdS4mINlRik7UdFCX7xm/bbOSzY3/6AsrT9OOpOdLx4jkgc8H0fwNj8TJxa6oZBAALhKPY0+vFVrZLv+2z76Az8Mv9VaH3FwlVXXSX7NeMKlqtWrcI///lPLFu2DPX19fjd737X5/3q6urw1FNPxR0suwuFQvj73/+O2267rd/FJMFgEMHgN1s7eL3aOOkjnvNh9zT6saex761ZwqKEt3bW9/m7/mw82IIFEwowtdiFjxI4qlGrZ9tSahDjmKs1UNs/3pG24KCbow+17Uc4z4yGIJ7FM4O1/Tcrk/y+z7avKz6fDxkZsW+vFu/945qU4XK58Oabb+Kiiy7Cww8/jB/84AeIRJSZm/HSSy+hpaVlwKONVq5cCZfL1VVKSkoUqUu81NxnuSkQxr4mP8o9DuQkMLRh4IpwGgI1mw/bPqlJzd00ht72FalW6uncIF3uojGjRo3Cfffdh5qavk87w7F5vW+99Rbmz5+Phx56KK7rxz3b12Kx4F//+hf+67/+C88++ywWLFgAvz+2Xod4/PnPf8b8+fNRXFzc732WLFmC1tbWriL3XkyJUvsEjy8PtUKSgJOGu+J+rNp1p9RmVDmcDantM1jSEKjdftj2KVbvv/8+1q9fj/LycsyYMQM33XQTVqxYgd/+9rf4xS9+gf/4j/9AcXExrr32WlxwwQW444474rp+QvtYGgwGPP7448jLy8PKlStx5pln4rXXXoPH44nh0YOrqqrC22+/jRdeeGHA+1mtVlit2jvf2mQQYDYKcc03k1N7KIrK+nZMKMgadP+/4zkUOjaP9EGpYxdjNZS2n2Fh26fEqd1+hvS+z7Z/lE72sRw7diyef/55HDhwAP/617/w4Ycf4pNPPkEgEEBubi6mTp2KP/7xj5g/fz6MxvjbxpA2SF+xYgUKCgpw66234lvf+hbWrFnT62ihRDzxxBPIz8/H+eefP+RrqUEQBHgcFtTGcLSXUrbUeDHKk4HpcX579WRYFKsTpT+z0QCXzaTYtiuxSLTtux1s+5S4DIsRVqMBQRX3Q2XbHyKdBMtOI0aMwKJFi7Bo0SJZrzvkDdJvvvlm/P3vf8eePXswe/Zs7NixY0jXE0URTzzxBK666iqYTKl7MJDa/1CDERFfH2lDbkbs31wFAG5uOUFD5EnBtm8xCsiysteGEicIAtwZ6r5/JtL2nVYTLEPY/5XoeDG3ptzc/s8cvfTSS/HKK6+gqakJp512Gj777LOEK/T222/jwIEDuPbaaxO+hhbkaqDn7+sjbfDHsfWEy2aCiW8wNERa6PWOt+27HRYeZUpDlquBnr94274W/r1qRSqdFS6Hbdu24cYbb8TUqVNRVFSEoqIiTJ06FTfeeCO2bduW8HUFKY6znKLR6IDj7evWrcOCBQvQ1NTUdf9k8nq9cLlcaG1thdPpTOpzH6/7nmSpYnRuBmaVJbbTPlGn+vYg/r2jTu1qxGVykRNTh8W/6IGou+qWAN7d3aB2NeJyyohsjM/PUrsaqurMDmUrVsBgk/eQBLGjA/vvvFMTuaS7119/HRdddBFOOukkzJs3DwUFBQCAI0eO4K233sLGjRvx8ssvY968eXFfO66x5sEmcc6YMQMffPAB5s2bh0OHBt5zLt1lWk0oyrKiRsV5lvEanRv7PlVE/cnNsCDbZkJLCh0TN9LDtk9DV5zRALvRh0A0NdqTURD6PINct3Q0x3Lx4sX42c9+hrvvvrvX75YvX47ly5fj9ttvTyhYyj7uOX78eHz11Vd444035L50yhmbn6l2FWLmdpg1MXxPqU8QBIxNoR6QYU4bnLbUnc9N6pMi1RBb74TQOA+jHf+ndnViVua2w2bi3GI92rlzJy677LJ+f3/ppZdi165dCV1bkQl1LpcLZ599thKXTikl2XbVt1+J1bi8TM4xI9mM9DhgSpE9UVPpCyBpS2eglBrmAYF/AYhgdOa/ISC508ASNY5tvydJoaJBZWVleO211/r9/WuvvYbS0tKErs2v6QoyCALG5WXiy8OtaldlQFajAWUcDiEZmY0GjMrNwI66drWrMqBMixHDXPLOqaL0J0WqIfkeBQIvAug55cNhbMAI+weoCsxRrX6xyM2wxLV6nNLL3XffjR/84Ad4//33MXfu3B5zLN955x288cYbeOaZZxK6NoOlwiYUZGJPow/eoHbnm51ckg0zV4OTzKYUO7G/yY+OiHr7+g3m1NIcHuVIMRsoUHZ3kutxHO44BWFJm3MtBQAzRuSoXQ3NUWIVt1ZXhV9yySUYNmwYHnroIfz2t79FbW0tAKCwsBAzZ87E+++/j5kzZyZ0bQZLhZmMBswuc+P1Sm2ukh3usqHCw95Kkp/NZMTMUjfe26PNVbKjczMwzGVXuxqUAmINlJ0yTU04KW8D1tWdnpT6xeuEwizOqe+LEmd7a/Cs8E6zZs3CrFmzZL8uu6mSID/LigkF2pvLYjEKmFnq5txKUsyIHDsqNDjNwmE2YvrwbLWrQRrX1xzKgZkA+yUQct/E2JLLUBTn0YrJkG0zYUoxt9Yi5TBYJsnUYhdyNHaqzamlbp4RS4o7eUS26ucodycAmF3uhsXEtz/q21ACpcG1AoKpBIIgYFaZG1YNtTOjQcBp5R4YU2RhXdLpaPHOYLZv346KioqEHqudFp/mTEYD5o7OQ5ZVG7MPxjqM3L+MksJmMuKcMXmwaeQDdna5G8VOLtih3uQIlN1lWk04e3QezBoIcoIAnDHSw5N2KCahUAhVVVUJPVYbKUcnHJajH7BrdtajTcXFPHv+sRZrnv8Ype8tR1F5gWr1IP1w2sw4Z2we3tpZj0BYvcU8s0pzuBk69RLvHMqjgfK7EDKu7xUmj+fJsGDumDy8vase4ag63VcGAfh2hQfDOad4QHpavHPbbbcN+Pv6+vqErx3XkY5ap6UjHQfiD0Xx9q56NAfCSX1eAcApI3LgCQXx0zOXIxKKYBXDJSWRtyOMt3bVoz2Y3H3+DALwrXIPt9WiHpQMlMdr8ofw1s76pO+SYDIImDMql730A+jMDhXL7lXkSMe9v/y55nKJ0WjEiSee2G+d2tvb8cUXXyR0NDeDpUoioohNh7zYdqQtKVMwXDYTZpe5kZd5dDJ5/cFGhktSRSgqYmN1C3Y2+JLyfB6HBbPL3Zqb40zqSWag7K4jHMW6A83Y3xxI+BrxKMyyYnaZG5kamYKlVV3BcqlCwfJu7QXLsWPH4q677sLll1/e5+83bdqEadOmJRQstTHpSYdMBgOml2Rj/rh8RY+TE45tLXHBhMKuUAkAecM9WPXucpgsJvx0znLU7DuiWB2IurMYDZhZ5sbZo/MUXdRjEICThrlw3vh8hkoCFJhDGS+b2YjTR+bi9AqPonOOTQYBp47IwTlj8hgqqU/Tp0/Hxo0b+/29IAhItN+RPZYaEBFF7DjSjh317fCF5BkiFI5t9XJCoXPA/crYc0lqCkVFbKttw86GdtnmXhoEoMztwKRCJ7IZKEnFHsqBdISj2Frbht0NPgSj8rR9k0FAhduBSUVOBso4dPVY3nUvjDL3WEY7OrD3Hu31WNbW1iIYDCZ8bONAGCw1RJQkHGrtQGVdOw55OxK6ht1swJjcTIzOy0CGJbY3FoZLUltUlFDdEsCOunYcaQ8mdI1MixFj8zIxKjcDNrN2tjci9WgxUB4vIorY33S07Tf6Qwldw2UzYWx+Jka6M7iNVgK6guUvFAqWv9JesFQSg6VG+UNRNPiCaPCH0eQLodEf6jXpWxCAbJsZuRkWuB0WeBxmeBwWGBLY2oLhkrSiPRhBw7E23+gLodEfRui4Hh2DAOTYzfBkWOBxHC05DjOPZyQgRQJlX7wd4W5tP4wmfwhhsedHtNEgwN297WeYkW0z86CLIWCwlBf7yjXKYTFihMWB7se5ipKE1o4O1Pl8GOX2wCBAtjeTzjmXPz1zOX46ZznDJakm02pCptXUYwW3KEloCgTQ0tGB8uwcWds+pY9UDZSdnDYznDYzKo5tiSVJEiQJiB77r9EgsO0rSYkNzTXedZeTk9NnexIEATabDaNGjcLVV1+Na665JuZrMlimkI21h/C9l5+DKEmYUTQcz130fVmvz3BJWvVG1U7c9N7LkACcXzYWf5jzHbWrRBqS6oGyP4IgQBAAAxgkSRlLly7FihUrMH/+fJxyyikAgM8//xxvvPEGbrrpJuzbtw833HADIpEIFi5cGNM1GSxTyNIP34F4bObCupqD2NXUgNHuXFmfg+GStEaSJNyz7t2uL/7/3l+JOn878h2ZKteM1JaugZLUoacN0jt99NFH+NWvfoXrr7++x+2PPfYY1qxZg+effx6TJ0/GQw89FHOw5CzfFFHZWI/tjT13wn9o42eKPBe3IiIt+bTmAGr8bV0/SwAe+WqdqnUidam9bRBRunjzzTcxd+7cXrefddZZePPNNwEA5513Hvbu3RvzNRksU8RDGz/tddvq3Tuwq6lBkedjuCQtkCQJD276uNftz1RuRp2/XZU6kXoYKInk5Xa78eqrr/a6/dVXX4Xb7QYA+Hw+ZGVlxXxNDoWngMrGery2Z2ev26VjvZYPn71AkeflsDip7dOaA/j8yMFetwejETzy1Tosm3GWKvWi5OKQN5Ey7rrrLtxwww147733uuZYrl+/Hv/+97/x6KOPAgDeeustnH766TFfkz2WKaCv3spOSvZagj2XpKL+eis7sdcy/bGHkpJKUqho2MKFC7F27VpkZGTghRdewAsvvACHw4G1a9fihz/8IQBg0aJFeO6552K+JnssNa7O7+uzt7KTBODvX2/GL7+lXM8Ney5JDTua6/vsrewUjEbwz11f4cdTZia1XqQ89lCSGvS4eAcAZs+ejdmzZ8t2PQZLjfOFBj+JoT2c2GkN8WC4pGTzh8OD3icZbZ+Sh4GSKPmi0SheeuklbN++HQAwceJEXHjhhTAaEzvBjEPhGleenYOls+dgnDsX2daeJwKUubJxdtko3DJ9VlLqwmFxSqaT8ovx3yfOwuhsD7LM1q7bjYKAsqxsXFA+Dj864WRV60jy4JA3aYaOhsEBYPfu3Rg/fjyuvPLKrqHwyy+/HBMnTsSePXsSuiaPdEwhv9vwCf5n/ScAAJPBgN3X3aZKPXj8IyXbXZ++hb/t+BIAUOjIxGffu1HtKpEM2ENJWtCZHUYtvhdGq8xHOgY7sPs+7R7peN5550GSJDz99NNdq8AbGxtx+eWXw2Aw4LXXXov7muyxpLix55KIhoI9lKRJOly8s3btWvz617/uCpUA4PF4cN9992Ht2rUJXZPBkhLCcElE8WKgJNIWq9WKtra2Xre3t7fDYrEkdE0GS0oYwyURxYKBklJB56pwuYtSLrzwQowYMQI2mw1FRUW44oorcPjw4biusWDBAvzoRz/CunXrIEkSJEnCZ599huuvvx4XXnhhQvVisKQhYbgkov4wUBIpZ86cOfjnP/+JyspKPP/889izZw/+3//7f3Fd46GHHsLIkSMxc+ZM2Gw22Gw2zJo1C6NGjcKDDz6YUL243RANGbciIqLuuCiHUpIScyIV7LG89dZbu/5cWlqKxYsX46KLLkI4HIbZbI7pGtnZ2Xj55Zexe/furu2Gxo8fj1GjRiVcLwZLkgXDJRExUFIqU3KDdK/X2+N2q9UKq9Xa94MS0NTUhKeffhqzZs0aNFTedtvAO8q89957XX9+4IEH4q4LgyXJhuGSSJ8YKIkGVlLSs50vW7YMy5cvH/J1f/azn+H3v/89/H4/Tj31VKxevXrQx3z55ZcxXVsQhITqxGBJsmK4JNIPBkpKKwoOhVdXV/fYx7K/3srFixfj/vvvH/CS27dvx7hx4wAAt99+O374wx+iqqoKv/zlL3HllVdi9erVA4bC7j2SSmCwJNkxXBKlNwZKovg4nc6YNkhftGgRrr766gHvU1FR0fXn3Nxc5ObmYsyYMRg/fjxKSkrw2WefYebMmbLUOxEMlqQIhkui9MNASWlNA4t38vLykJeXl9BTiaIIAAgGgwk9Xi7cbogUw62IiNIDtw0i0pZ169bh97//PTZt2oSqqiq8++67uPTSS7u2DlITgyUpiuGSKHUxUJKepNIG6Q6HAy+88ALOOussjB07Fj/84Q8xefJkrF27VtbV5ongUDgpjsPiRKmFQ95E2jZp0iS8++67alejT+yxpKRgzyWR9rGHknRNUqjoDIMlJQ3DJZE2MVASMVjKhcGSkorhkkg7GCiJSG4MlpR0DJdE6mKgJOotlRbvaBmDJamC4ZIo+RgoiUhpDJakGoZLouRgoCSKAedYyoLBklTFcEmkHAZKIko2BktSHcMlkbwYKInixzmW8mCwJE1guCQaOgZKIlIbgyVpBsMlUWIYKIlkwDmWsmCwJE1huCSKHQMlkYwYLGXBYEmaw3BJNDAGSiLSKgZL0iSGS6LeGCiJlCMoVPSGwZI0i+GS6CgGSiJKFQyWpGkMl6RnDJREScQ5lrJgsCTNY7gkvWGgJKJUxWBJKYHhkvSAgZJIPdwgXR4MlpQyGC4pXTFQElG6YLCklMJwSemEgZJIQzjHUhYMlpRyGC4p1TFQEmkUQ+WQMVhSSmK4pFTEQElE6Y7BklIWwyWlCgZKIu3j4h15MFhSSmO4JC1joCQivWGwpJTHcElaw0BJlIK4eEcWDJaUFhguSQsYKIlI7xgsKW0wXJJaGCiJUh/nWMqDwZLSCsMlJRMDJRFRTwyWlHYYLklpDJREaYhzLGXBYElpieGSlMBASUQ0MAZLSlsMlyQXBkqi9Mc5lvJgsKS0xnBJQ8FASaQjHAqXBYMlpT2GS4oXAyURUWIYLEkXGC4pFgyURDrGHktZMFiSbjBcUn8YKImI5MFgSbrCcEndMVASUScu3pEHgyXpDsMlMVASESmDwZJ0ieFSnxgoiahfnGMpCwZL0i2GS/1goCQiSg4GS9I1hsv0xkBJRLESJEmRojcMlqR7DJfph4GSiOLGoXBZMFgSMVymDQZKIiJ1MVgSHcNwmboYKIloqLjdkDwYLIm6YbhMLQyURKR3wWAQJ554IgRBwKZNm9SuDoMl0fEYLrWPgZKIZJeicyzvuOMOFBcXK/9EMWKwJOoDw6U2Dbe3YfGYtxkoiYgAvP7661izZg1WrVqldlW6MFgS9YPhUjuyTQ2494QP8c63/4kLi7YyUBKR7JScY+n1enuUYDA45PoeOXIECxcuxN/+9jc4HI6h/wXIhMGSaAAMl+rqHPK+efgv8f2SSpgNg40rMVASkfaUlJTA5XJ1lZUrVw7pepIk4eqrr8b111+P6dOny1ZPOTBYEg2C4TL5jp9DaRTEQR7BQElEQ6TgHMvq6mq0trZ2lSVLlvRZhcWLF0MQhAHLjh078PDDD6Otra3f66jJpHYFiFJBZ7j86ZnL8dM5y7HqveUoKi9Qu1ppR4pUQ/I9CgRejGG4G8cC5XchZFzPMElEQ6LE9kCd13M6nXA6nYPef9GiRbj66qsHvE9FRQXeffddfPrpp7BarT1+N336dFx22WV48sknh1bxIWCwJIoRw6VyGCiJiIC8vDzk5eUNer+HHnoIv/rVr7p+Pnz4MObNm4fnnnsOM2bMULiWA2OwJIoDw6W84g2UYVHA60cm4juTfsdASUTyUmJ7IIW2GxoxYkSPnzMzMwEAI0eOxPDhw5V50hhxjiVRnDjncuji3YcyKhnwbPVYnPXBf+K+nXMZKomINIrBkigBDJeJSXRj84cOLsPPt34LBwNZSaopEelRqh7nWFZWBkmScOKJJybvSfvBYEmUIIbL2A31pJyWSG6SakpEREPBYEk0BAyXA+PRi0SUMiRJmaIzDJZEQ8Rw2RsDJRGRPjFYEsmA4fIoBkoiSlVKHumoJwyWRDLRc7hkoCSilKfgyTt6wmBJJCO9hUsGSiIi6o7BkkhmegiXDJRElG4EUZmiNwyWRApI13DJQElERANhsCRSSDqFSwZKIkp7nGMpCwZLIgWlerhkoCQiongwWBIpLBXDJQMlEekNtxuSB4MlURKkSrhkoCQioqFgsCRKEi2HSwZKItI9HukoCwZLoiTSWrhkoCQiOopD4fJgsCRKMi2ESwZKIiJSAoMlkQrUCpcMlERE/eB2Q7JgsCRSSTLDJQMlERElA4MlkYqUDpcMlEREseEcS3kwWBKpTIlwyUBJRERqYLAk0gC5wiUDJRFRgrjdkCwYLIk0YijhkoGSiIi0gMGSSEPiDZcMlERE8uAcS3kwWBJpTCzhkoGSiEhm3G5IFgyWRBrUX7hkoCQiIi1jsCTSqO7h8v4f/AztB29joCQiUgiHwuVhUrsCRNS/3EI/HnnfCpO4BiZTLO9QJsD+XQgZ1zNMEhFR0jFYEmmQFKmG5HsUCLwImyESw9gCAyUR0ZCI0tEi9zV1hsGSSEO6B8rBh7vBQElERJrCYEmkAfEGykhEQAjnI6PwVgZKIiI5KLGKW38dlgyWRGpKpIeyQzwPd13WjNqqAFa9Z0FReRIqSkREFAOuCidSwVC2DXIUr8Lip38t69niRER6JyixMlztF6UCBkuiJJJrH0q5zhYnIqJjeFa4LBgsiZJAiY3NGS6JiEhrGCyJFKT0STkMl0RE8uAG6fJgsCRSQDKPXmS4JCIirWCwJJKRWmd5M1wSEQ2RpFDRGQZLIhmoFSi7Y7gkIiK1MVgSDYEWAmV3DJdERIkRJEmRojcMlkQJ0Fqg7I7hkoiI1MJgSRQHLQfK7hguiYjiJCpUdIbBkigGqRIou2O4JCKKHYfC5cFgSTSAVAyU3TFcEhFRMjFYEvUh1QNldwyXREQxSLHthsrKyiAIQo9y3333KfeEMWKwJOomnQJldwyXRETp5+6770ZNTU1X+clPfqJ2lRgsiZDGgbI7hksiogFIkjJFQVlZWSgsLOwqGRkZij5fLBgsSdf0ECi7Y7gkIko+r9fbowSDQVmue99998Hj8WDq1Kn4zW9+g0hksM8w5TFYki7pLVB2x3BJRNSbIClTAKCkpAQul6urrFy5csj1vfnmm/Hss8/ivffew3XXXYd7770Xd9xxx9D/IobIpHYFiJJJilRD8j0KBF6MIUziWKD8LoSM61M6TB6vM1z+9Mzl+Omc5Vj13nIUlReoXS0iorRUXV0Np9PZ9bPVau3zfosXL8b9998/4LW2b9+OcePG4bbbbuu6bfLkybBYLLjuuuuwcuXKfq+fDAyWpAsMlL0xXBIRdaPEnMhj13M6nT2CZX8WLVqEq6++esD7VFRU9Hn7jBkzEIlEsH//fowdOzbBCg8dgyWlNQbKgTFcEhFpR15eHvLy8hJ67KZNm2AwGJCfny97veLBOZaUlvQ8hzJenHNJRAQIojJFCZ9++ikefPBBbN68GXv37sXTTz+NW2+9FZdffjlycnKUedIYMVhSWmGgTAzDJRHpXgptN2S1WvHss8/i9NNPx8SJE7FixQrceuutePzxxxV5vnhwKJzSAoe8h47D4kREqeGkk07CZ599pnY1+sQeS0pp7KGUF3suiUi3UuxIR61isKSUxECpHIZLIiJKFIMlpRQGyuRguCQivREkSZGiNwyWlBIYKJOP4ZKIiOLFYEmaxkCpLoZLItKNFFoVrmUMlqRJDJTawXBJRESxYrAkTWGg1CaGSyJKexIAUeaivw5LBkvSBgZK7WO4JKJ0xsU78mCwJFUxUKYWhksiIhoIgyWpgoEydTFcElFakpRYwKP2i0o+BktKKgbK9MBwSUREfWGwpKRgoEw/DJdElFa43ZAsGCxJUQyU6Y3hkoiIumOwJEUwUOoHwyURpQW5txrqLDpjUrsC1D9RkuDtiKDRH0KjLwQHPLh01GkwCAJEScRH+xqRbTfD47DA47DAYlL/e4IUqYbkexQIvBhDmMSxQPldCBnXM0ymsM5w+dMzl+Onc5Zj1XvLUVReAH9bAK899hbOv+5sOLLsMV9PlCS0BMJo9IfQ5A+j0FiMH5RmQQBgMhjw0b5G5Ngt8GQcbf9mo/ptn4iIGCw1JypK2N/sx+4GHxp8IUTEb+ZnWODAuBxH1897Gv09HptlNWG4y4ax+Zlw2cxJrTcDJR0fLu95dTEevO4xbP9sF8w2My768fwBHx+OitjX5MeeRh8afWFEu81NyjQ4Mdbp7Pr5aNv/pv27bCaMyLZjTF4mMq18WyOi+Cmx76Qe97EUJCl9XrXX64XL5UJrayuc3T6EUkF7MILK+nbsavAhGBl633lRlhVj8zNRkm2HQRBkqWNfGCjpePUHG3HbGUvRcLAJYiQKUZIwceZYPPjRr/q8f0sgjMr6duxp9CEcHdrbkQBgmMuGcfmZKHbaICjY9okoPXRmh7Mm3g6T0SrrtSPRIN75+jcpmUsSxa/2KouKEjYfbsXW2jZZt7uqaQuipi2IHLsZs8vc8GRYErqOFKmG5P8bIDZDsJ0HwTbnm9sZKKkPGS4HMl0ZqN1b13Xb159WorGmGZ6inK7bwlERGw+2orK+XbbnlgAcbO3AwdYO5GVYMLvcnfTeeyIiPWOwVFGDL4SP9zWipSOWYJaY5kAYr20/gklFTkwucsJoiL0HRwpXQmq6ApBajv7c8TKkzDuA6D4GSurXLxasxO4v9/W6/cPnP+saDq/xduCT/U1oD0UVq0e9L4RXvz6CqcOcGF+QpWjPPRGlASW2B0qfQeGYMViqQJIkbKnxYvNhb1I25ZcAbKnxorolgDNGeuCMoQdHEn2QWm7uCpVd2n8d47MyUOqRKIpw5mZBMAiQJAmCIEASj54+sebJ93HhTediQ3ULttfJ10s5kKgkYcPBVlQ1B3DGyFw4LMakPC8RkV4xWCaZKElYV9WMnQ2+pD93cyCM13fU4ewxeXA7+h8alyQJknfZ0Z7JuDFQ6pnBYMDy529Ha4MXH7/4Od579mNsXvs1JFHCni1VePOrQ6gLJf8bfL0vhNd3HME5Y/ORxcU9RNQX9ljKgu+wSSRJEj7d34zdjckPlZ06IiLerKzDvLH5/YfLwP8BHa/EeWUGSvqGK9eJ8xbOxXkL56K1wYvXn3gXNTk5qoTKTu2hKF7fUYf54xguiYiUws3fkmjDwRZVQ2WnUFTCWzvr4e1jbqcY2gTJuzSOq3FjcxqY05OF4ou/BfeJFWpXBYFwFG/trEcgrNzcTiJKUdwgXRYMlklS1ezHtiPJmVcWi46IiA/2NkLs1k0viiLQdCWAGD90bRcxUNKgdtb7sK/JH8M9k6MtGMHH+5uQRjutERFpBoNlEnSEo/isqlntavTS6A/h69q2b24IvgSgI+bHC/bzGChpQO3BCDYcbInhnsl1qLWj1wEDRKRvnRuky130hsEyCdZVt6BDhk3PlbDpcCtaAuFjP8XZHKSgElWiNCFJEj7e39Tj9Cgt+by6Gb6Qclt9EVGK6Vy8I3fRGQZLhVW3BLBfQ8OAxxMlfDMsaD0bQIznORuGAZbTlK4epbDdDT7Utmn3y0c4KmHdAe2NJBARpTIujVTY1lrvgL8vzbFjfH4W3A4zghERz39V0/U7gwDMGJGDIqcNNpMB/nAUO+rasUPmPQAbfCEcaQ+iMCsDouf/gNbFR7caEqyAkAMI3fe9NALmyRAyr4NgyJC1HpQ+JEnC1u7TLPowUNsHjrb9kmwbzEYDIlER+5sD2HiwBXJ2gFa3dKAlEEa2nafzEOmeKAGCzD2MGh2xURKDpYKa/SHUtYcGvE8oKmJHXRvsZiMmFGT1+J1BELpWsbYFI8ixm3H2mDwEwlFUNQdkrWtlXTsKs2wwmEcDuc/Lem3Sn5q2ILzBgYeZB2r7ALCjrg0bD7YgIkqwmgw4vcKDSUVObD488Je1eO2sb8cpI3JiuCcREQ2GQ+EKiuUM5BpvEPubA30ebRcRJWw67EXbsQ/o5kAY1S0BFGRaZa9rVUuAW7CQbCpj6FUfqO0DQGtHpNf8TKcC+0/ubvQhHNXmHGgiSiLOsZQFeywVEo6Ksq86FQSgINOKr4/0HmI0GgSMyc1AaY4D2XYTzAYDglERjf4Q9jf5sbfRP+DxkZJ0tOdmSrFL1jqT/vhCEVS3yNOjfkJhFiYXOWE2GtARjmLjwdZe9xlq2w9HJexr8mNMXqYsdSYi0jMGS4XUtYdkXw07Y0QOwqKEPcdtsp5lNeGs0blw2cw47O3AVzVtCEZE2MwGFDltOK3cg2y7uc8P5e5qvEFMKZa1yqRDtW3BAYNcPLbWtmFrbRtcNhMq3I5evepytf3D3g4GSyLdU6KHkT2WJJNG/8BzK+M1fXg28jIsWLOzvsdcYKMg4KxRuciymPDe7gYcOK6naGttGzwOC3Iz+j8bvHudJUmCIAiy1p30pdEnb9vHsWHxpkAYp5W7sWZnPSB321egzkREesRgqRA5P6hOLslGUZYVb+6sR/C4/TBH52XAZTfjqxpvrw/Wrrr4QzEF3YgowdsRgYsrZGkI5P5S1ckgCHDZvnnLkrPtt4eiCEaisJqMstaZiFKIEnMidTjHUnOLdw4dOoTLL78cHo8HdrsdkyZNwoYNG9SuVtxi/XAVjm0rZDjWSdj9zwBwSkk2ipy2PkMljm3ZgmMrW5NZb6K+iJKEJn84hnsO3PbNRgEjPQ6YjUdvyLGbMbnIiUPeb06Gkr/tx1ZvIkpToqRM0RlN9Vg2Nzdj9uzZmDNnDl5//XXk5eVh165dyMlJra1AoqIEXz8rXY9X4XHgtHJP189XTCtBezCC57+qQYbFiPEFWYiKEi6eVNR1nyPtQbyzqwEAkG03IxQR+11ZG6+WDp5EQonzh6Ixzy0eqO1DAio8GTi5JBsGQUBHRMSBZj82ddtqSO623xoIo9hpk+VaRER6palgef/996OkpARPPPFE123l5eWq1ikRETH2rUv2NPr7XT3uC0Xx5IbqAR9vMRgQiMi3TVA0jroTHS+eBWsDtf2wKOGtY3Mp+yN329fq0ZNElCSSeLTIfU2d0dRQ+CuvvILp06fjkksuQX5+PqZOnYo//vGP/d4/GAzC6/X2KFqQzC3xQqIIs0G+/41RfrjSEESTOJ9I9ravw7lQRERy01Sw3Lt3Lx555BGMHj0ab775Jm644QbcfPPNePLJJ/u8/8qVK+FyubpKSUlJ0uvcF0MSF1W3BMKwmAzItMiz6MDAFeE0BKnc9o1s+0T6xg3SZaGpYCmKIk466STce++9mDp1Kn70ox9h4cKFePTRR/u8/5IlS9Da2tpVqqsHHjZOFmMSP107j3YcLdMefMmsO6Ufo5C8txS52z6/VBERDZ2mgmVRUREmTJjQ47bx48fjwIEDfd7farXC6XT2KFpgMgiwGpPzV7urwYfWQBgTC7JQkt33wgO3w4yxMX74Zlg0Ne2WUozDYkCy4pncbT/Tyq2GiHSNq8JloakUMXv2bFRWVva4befOnSgtLVWtTokQBAHuDDNqvEHFnysqSnhndwPOGp2LM0fl4VBrADXeIIIREVazAYVZVgxz2rC1tvcxkH3JzeAelpQ4k8GAbLsZzQHlt+6Ru+17HINvpE5ERAPTVI/lrbfeis8++wz33nsvdu/ejWeeeQaPP/44brrpJrWrFrdkfki1BSN4ddsRrK9uhslgwKQiJ2aW5mBiQRYgAR/ta8KXhwY+0g7HziLPsfPDlYYmFdu+1WRAhkxzNYkoRaXgHMvXXnsNM2bMgN1uR05ODi666CJFny8WmuqxPPnkk/Hiiy9iyZIluPvuu1FeXo4HH3wQl112mdpVi1uyez+iooRtR9qx7Ujim0Xn2MycY0lD5skwY3dj8p5PjrbvcVh4lCmR3kkKnJSjYK58/vnnsXDhQtx7770488wzEYlEsHXrVuWeMEaaCpYAsGDBAixYsEDtagxZfqYVQoodP5+fZVW7CpQG8jNTrx3lZ7KnnohSRyQSwX//93/jN7/5DX74wx923X78OhU1aGooPJ04LEYMc6XWKR6jczPUrgKlAbfDklLzFQUAo9j2iUjBofDj99wOBoe2BuOLL77AoUOHYDAYMHXqVBQVFWH+/Pma6LFksFTQuHx5tkFJhvxMC9wpFAZI21Kp7Zdk27kbAhEpqqSkpMe+2ytXrhzS9fbu3QsAWL58OX7xi19g9erVyMnJwRlnnIGmpiaZap0YBksFFTttKbOFSaxbshDFosxthyVJW24NVSqFYCJSkCgqUwBUV1f32Hd7yZIlfVZh8eLFEARhwLJjxw6Ix65755134uKLL8a0adPwxBNPQBAE/Otf/0rqX9vx+DVdQYIgYHx+FtZXt6hdlQHZzQaU5jjUrgalEZPBgDF5GTFv9aOWbJsJhZxbTEQKi3Wv7UWLFuHqq68e8D4VFRWoqakBjptTabVaUVFR0e/e38nCYKmwcXmZ2NPgQ1MS9vVL1Kkj3FwNTrKbXOTE/iY/2kNRtavSr5llbq4GJ6KjlNgeKM7r5eXlIS8vb9D7TZs2DVarFZWVlTjttNMAAOFwGPv371d97+/UGKtKYQaDgNnlbmj1s6vC7cCIHLva1aA0ZDYaMKvMrXY1+jWhIDMlV7ATETmdTlx//fVYtmwZ1qxZg8rKStxwww0AgEsuuUTVurHHMgncDgumFDmx6bBX7ar0YDMZcMqIbLWrQWmsyGnD2LxMVNYnvsekEpxWE6YOc6ldDSLSEg30WMbjN7/5DUwmE6644goEAgHMmDED7777LnJychR7zlgwWCbJpEInDns7UNceUrsqwLEtVk4rd8NqSo3FRZS6pg134UhbB1o6ImpXBQBgFAScVu6GycABGyLqRpTk331awbPCzWYzVq1ahVWrVin2HIngO2uSGAwCzhqVB7ddG2dxzy53Y5iLQ+CkPLPRgLPH5GtihwRBAM4Y5UEeh8CJiBTBYJlEFpMBZ4/Jg9uhXrgUAMwqy8FIDzeEpuRxWIyYNyYfWVb1BkkMAnBGRS6G8wsVEfVBkkRFit4wWCaZzXz0A1aNLU6MBgGnj/RgdC737aPky7SaMH9cvipfrMxGAXNH53GhGhGRwjjHUgWdPZfbj7Thy0NeRBWc3NspP9OC2WVuOG3aGIonfbKbjThvXAG21HjxVY1X7tlMfRrmtGFmWQ5P1yGigUmS/HMik/D5rjV8p1WJQRAwsdCJ4dl2fLyvCfU+ZRb1GA0CThrmwrj8TBi0uucR6YrRIGDqMBdGZNvx8f4mNCu0x6vZKODkkmyM8mRwr0oioiRhsFSZy2bGuePysbfRjx11bWj0y/MhazYIqPBkYEJBFpw2/m8m7fFkWHD++ALsamjHjrp2tMq0atxqNGBUbgbGF2Syl5KIYicpsCqcPZakBoMgYFRuBkblZqDBF0RlnQ/7mvwJDZHn2M0Ym5eJCo8D5hQ5q5n0y2gQMC4/C2PzMnGkPYjKunZUtQQSei/OzbBgXF4mSt12biVERKQSBkuNyc2wIrfcihkjstEUCKPRF0KjP4RGfxiBcBRRUYIoSTAaBJgNBmTbzfA4zPBkWOBxWJBhMXLYj1KOIAgozLKhMMuGcFQ82uZ9YTT5j7b/jrCIqHS07ZsMAsxGA3LsZngcFrgzLPA4zOydJKKhEUVAkHkVtw5XhfOdWKNMRgPyM608co50x2w0dIVMIqKk4VC4LDheRERERESyYI8lERER6Z4kipBkHgrnBulERERERAlijyURERER51jKgj2WRERERCQL9lgSERERiRIgsMdyqNhjSURERESyYI8lERERkSQBkHuDdPZYEhERERElhD2WREREpHuSKEGSeY6lpMMeSwZLIiIiIklUYCicG6QTERERESWEPZZERESkexwKlwd7LImIiIhIFuyxJCIiIuIcS1mkVbDs7HL2er1qV4WIiIjilJWVBUEQVHnuCMKyHxUeQVjeC6aAtAqWbW1tAICSkhK1q0JERERxam1thdPpTOpzWiwWFBYW4qPafyty/cLCQlgsFkWurUWClEYzS0VRxOHDh1X9xqM0r9eLkpISVFdXJ/0fH5Ga2PZJr/TU9tX6/O7o6EAoFFLk2haLBTabTZFra1Fa9VgaDAYMHz5c7WokhdPpTPs3GKK+sO2TXrHtK8dms+kq/CmJq8KJiIiISBYMlkREREQkCwbLFGO1WrFs2TJYrVa1q0KUVGz7pFds+5RK0mrxDhERERGphz2WRERERCQLBksiIiIikgWDJRERERHJgsGSiIiIiGTBYJlCDh06hMsvvxwejwd2ux2TJk3Chg0b1K4WkaLKysogCEKvctNNN6ldNSJFRaNR3HXXXSgvL4fdbsfIkSNxzz33gGtuScvS6uSddNbc3IzZs2djzpw5eP3115GXl4ddu3YhJydH7aoRKWr9+vWIRqNdP2/duhVnn302LrnkElXrRaS0+++/H4888giefPJJTJw4ERs2bMA111wDl8uFm2++We3qEfWJ2w2liMWLF+Pjjz/Ghx9+qHZViFR1yy23YPXq1di1a5cqZwoTJcuCBQtQUFCAP//5z123XXzxxbDb7fj73/+uat2I+sOh8BTxyiuvYPr06bjkkkuQn5+PqVOn4o9//KPa1SJKqlAohL///e+49tprGSop7c2aNQvvvPMOdu7cCQDYvHkzPvroI8yfP1/tqhH1i0PhKWLv3r145JFHcNttt+HnP/851q9fj5tvvhkWiwVXXXWV2tUjSoqXXnoJLS0tuPrqq9WuCpHiFi9eDK/Xi3HjxsFoNCIajWLFihW47LLL1K4aUb84FJ4iLBYLpk+fjk8++aTrtptvvhnr16/Hp59+qmrdiJJl3rx5sFgsePXVV9WuCpHinn32Wdx+++34zW9+g4kTJ2LTpk245ZZb8MADD7BDgTSLPZYpoqioCBMmTOhx2/jx4/H888+rVieiZKqqqsLbb7+NF154Qe2qECXF7bffjsWLF+P73/8+AGDSpEmoqqrCypUrGSxJszjHMkXMnj0blZWVPW7buXMnSktLVasTUTI98cQTyM/Px/nnn692VYiSwu/3w2Do+TFtNBohiqJqdSIaDHssU8Stt96KWbNm4d5778V//ud/4vPPP8fjjz+Oxx9/XO2qESlOFEU88cQTuOqqq2Ay8W2L9OGCCy7AihUrMGLECEycOBFffvklHnjgAVx77bVqV42oX5xjmUJWr16NJUuWYNeuXSgvL8dtt92GhQsXql0tIsWtWbMG8+bNQ2VlJcaMGaN2dYiSoq2tDXfddRdefPFF1NXVobi4GJdeeimWLl0Ki8WidvWI+sRgSURERESy4BxLIiIiIpIFgyURERERyYLBkoiIiIhkwWBJRERERLJgsCQiIiIiWTBYEhEREZEsGCyJiIiISBYMlkREREQkCwZLIiIiIpIFgyURadabb74JQRAgCAK2bdvW6/cXXHABhg8frkrdiIioNwZLItKszZs3AwAMBgNWr17d5+8nT56sQs2IiKgvDJZEpFlbtmyB0+nEvHnz8Oqrr/b4XXNzM6qrqzFlyhTV6kdERD0xWBKRZm3evBmTJk3CggUL8Omnn6KxsbHH7wCwx5KISEMYLIlIk0KhECorKzFlyhQsWLAA0WgU//73v7t+v2XLFgBgjyURkYYwWBKRJm3btg3hcBiTJ0/GiBEjMGnSpB7D4Zs3b4bVasXYsWNVrScREX2DwZKINKmzR7JzqHvBggV48803EQ6HgWPBcuLEiTAajarWk4iIvsFgSUSatHnzZgiCgEmTJgHHgqXX68UHH3yAaDSKr7/+mvMriYg0xqR2BYiI+rJlyxZUVFQgMzMTAHDqqaciNzcXr776KoqLi9HR0cH5lUREGsMeSyLSpC1btvTokTQYDJg/fz5effVVrggnItIoBksi0pza2lrU1dX16pFcsGAB9u7di3/84x8AV4QTEWkOgyURaU5/PZLz5s2D2WzuGg73eDwq1ZCIiPrCYElEmnP8ivBOLpcLp512GiRJ4jA4EZEGCZIkSWpXgoiIiIhSH3ssiYiIiEgWDJZEREREJAsGSyIiIiKSBYMlEREREcmCwZKIiIiIZMFgSURERESyYLAkIiIiIlkwWBIRERGRLBgsiYiIiEgWDJZEREREJAsGSyIiIiKSBYMlEREREcni/wMc2u67PsFlqwAAAABJRU5ErkJggg==",
      "text/plain": [
       "<Figure size 800x600 with 2 Axes>"
      ]
     },
     "metadata": {},
     "output_type": "display_data"
    }
   ],
   "source": [
    "fig = pynet.plot(rho=rho, T=T, comp=comp)"
   ]
  },
  {
   "cell_type": "markdown",
   "id": "57f2b4e7-c5ab-47f7-a9b2-671e8bca1a7d",
   "metadata": {
    "editable": true,
    "slideshow": {
     "slide_type": ""
    },
    "tags": []
   },
   "source": [
    "Notice that at the higher temperature, this rate becomes higher than the beta decay to ${}^{13}\\mathrm{C}$."
   ]
  },
  {
   "cell_type": "markdown",
   "id": "8b325dc0-0960-4d5c-9ff6-cf3003dbd4b0",
   "metadata": {},
   "source": [
    "We can also see the values of the ydot terms in the network"
   ]
  },
  {
   "cell_type": "code",
   "execution_count": 14,
   "id": "f8a5f337-f061-49e1-a710-6cfbe5d46496",
   "metadata": {},
   "outputs": [
    {
     "data": {
      "text/plain": [
       "{p: -140.31578946054762,\n",
       " He4: 124.10404295119419,\n",
       " C12: 124.09500217697241,\n",
       " C13: -0.017818574032238365,\n",
       " N13: 0.00701794538740977,\n",
       " N14: -16.16504349981351,\n",
       " N15: -124.1040418689929,\n",
       " O14: 0.002020570415053316,\n",
       " O15: 16.182863250063768}"
      ]
     },
     "execution_count": 14,
     "metadata": {},
     "output_type": "execute_result"
    }
   ],
   "source": [
    "pynet.evaluate_ydots(rho, T, comp)"
   ]
  },
  {
   "cell_type": "markdown",
   "id": "c695612e-6a7f-4888-8b12-1bd2ea1a1912",
   "metadata": {},
   "source": [
    "Finally, we can see that when the network constructs the `dYdt` term,\n",
    "when writing out the network (via `pynet.write_network()`), our rate\n",
    "is included.  For example, for the protons:"
   ]
  },
  {
   "cell_type": "code",
   "execution_count": 15,
   "id": "e4f8c8c6-9229-486e-b04a-cf68a58aabb0",
   "metadata": {},
   "outputs": [
    {
     "name": "stdout",
     "output_type": "stream",
     "text": [
      "dYdt[jp] = (\n",
      "   -rho*Y[jp]*Y[jc12]*rate_eval.p_C12__N13\n",
      "   -rho*Y[jp]*Y[jc13]*rate_eval.p_C13__N14\n",
      "   -rho*Y[jp]*Y[jn13]*rate_eval.p_N13__O14\n",
      "   -rho*Y[jp]*Y[jn15]*rate_eval.p_N15__He4_C12\n",
      "   -rho*Y[jp]*Y[jn14]*rate_eval.N14_p__O15__generic\n",
      "   )\n",
      "\n",
      "\n"
     ]
    }
   ],
   "source": [
    "print(pynet.full_ydot_string(pyna.Nucleus(\"p\")))"
   ]
  }
 ],
 "metadata": {
  "kernelspec": {
   "display_name": "Python 3 (ipykernel)",
   "language": "python",
   "name": "python3"
  },
  "language_info": {
   "codemirror_mode": {
    "name": "ipython",
    "version": 3
   },
   "file_extension": ".py",
   "mimetype": "text/x-python",
   "name": "python",
   "nbconvert_exporter": "python",
   "pygments_lexer": "ipython3",
<<<<<<< HEAD
   "version": "3.13.0"
=======
   "version": "3.13.1"
>>>>>>> e3728015
  }
 },
 "nbformat": 4,
 "nbformat_minor": 5
}<|MERGE_RESOLUTION|>--- conflicted
+++ resolved
@@ -468,11 +468,7 @@
    "name": "python",
    "nbconvert_exporter": "python",
    "pygments_lexer": "ipython3",
-<<<<<<< HEAD
-   "version": "3.13.0"
-=======
    "version": "3.13.1"
->>>>>>> e3728015
   }
  },
  "nbformat": 4,
