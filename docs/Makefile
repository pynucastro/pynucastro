--- conflicted
+++ resolved
@@ -17,10 +17,7 @@
 # Catch-all target: route all unknown targets to Sphinx using the new
 # "make mode" option.  $(O) is meant as a shortcut for $(SPHINXOPTS).
 %: Makefile
-<<<<<<< HEAD
 	# download the current zenodo bibtex cite
 	curl https://zenodo.org/records/13899727/export/bibtex > source/zenodo.bibtex.txt
-=======
 	python parse_changelog.py ../CHANGES.md > source/changelog.md
->>>>>>> 1e3a1015
 	@$(SPHINXBUILD) -M $@ "$(SOURCEDIR)" "$(BUILDDIR)" $(SPHINXOPTS) $(O)