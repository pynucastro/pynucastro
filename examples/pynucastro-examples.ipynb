{
 "cells": [
  {
   "cell_type": "markdown",
   "metadata": {},
   "source": [
    "# pynucastro usage examples\n",
    "\n",
    "This notebook illustrates some of the higher-level data structures in `pynucastro`.\n",
    "\n",
    "Note to run properly, you install pynucastro via:\n",
    "\n",
    "```\n",
    "python setup.py install\n",
    "```\n",
    "\n",
    "(optionally with ``--user``)"
   ]
  },
  {
   "cell_type": "code",
   "execution_count": 1,
   "metadata": {},
   "outputs": [],
   "source": [
    "import pynucastro as pyna"
   ]
  },
  {
   "cell_type": "markdown",
   "metadata": {},
   "source": [
    "## Loading a single rate\n",
    "\n",
    "The `Rate` class holds a single reaction rate and takes a reaclib file as input.  There are a lot of methods in the `Rate` class that allow you to explore the rate."
   ]
  },
  {
   "cell_type": "code",
   "execution_count": 2,
   "metadata": {},
   "outputs": [],
   "source": [
    "c13pg = pyna.Rate(\"c13-pg-n14-nacr\")"
   ]
  },
  {
   "cell_type": "markdown",
   "metadata": {},
   "source": [
    "### the original reaclib source\n",
    "\n",
    "we can easily see the original source from ReacLib"
   ]
  },
  {
   "cell_type": "code",
   "execution_count": 3,
   "metadata": {},
   "outputs": [
    {
     "name": "stdout",
     "output_type": "stream",
     "text": [
      "4                                                                         \n",
      "                                                                          \n",
      "                                                                          \n",
      "         p  c13  n14                       nacrn     7.55100e+00          \n",
      " 1.851550e+01 0.000000e+00-1.372000e+01-4.500180e-01                      \n",
      " 3.708230e+00-1.705450e+00-6.666670e-01                                   \n",
      "         p  c13  n14                       nacrr     7.55100e+00          \n",
      " 1.396370e+01-5.781470e+00 0.000000e+00-1.967030e-01                      \n",
      " 1.421260e-01-2.389120e-02-1.500000e+00                                   \n",
      "         p  c13  n14                       nacrr     7.55100e+00          \n",
      " 1.518250e+01-1.355430e+01 0.000000e+00 0.000000e+00                      \n",
      " 0.000000e+00 0.000000e+00-1.500000e+00                                   \n",
      "\n"
     ]
    }
   ],
   "source": [
    "print(c13pg.original_source)"
   ]
  },
  {
   "cell_type": "markdown",
   "metadata": {},
   "source": [
    "This is a rate that consists of 3 sets, each of which has 7 coefficients in a form:\n",
    "\n",
    "$$\\lambda = \\exp \\left [ a_0 + \\sum_{i=1}^5 a_i T_9^{(2i-5)/3} + a_6 \\ln T_9 \\right ]$$"
   ]
  },
  {
   "cell_type": "markdown",
   "metadata": {},
   "source": [
    "### evaluate the rate at a given temperature (in K)\n",
    "\n",
    "This is just the temperature dependent portion of the rate, usually expressed as $N_A \\langle \\sigma v \\rangle$"
   ]
  },
  {
   "cell_type": "code",
   "execution_count": 4,
   "metadata": {},
   "outputs": [
    {
     "data": {
      "text/plain": [
       "3883.4778216250666"
      ]
     },
     "execution_count": 4,
     "metadata": {},
     "output_type": "execute_result"
    }
   ],
   "source": [
    "c13pg.eval(1.e9)"
   ]
  },
  {
   "cell_type": "markdown",
   "metadata": {},
   "source": [
    "### human readable string\n",
    "\n",
    "We can print out a string describing the rate, and the nuclei involved"
   ]
  },
  {
   "cell_type": "code",
   "execution_count": 5,
   "metadata": {},
   "outputs": [
    {
     "name": "stdout",
     "output_type": "stream",
     "text": [
      "C13 + p ⟶ N14 + 𝛾\n"
     ]
    }
   ],
   "source": [
    "print(c13pg)"
   ]
  },
  {
   "cell_type": "markdown",
   "metadata": {},
   "source": [
    "The nuclei involved are all `Nucleus` objects.  They have members `Z` and `N` that give the proton and neutron number"
   ]
  },
  {
   "cell_type": "code",
   "execution_count": 6,
   "metadata": {},
   "outputs": [
    {
     "name": "stdout",
     "output_type": "stream",
     "text": [
      "[p, c13]\n",
      "[n14]\n"
     ]
    }
   ],
   "source": [
    "print(c13pg.reactants)\n",
    "print(c13pg.products)"
   ]
  },
  {
   "cell_type": "code",
   "execution_count": 7,
   "metadata": {},
   "outputs": [],
   "source": [
    "r2 = c13pg.reactants[1]"
   ]
  },
  {
   "cell_type": "markdown",
   "metadata": {},
   "source": [
    "Note that each of the nuclei are a pynucastro `Nucleus` type"
   ]
  },
  {
   "cell_type": "code",
   "execution_count": 8,
   "metadata": {},
   "outputs": [
    {
     "data": {
      "text/plain": [
       "pynucastro.nucleus.nucleus.Nucleus"
      ]
     },
     "execution_count": 8,
     "metadata": {},
     "output_type": "execute_result"
    }
   ],
   "source": [
    "type(r2)"
   ]
  },
  {
   "cell_type": "code",
   "execution_count": 9,
   "metadata": {},
   "outputs": [
    {
     "name": "stdout",
     "output_type": "stream",
     "text": [
      "6 7\n"
     ]
    }
   ],
   "source": [
    "print(r2.Z, r2.N)"
   ]
  },
  {
   "cell_type": "markdown",
   "metadata": {},
   "source": [
    "### temperature sensitivity"
   ]
  },
  {
   "cell_type": "markdown",
   "metadata": {},
   "source": [
    "We can find the temperature sensitivity about some reference temperature.  This is the exponent when we write the rate as \n",
    "\n",
    "$$r = r_0 \\left ( \\frac{T}{T_0} \\right )^\\nu$$.\n",
    "\n",
    "We can estimate this given a reference temperature, $T_0$"
   ]
  },
  {
   "cell_type": "code",
   "execution_count": 10,
   "metadata": {
    "tags": [
     "nbval-ignore-output"
    ]
   },
   "outputs": [
    {
     "data": {
      "text/plain": [
       "16.21089670710968"
      ]
     },
     "execution_count": 10,
     "metadata": {},
     "output_type": "execute_result"
    }
   ],
   "source": [
    "c13pg.get_rate_exponent(2.e7)"
   ]
  },
  {
   "cell_type": "markdown",
   "metadata": {},
   "source": [
    "### plot the rate's temperature dependence\n",
    "\n",
    "A reaction rate has a complex temperature dependence that is defined in the reaclib files.  The `plot()` method will plot this for us"
   ]
  },
  {
   "cell_type": "code",
   "execution_count": 11,
   "metadata": {
    "tags": [
     "nbval-skip"
    ]
   },
   "outputs": [
    {
     "data": {
      "image/png": "iVBORw0KGgoAAAANSUhEUgAAAiYAAAGLCAYAAADzpFnrAAAAOXRFWHRTb2Z0d2FyZQBNYXRwbG90bGliIHZlcnNpb24zLjUuMSwgaHR0cHM6Ly9tYXRwbG90bGliLm9yZy/YYfK9AAAACXBIWXMAAA9hAAAPYQGoP6dpAAA5GklEQVR4nO3dd3gc5fn18e+tZtmyJHfjXrCxcW90MB1TQ++hvUkgQBI6/AgEQguE4kAglAAJhN5iejHF9GbLvfduy5aL5KK+9/vHyo4Qxqisdracz3XpknZmNHsk2aujmWeeMXdHREREJBakBB1AREREZBsVExEREYkZKiYiIiISM1RMREREJGaomIiIiEjMUDERERGRmKFiIiIiIjFDxURERERihoqJiIiIxAwVExEREYkZKiYiIiISM1RMROKEmV1sZhPNrNzM/lxj3Ytmlm9mRWY21cyODSjmDu0se6yobUYz28fMQmZ2YxTjiSQNFROR+LEKuBl4fQfrbgO6uHsO8GvgOTNrHcVsP2dn2WPFz2Y0sxTgfuD76EQSST5pQQcQkdpx99cBzOz4HaybUe1hBZABdALWRSXcz9hZ9lhRy4wXAV8BraKRSSQZ6YiJSIIws+fMrATIAz4Bpu1gm0Fm9m8zW2RmJWa2uer0xbVmFtgvWzM738zczEb8xPq3zWxxlGPVzNAauAy45SfWb/saSsys2w7Wf2pm0xs7p0i8UzERSRDufjbQHBgFjHV3r77ezH5DuLTsAdwDHAmcCLwC/BZ4MqqB48+dwGh3L/yZ7ZoAt0chj0hCUjERSSDuXuHuY4HDzezobcvNbB/gEeAjYLi7P+zun7r7h+5+J9AX+Hdtn6fqr/+nIhw/ZpnZcGAY8EQtNn8fOMvMBjfwOZPqeyyyjYqJSGJKBXpVe/xHwIEL3b205sbuXubub0YrXLSZ2RVmdkIDdnEA0A9YY2YFwBnA9Wb2nx1sezfhsT1/bcDz1VnVKboNZnbhDtadUHWaaVQ0M4nUh4qJSJwwszQzyyRcOtLMLNPMUs1sFzM72cyyqrY5DTgY+Kzq81KBQ4A8d18WS9l3sGlq1bY/eAOsgRFGAC/vrJz8TMYngN2AIVVvbwL/AK7Ywa42ET6VM8rMDmlg7rp4AJgL/Kn6QjPLBh4EXnD3D6KYR6ReVExE4seNQDFwPnBD1cfnVK27HFgJFADXAKe5+5SqdW2AZsCi+jyphe2oKOxoeX2yV/ctUL6Dt6N3sG1dnEt4LM3OyslPZnT3ze6+fNsbsBUocvefuurpUWAh8Fcz+9lSFYnvsbtPJny6rrOZtay26nYgix2XKJGYYzXGx4lIgjGz9sBq4EV3P7Men38QMK6Wm/dw98X1eI7zCY9xOReYtYNN/kZ4npbuO/jcNsDaOjxdedW+8uuac2eqfQ17uPsEMzsTeB44w91fMrNPgTbuPmAHn3sQEfgem9mewHfA/u7+VdVVTt8Bv3X3x+v2FYkEQ/OYiCS+AsJ/4feo5+dvu5KnuscIH6Gpeensyno+xzaz3H1CzYVmVgh0+YnP2QT8phb7PhI4GXiD6Mzv8iJwNXCHmf33Z7aN1Pd4JuGxRAPM7Fvgn8DX1G7QrkhMUDERSXDuXmlmHwNHmVnnqlMRdfn8TcAPyoKZbQLW7ahERFvVYN6d/uI1s2OAY4FXgTPdvSIKudzMrgM+BH40ILXGthH5Hrv7ZjNbDvQnPOdKf2BozUvHRWKZxpiIJIc7CY9ZeNzMMmquNLN0Mzsu+rGi5hrgLaJUSrZx948IF5ObCM8xEw0zCQ92vhW4291nRul5RSJCR0xEkoC7f2NmFwMPA3lm9ggwA0gHhhL+i3464V/eieg4oDiapaSa6wifqmlH+Hve2GYSnmRvHnBHFJ5PJKJUTESShLs/bmbfE7464zpgF8IDQecSHqT5UIDxGlXVqZKgnnuSmb0AnBWlp5xb9f737l4SpecUiRhdlSMikkDM7E7gD0COu1cGnUekrjTGREQksYwAJqqUSLxSMRERSSzDgPFBhxCpL53KERERkZihIyYiIiISM1RMREREJGaomIiIiEjM0DwmtVR1h9COhO/LISIiInWTDaz8uVskqJjUXkegTvcYERERkR/oDKzY2QYqJrW3CWDZsmXk5OQEnUVERCRuFBUV0aVLF6jFWQcVkzrKyclRMREREWkkGvwqIiIiMUPFRERERGKGiomIiIjEDBUTERERiRkqJiIiIhIzVExEREQkZqiYiIiISMxQMREREZGYoWIiIiIiMUPFRERERABwd5as28L4xesDy6Ap6UVERJJUWUWI6SsLyVu8gQlL1pO3ZCMFm0vp2qoZn197cCCZVExERESSxNayCiYu2cj3i9fz/aJ1TF62kZLy0A+2SU81WjfPoKS8ksz01KhnVDERERFJUFtKK5iwZAPfLVzHtwvXMXV5IRUh/8E2LZulM7xbK4Z3a8mI7i0Z2Ck3kEKyjYqJiIhIgigpr2TS0o18s6CArxeEj4jULCIdczPZs0cr9ujRij27t2LXts1JSbGAEv+YiomIiEicCoWcmauK+HJ+AV/NL+D7ResprfjhqZlOLZqyd8/W7N2zFXv3bE2XVs0CSls7KiYiIiJxZE1RCZ/PK+DzuWv5cn4B67eU/WB9u+wm7Ltra/bdtQ377Br7RaQmFRMREZEYVl4ZYuKSDYybs5bP5q5l1qqiH6zPykhl756t2a9XGw7o3YZe7ZpjFjunZupKxURERCTGrN1Uyrg5a/h0zhq+mFvAptKK7evMYGCnXEb2bssBvdswrFtL0lMTZ1oyFRMREZGAuTuzVm3i41n5fDx7DVOWb8SrjVltlZXBgbu15aA+bdm/VxtaN28SXNhGpmIiIiISgPLKEOMXrWfszHw+nJnPio3FP1g/sFMuB/dtxyF92zGwUy6pMXTlTGNSMREREYmS4rJKPp+3lg+mr+bj2WsoLC7fvi4zPYX9e7Xh0N3bc0jfdrTPyQwwaXBUTERERBrR5tIKPp6Vz/vTV/PpnLUUl1duX9cqK4ND+7bj8H7tOaB3W5pmBDexWaxQMREREYmwTSXlfDxrDe9OW8Wnc9dSVm1ukU4tmjKq/y6M6t+eEd1bJc0pmtpSMREREYmA4rJKPp6dz1tTVjJuzg/LSI82WRw9cBeOGtCB/h1z4vpy3samYiIiIlJP5ZUhPp+7ljcmr+SjWflsLfvfaZqebbM4ZmAHjh7Ygb67ZKuM1JKKiYiISB24O3lLNvD65BW8M3UVG7b+bwBrl1ZNOW5QR44b3FFlpJ5UTERERGphybotvDZxBWMmLWfZ+v9d2tumeQbHDurI8UM6MqRLC5WRBlIxERER+QlFJeW8M3UVr+UtZ8KSDduXZ2WkMmrALpwwpBP77tqatASaeTVoKiYiIiLVhELOtwvX8Urect6bvoqS8vAg1hSD/Xu35eRhnTii3y66tLeRqJiIiIgAqwqLeXXCcl6asIzlG/53qqZ3u+acMrwzJwztlLSTnkWTiomIiCStisoQn8xew4vjl/HpnDWEqu5Pk52Zxi8Gd+TUEV0Y3DlX40aiSMVERESSzqrCYl78fhkvjl9KflHp9uV79mjFmXt24agBHchM16maIKiYiIhIUgiFnC/nF/DMt0v4eFb+9qMjrbIyOGV4Z07fowu7tm0ebEhRMRERkcRWWFzOq3nLefbbJSwq2LJ9+V49WnH23t0Y1b89TdJ0dCRWqJiIiEhCmpe/iX9/vZgxE1dsv3FedpM0Th7emV/u3ZVe7bIDTig7omIiIiIJIxRyxs1Zw7+/WsyX8wu2L+/TPptz9+3GCUM6kdVEv/pimX46IiIS97aWVfBa3nL+9dXi7adrUgwO79eeC/brwV49WunKmjihYiIiInFrTVEJT3+zmOe+W8rGqnvWZGemccYeXTh3n+50adUs4IRSVyomIiISd+av2czjny9kzKQVlFWGZ2bt2qoZv9q/B6cM76zTNXFMPzkREYkbeUs28NhnC/hwVj5edbnv8G4t+c0BPTi83y6kpuh0TbxTMRERkZjm7nwxr4CHxs3n+0Xrty8/ol97LjpwV4Z3axlgOok0FRMREYlJoZAzduZq/jFuAdNWFAKQnmqcOLQTF47clV7tNBlaIlIxERGRmFIZct6eupKHPpnPvDWbAWianspZe3XlNwf0ZJdc3UgvkamYiIhITKioDPHW1JU8+Ml8Fq4NX/KbnZnGeft054L9utO6eZOAE0o0qJiIiEigKkPOW1NW8sDH87bPQZLbNJ1f79+D8/brTk5mesAJJZpUTEREJBChkPPu9FXc/9E85ledsmnZLJ3fjOzJOXt3I1uFJCmpmIiISFS5Ox/OzGf0h3OZvXoTED5CcuHInpy/b3fNQZLkkuanb2bZwCdAOpAK/N3dHw82lYhIcvl6fgF3fzCHycs2AuGb6v36gJ78v/276wiJAElUTICtwIHuvtXMmgHTzey/7r4u6GAiIoluyrKN3P3BbL6aH37JbZqeygX7deeikbuS20yFRP4naYqJu1cSLicAmYSPmmiKQBGRRrS4YAv3jJ3DO1NXAeF5SM7eqxuXHtyLttm6ykZ+LG6KiZmNBK4BhgMdgBPd/fUa21xStU0HYAZwubt/UW19C+AzoDdwjbsXICIiEVewuZQHP57Hc98tpSLkmMGJQztxxWG76cZ6slNxU0yALGAK8G/gtZorzex04H7gEuAr4CLgPTPr5+5LAdx9IzDYzNoD/zWzV909PzrxRUQSX0l5JU9+uYhHPl3A5tIKAA7crS3/d1Rfdu+QE3A6iQdxU0zc/T3gPQCzHZ6BuRJ40t2fqHp8uZmNAi4Grq+xr3wzmwqMBF7Z0c7MrAlQ/ThjdoO+ABGRBBYKOW9NXcnd789hxcZiAAZ2yuX6o/qyb682AaeTeBI3xWRnzCyD8Cmeu2qsGgvsW7VNe6DY3YvMLIdwKXlkJ7u9Hri5EeKKiCSUvCXrufXtWUyputKmQ24m1x7Zh+MHdyJFd/uVOkqIYgK0ITyYteZpmXxgl6qPOwNPWvhwiwEPufvUnezzTmB0tcfZwPLIxBURiX+rCou5673ZvDF5JQBZGalccnAvfrV/DzLTUwNOJ/EqUYrJNl7jsW1b5u55wJBa78i9FCjdvqMdnz4SEUk6JeWV/PPzhTzy6QKKyysxg9OGd+GqUbvRLls32JOGSZRiUgBU8r+jI9u048dHUUREpB7cnbEz87nt7Zks3xAeR7JH95bcfFx/BnTKDTidJIqEKCbuXmZmecDhwJhqqw4H3ggmlYhI4li4djO3vDWTz+auBcLjSP549O4cO6iDjihLRMVNMTGz5kCvaot6mNkQYH3V5cCjgWfMbALwDXAh0BV4NNpZRUQSRXFZJQ9+Mo/Hv1hIeaWTkZrCb0b24NKDe9EsI25+hUgciad/VSOAcdUebxuY+jRwvru/ZGatgZsIT7A2HTja3ZdEN6aISGL4aGY+N785Y/vlvwf1acvNx/WnR5usgJNJIjP3muNFZUeqLjEuLCwsJCdHkwSJSOJasbGYP785gw9nhofodWrRlJuO68cR/drrtI3US1FREbm5uQC57l60s23j6YiJiIg0oorKEE99vZj7xs6luLyStBTjVwf04LJDe+u0jUSN/qWJiAjTlhdy/ZipTF8R/mN2z+6tuO2EAfTZRZNeS3SpmIiIJLGtZRWMHjuXf321iJBDTmYaNxyzO6cO76JZWyUQKiYiIknqi3lruf6/07bPSfKLwR3507H9aJvd5Gc+U6TxqJiIiCSZwq3l3PHuTF6eEL7LRqcWTbn9xAEc3KddwMlEVExERJLK2BmrueH16azdVIoZnLdPd64Z1YesJvp1ILFB/xJFRJLAhi1l/PmtGdtvuNezbRZ3nzyIEd1bBZxM5IdUTEREEtwHM1Zzw5jpFGwuJcXgogN35bJDe+sOwBKTVExERBJU4dZybn5zOq9XHSXp1a459546mCFdWgQbTGQnVExERBLQZ3PXcu2rU8gv0lESiS8qJiIiCWRLaQV/eXcWz323FICebbK477TBDO3aMuBkIrWjYiIikiDylmzgypcns2TdVgDO37c71x3Zl6YZOkoi8UPFREQkzpVXhnjwk/k89Mk8Qg4dczO559TB7NerTdDRROpMxUREJI4tKtjCFS9NZvKyjQCcMKQjtxw/gNym6cEGE6knFRMRkTjk7rw8YRm3vDWTrWWVZGemcceJA/nF4I5BRxNpEBUTEZE4U1hczh//O413pq0CYO+erbjvtCF0atE04GQiDadiIiISR8YvXs/lL05mxcZi0lKMK4/YjYtG7kqq7gQsCULFREQkDlSGnIc+mc8DH88l5NCtdTMeOGOoJkuThKNiIiIS4/KLSrjsxUl8u3A9ACcN68Stxw+guW68JwlI/6pFRGLYp3PWcOXLU1i/pYxmGancceIAThzaOehYIo1GxUREJAaVV4a4d+wcHvtsIQD9OuTw0FlD6dm2ecDJRBqXiomISIxZVVjM756fRN6SDQCcu083/nj07rrPjSQFFRMRkRhS/dRNdpM07j5lEEcN7BB0LJGoUTEREYkBlSHnbx/O5R+fzscd+nfM4eGzh9GtdVbQ0USiSsVERCRgBZtL+cMLk/h6wToAfrl3V248pp9O3UhSUjEREQlQ3pL1XPLcRPKLSmmWkcqdJw3k+CGdgo4lEhgVExGRALg7T329mDvemUVFyNm1bRaPnTOcXu2yg44mEigVExGRKNtaVsF1r03jrSkrATh2UAfuOnmQJkwTQcVERCSqFhds4aJn8piTv4m0FOOGY3bn/H27Y6Z73YiAiomISNR8PCufy1+azKaSCtpmN+Hhs4exR/dWQccSiSkqJiIijSwUch74eB4PfDwPgBHdWvLw2cNol5MZcDKR2KNiIiLSiIpKyrnypSl8NCsfgPP26cYNx/QjIy0l4GQisUnFRESkkcxfs5kLn5nAwrVbyEhL4c4TB3LycN2AT2RnVExERBrBRzPD40k2l1bQITeTx84ZzqDOLYKOJRLzVExERCLI3Xnok/nc9+FcAPbs0YqHzx5Gm+ZNAk4mEh9UTEREImRrWQVXvzKFd6etBsJ3Bf7Tsf1IT9V4EpHaUjEREYmAZeu38pv/TGD26k2kpxq3HT+AM/bsGnQskbijYiIi0kDfLlzHxc/msWFrOW2aN+Gxc4YxvJvmJxGpDxUTEZEGeP67pdz0xnQqQs7ATrk8ds5wOrZoGnQskbilYiIiUg8VlSFue3smT3+zBIDjBnfk7pMH0TQjNeBkIvFNxUREpI4Kt5Zz6fMT+XJ+AQBXH7Eblx7cS/e7EYkAFRMRkTpYsHYzv356AosKttAsI5W/nT6EUf13CTqWSMJQMRERqaUv5q3lkucmsqmkgk4tmvLEeSPYvUNO0LFEEoqKiYhILfznm8Xc8tZMKkPOiG4tefSc4Zo0TaQRqJiIiOxEeWWIW9+ayTPfhge5njSsE3eeNJAmaRrkKtIYVExERH5C9UGuZnDdkX25aGRPDXIVaUQqJiIiO7C4YAv/7+nxLFwbHuR6/+lDOEKDXEUanYqJiEgN3yxYx8XP5bFxazkdczN5/LwR9O+YG3QskaSgYiIiUs1L45dyw5jwTK6Du7Tg8XOH0y47M+hYIklDxUREBKgMOXe/P5vHPl8IwLGDOnDvqYPJTNcgV5FoUjERkaS3pbSCy1+azIcz8wG47NDeXH5Ybw1yFQmAiomIJLVVhcX86qkJzFxVREZaCvecMojjh3QKOpZI0koJOkA0mdkYM9tgZq8GnUVEgjdl2UaOf+grZq4qok3zDF74zd4qJSIBS6piAvwdODfoECISvHenreK0x75hzaZS+rTPZswl+zG8W8ugY4kkvaQ6lePu48zsoKBziEhw3J1/jJvPvWPnAnBQn7Y8eOZQsjPTA04mIhBHR0zMbKSZvWVmK83MzeyEHWxziZktMrMSM8szswMCiCoiMaq0opKrXp6yvZRcsF93njh3hEqJSAypdzExs1QzG2Rm0TrqkgVMAX73E3lOB+4H7gCGAl8A75lZ1/o8mZk1MbOcbW9Adr1Si0hMKNhcylmPf8d/J60gNcW47YQB3Hxcf9JS4+bvM5Gk0JD/kccBk4DTI5Rlp9z9PXe/0d3/+xObXAk86e5PuPssd78cWAZcXM+nvB4orPa2vJ77EZGAzVm9iRP+8RV5SzaQnZnGUxfswTl7dws6lojsQEOKyXnAWuD8yESpPzPLAIYDY2usGgvsW8/d3gnkVnvrXO+AIhKYcXPWcPIjX7N8QzHdWjdjzCX7cUDvtkHHEpGfUK/TMGbWBjgKOAF408w6u3uQRxTaAKlAfo3l+cD2u26Z2QfAMCDLzJYDJ7r7+B3t0N1LgdJqnxvpzCLSiNydf3+1mNvfmUnIYc8erXjsl8NpmZURdDQR2Yn6jg85C5ju7u+b2ReEL8H9S+Ri1ZvXeGzVl7n7qOjGEZEglFeGuOmNGbzw/VIAThvRmdtPGEhGmsaTiMS6+v4vPQ/4T9XHzxL83CAFQCXVjo5UacePj6KISALbsKWMc578jhe+X4oZ3HjM7vz15EEqJSJxos7/U81sADAAeL5q0StAFzPbK5LB6sLdy4A84PAaqw4Hvo5+IhEJwvw1mznx4a/4duF6sjJSeeLcEfz6gJ46FSsSR+pzKud84AN3LwBw981m9jpwAfBd5KL9kJk1B3pVW9TDzIYA6919KTAaeMbMJgDfABcCXYFHGyuTiMSOcXPW8IfnJ7GptILOLZvyxHkj6LtLTtCxRKSO6lRMzCwVOBv4fY1VzwLPmdkfqo5eNIYRwLhqj0dXvX8aON/dXzKz1sBNQAdgOnC0uy9ppDwiEgPcnSe/XMRf3p1FyGGP7i155JfDadO8SdDRRKQe6nrEpB3wCPBmjeUfEC4KuwBLI5DrR9z9U8KDWXe2zcPAw43x/CISe0orKrlhzHRezQtfFHj6iC7cdsIAjScRiWPmXvNCFtmRqtlfCwsLC8nJ0eFhkaCt2VTCxc9OJG/JBlIMbjymHxfs113jSURiUFFREbm5uQC57l60s22T6iZ+IpIYpi7fyEXP5LGqsITszDQeOmsYB+6mSdNEEoGKiYjElTcmr+DaV6dSWhGiZ9ssnjh3BD3bNg86lohESJ2LiZn1cPdFjRFGROSnVIacuz+YzWOfLQTgkL7tuP+MIeTozsAiCaU+R0xmmdmjwO3bLhkWEWlMG7eW8fsXJvHFvPBLziUH7cpVR/QhNUXjSUQSTX2Grh8A9AcWmNkNZtYswplERLabtaqIXzz0FV/MK6BpeioPnjmUa4/sq1IikqDqXEzcfby7Hw6cSvgmfvPN7EIz0/V5IhJRb09dyUkPf83S9Vvp0qopr128L8cN7hh0LBFpRPUuE+4+1t33AK4ArgJmmtlJEUsmIkmrojLEX96dxe+en0RxeSUH9G7Dm5fuT7+OulRfJNFF4qqcd4AVwN2E75uTGoF9ikiSKthcyu+fn8Q3C9cBcNHInlwzqg9pqTooK5IM6nNVzv8jPMakX9X7ToATnvH17YimE5GkMmnpBi55biKrCkvIykjlnlMHc/TADkHHEpEoqs8RkzsJ34dmGvBa1fvp7r4lksFEJHm4O899t5Rb35pJWWV4fpJ/njOcXu2yg44mIlFWn2Kym7sXRjyJiCSlrWUV3DBmOmMmrQBgVP/23HvqYLI1P4lIUqpPMVlvZqe5+2sRTyMiSWXB2s1c/Gwec/M3k5piXDuqDxeO7Kn73YgksfoUEwMuNrNrCY8tmQA84+7fRTSZiCS0d6au4tpXp7ClrJK22U146Myh7NWzddCxRCRg9b0qZzDwIrAFGA58ZmaPuPsVEUsmIgmptKKSO96ZxX++WQLAXj1a8eBZQ2mXnRlwMhGJBfUtJme5+4fbHpjZQOB1M1vu7vdFJpqIJJol67Zw6fMTmb4ifNfziw/alasO302XAovIdvUpJuuAZdUXuPs0M/sDcD+gYiIiP/LetFVc++pUNpVW0LJZOqNPH8LBfdoFHUtEYkx9iskU4FfANTWWzwe6NDiRiCSUkvLwqZtnvg2fuhnerSUPnjmUji2aBpxMRGJRfYrJjcA4M+sEPAxMBZoCfwQWRTCbiMS5+Ws287vnJzJ79SYALjqwJ1cf0Yd0nboRkZ9Q52Li7t+a2d7AA8CnhK/SASghfGM/EUly7s6recu56Y0ZFJdX0jorg9GnD+HA3doGHU1EYly9Br+6+xTgIDNrR/iqnBTgO3cviGQ4EYk/RSXl3DhmOm9OWQnAfr1a87fThtAuR1fdiMjPa9BN/Nx9DfBehLKISJzLW7KBy16cxPINxaSmGFcc1puLD+pFaoomTBOR2onE3YVFJMlVhpyHx83n/o/nURlyurRqygNnDGVY15ZBRxOROKNiIiINsnzDVq58aQrfL14PwPFDOnLbCQPI0b1uRKQe6lRMzCwL6Onu03awrj+wxN03RyqciMS21yet4E+vT2dTaQVZGancevwAThrWSfe6EZF6q+sRk3TgOzM7yN2/37bQzPoBk4CugIqJSIIrKinnT69P543J4QGuw7q24G+nD6Fb66yAk4lIvKtTMXH3jWb2FnAe8H21VecAH7n76kiGE5HY8+3CdVz18hRWbAwPcP39Ib343cG9NK28iEREfcaY/Ad4yswuc/cKCx+zPRu4OrLRRCSWlFZUct/YuTz+xULcoWurZtx/xhANcBWRiKpPMXkfqACOAd4ADgaaA69HLpaIxJLZq4u4/MXJ22dwPXPPLtx4TD+ymmj8vIhEVn1mfq00s2cJn855g/BpnJfcvSzS4UQkWJUh54kvFnLf2LmUVYZonZXBXScP4vB+7YOOJiIJqr5/7vwH+L7qfjknA0dELpKIxIKl67Zy1SuTGb94AwCH7d6Ou04eRJvmTQJOJiKJrL5T0k8zs5nAc8BKd/82srFEJCjuzovjl3Hb2zPZWlZJ8yZp3HRcP04d3lmXAYtIo2vICeKngfuBGyITRUSCll9UwnWvTeXTOWsB2KtHK+49dTBdWjULOJmIJIuGFJNngZbAvyOURUQC4u68OWUlN70xg8LicjLSUrjmiD78av8epOg+NyISRfUuJu6+HrglgllEJADrNpdy4+vTeW96eBqigZ1yGX3aYHq3zw44mYgkI13rJ5LE3p++mhtfn0bB5jLSUozfH9KbSw7elXRNliYiAVExEUlChVvL+fNbMxgzaQUAu7VvzujThjCgU27AyUQk2amYiCSZcXPW8H+vTSW/qJQUg4sO3JXLD+tNk7TUoKOJiKiYiCSLopJy7nh7Fi9NWAZAzzZZ3HvaYE0pLyIxpcHFxMxaAf2qvfUHdnf3zg3dt4hExpfzCrj21SmsLCzBDC7YtwfXjOpD0wwdJRGR2FLvYmJm44A+wBZgFjAbOAs4AZgXiXAi0jCbSyu4891ZPPfdUiB84717ThnEXj1bB5xMRGTHGnLEZAOwCLjO3b8EMLNT3f3riCQTkQb5ekEB1746leUbigE4d59u/N9RfWmWoTO4IhK7GjKPyUlmNgS4zcz+BNwEeKSCiUj9bC2r4O735/DU14sB6NSiKXefMoj9erUJNpiISC006E8nd58MHGdmewG3Au3NbC93/y4S4USkbsYvXs/Vr0xhybqtAJy5Z1f+eHRfsjPTA04mIlI7ETmmW1VERpnZAcCdZhZy98MisW8R+Xkl5ZXc88Ec/vXVItyhQ24mfz15ECN3axt0NBGROql1MTGzfCCv6m0ikOfuS6tv4+5fAIeY2SERTSkiP2ni0g1c/fIUFhZsAeC0EZ258dh+5OgoiYjEobocMbkFGAocA1wLpJnZemAS/ysrE919gbt/EvGkIvIDJeWV3P/RPP75+QJCDu1zmnDXSYM4uG+7oKOJiNRbrYuJuz+87WMzywAGA8MJl5XDgcuB9LrsU0TqZ+ryjVz18hTmrdkMwEnDOnHzsf3JbaajJCIS3+pVIty9DBhvZpOBUUAToCdQFrloIlJTWUWIBz+Zx8OfLqAy5LRpnsFfThzIEf13CTqaiEhE1LmYmFkmcBRwCuHTOmXA28A5wIcRTSci281cWcRVr0xh1qoiAI4d1IFbjx9Aq6yMgJOJiEROXQa/ng6cTLiUbALGVD3+1N0rGyeeiFRUhnj0swU88PE8yiudls3Suf2EgRwzqEPQ0UREIq4uR0xeAFYC1wBPuHtF40RqPGY2BjgI+NjdTwk4jsjPmr9mE1e9PIUpywsBOKJfe+44cSBts5sEnExEpHHUpZh8SXjA68PAfWY2larLhqveT4+DsvJ34F/AeUEHEdmZypDzry8Xcc/YOZRVhMjJTOOW4/tzwpBOmFnQ8UREGk1drsoZCWBmvQlfjTOs6v2ZQAug1MymufuejZAzItx9nJkdFHQOkZ1Zsm4L17wyle8XrwfgwN3a8teTB7FLbmbAyUREGl+dB7+6+zzCdw9+cdsyM+sBjCB86XC9mNlIwqeJhgMdgBPd/fUa21xStU0HYAZwedWkbiJxz9157rul/OXdWWwtqyQrI5U/HduP0/fooqMkIpI0IjUl/SLCdxp+pQG7yQKmAP8GXqu5smrw7f3AJcBXwEXAe2bWb9sMtGaWR/jS5ZqOcPeVDcgm0qhWFRZz7atT+WJeAQB79WjFvacOpkurZgEnExGJrpiZDM3d3wPeA37qr8MrgSfd/Ymqx5eb2SjgYuD6qn0Mj1QeM2vCD0tOdqT2LbKNu/PG5JXc9MZ0ikoqaJKWwrVH9uWCfbuTkqKjJCKSfGKmmOxM1Uyzw4G7aqwaC+zbSE97PXBzI+1bhPVbyrhhzDTem74agMGdc7nvtCH0atc84GQiIsGJi2ICtAFSgfway/OBWk95aWYfEB60m2VmywmPYxn/E5vfCYyu9jgbWF7rxCI78fGsfK57bRoFm0tJSzEuO7Q3Fx+0K2mpKUFHExEJVLwUk228xmPbwbKf/mT3UXXYthQo3f5EGnwoEbC5tILb357Ji+OXAbBb++aMPm0IAzrlBpxMRCQ2xEsxKQAq+fHRkXb8+CiKSEz6ftF6rnx5Mss3FGMGvzmgJ1cevhuZ6alBRxMRiRlxUUzcvazqipvDCU+Fv83hwBvBpBKpndKKSkZ/OJd/fr4Qd+jUoin3nTaYvXu2DjqaiEjMiZliYmbNgV7VFvUwsyHA+qrLgUcDz5jZBOAb4EKgK/BotLOK1NasVUVc8dJkZq/eBMCpwztz03H9yM5MDziZiEhsipliQniCtnHVHm8bePo0cL67v2RmrYGbCE+wNh042t2XRDemyM+rDDlPfrmQez+YS1lliNZZGdx50kCO6F/rsdoiIknJ3Gs9djSpmVkOUFhYWEhOTk7QcSSGLd+wlStfnsL3i8JTyh+2e3vuOnkgbZrrxnsikpyKiorIzc0FyHX3op1tG0tHTETimrszZtIKbn5jBptKK2iWkcpNmlJeRKROVExEImDj1jJuGDOdd6atAmBY1xb87fQhdGudFXAyEZH4omIi0kBfzivgqlcmk1+kydJERBpKxUSknkrKK7nngzk8+eUiAHq2yeL+M4YwqHOLYIOJiMQxFRORepi9uojLX/zfZcC/3Lsrfzx6d5pl6L+UiEhD6FVUpA5CIeeprxdz1/uzKasIXwZ89ymDOHT39kFHExFJCComIrW0pqiEq16ZwhfzCgA4pG87/nryINpm6zJgEZFIUTERqYWxM1Zz3WtT2bC1nMz0FG44ph+/3KurLgMWEYkwFRORnSguq+S2d2by/HdLAejfMYcHzhhCr3bZAScTEUlMKiYiP2H6ikIue3ESC9ZuAeCikT256og+ZKTpMmARkcaiYiJSQyjk/OurRfz1/dmUVzrtc5ow+rQh7NerTdDRREQSnoqJSDVrNpVw1cv/G+B6RL/2/PXkQbTMygg4mYhIclAxEanyyex8rnllKuu2lJGZnsKNx/TjbA1wFRGJKhUTSXol5ZXc9d5snvp6MQB9d8nmwTOH0ru9BriKiESbiokktflrNvG75ydtn8H1gv26c92RfclMTw04mYhIclIxkaTk7rw8YRl/fnMmxeWVtM7K4N5TB3Nw33ZBRxMRSWoqJpJ0CovL+eOYabwzdRUA+/dqw+jTBtMuJzPgZCIiomIiSWXi0g384YVJLN9QTFqKcfWoPlx4QE9SUjTAVUQkFqiYSFIIhZxHP1/AfWPnUhlyurRqyt/PGMrQri2DjiYiItWomEjCW7OphCtfmsKX88Nzkxw3uCN3nDiAnMz0gJOJiEhNKiaS0D6fu5YrX55Mwebw3CS3/mIAp47orLlJRERilIqJJKTyyhCjP5zLI58uAMJzkzx01lDdfE9EJMapmEjCWbGxmD+8MIm8JRsA+OXeXbnxmH6am0REJA6omEhCGTtjNde8OpXC4nKym6Tx11MGcfTADkHHEhGRWlIxkYRQVhHizvdm8e+vFgMwuEsLHjpzKF1aNQs2mIiI1ImKicS9peu28rsXJjJ1eSEAv96/B9ce2ZeMtJSAk4mISF2pmEhce2/aKq59dSqbSivIbZrOfacO5rB+7YOOJSIi9aRiInGptKKSO9/93x2Bh3dryd/PHEqnFk2DDSYiIg2iYiJxZ+m6rVz6/ESmrQifurloZE+uHtWH9FSduhERiXcqJhJX3p++imtencqmkgpaNEtn9GmDOaSvTt2IiCQKFROJCzWvuhnWtQUPnjVMp25ERBKMionEvBUbi7n0uYlMXrYRgN8cEL7qRqduREQSj4qJxLRxs9dwxcuT2bi1nJzMNO49dTBH9N8l6FgiItJIVEwkJlVU3evm4ap73QzqnMs/zhqmCdNERBKcionEnDWbSvjDC5P4duF6AM7dpxs3HLM7TdJ0rxsRkUSnYiIx5duF6/j9C5NYu6mUrIxU7jp5EMcN7hh0LBERiRIVE4kJ7s6jny3kng9mE3LYrX1zHvnlcHZt2zzoaCIiEkUqJhK4wuJyrn5lCh/OzAfgpKGduP3EATTL0D9PEZFko1d+CdSMlYVc8txElqzbSkZqCn/+RX/O3LMLZhZ0NBERCYCKiQTmlQnLuPH16ZRWhOjUoimP/HIYgzq3CDqWiIgESMVEoq6kvJJb3prBC98vA+CgPm25//QhtGiWEXAyEREJmoqJRNXyDVu5+NnwDfjM4IrDduN3B/ciJUWnbkRERMVEouizuWu57MVJbNxaTotm6TxwxlAO3K1t0LFERCSGqJhIowuFnH+Mm8/oj+biHp7F9eGzh9G5pWZxFRGRH1IxkUZVWFzOVS9P5qNZawA4c88u3HxcfzLTNYuriIj8mIqJNJrZq4v47TN5LF63lYy0FG4/fgCn7dEl6FgiIhLDVEykUbwxeQX/99o0issrdSmwiIjUmoqJRFRFZYg735vNk18uAuCA3m144IyhtMrSpcAiIvLzVEwkYgo2l/K75yduvyvwJQftylVH9CFVlwKLiEgtqZhIRExZtpHfPpvHqsISsjJSue+0wRw5oEPQsUREJM6omEiDvVw1tXxZRYiebbJ47Jzh9G6fHXQsERGJQyomUm9lFSFue3smz3y7BIDDdm/P6NMHk5OZHnAyERGJV0lTTMwsG/gESAdSgb+7++PBpopfazaVcOlzExm/eAMQnlr+94doankREWmYpCkmwFbgQHffambNgOlm9l93Xxd0sHgzedlGfvtMHquLSshuksb9Zwzh0N3bBx1LREQSQNIUE3evJFxOADIJHzXRn/d19MqEZdxQNZ6kV7vm/POc4fRs2zzoWCIikiBSgg6wjZmNNLO3zGylmbmZnbCDbS4xs0VmVmJmeWZ2QB2fo4WZTQGWA3e7e0GE4ie88soQf35zBte8OpWyihCH7d6eMZfsq1IiIiIRFUtHTLKAKcC/gddqrjSz04H7gUuAr4CLgPfMrJ+7L63aJg9osoN9H+HuK919IzDYzNoD/zWzV909vzG+mESybnMpl1abn+SyQ3tz2aG9NZ5EREQiztw96Aw/YmYOnOjur1db9h0w0d0vrrZsFvC6u19fj+d4BPjE3V/5ifVN+GHJyQaWFxYWkpOTU9eni1szVhZy4X/yWLGxmKyMVEafPoRR/XcJOpaIiMSRoqIicnNzAXLdvWhn28bMqZydMbMMYDgwtsaqscC+tdxHezPLqfo4BxgJzNnJp1wPFFZ7W17H2HHv7akrOeWRb1ixsZhurZsx5tL9VEpERKRRxdKpnJ1pQ3iwas3TLvlAbX9TdgaeNDMjPOj1IXefupPt7wRGV3ucTZKUk1DIue/DOfxj3AIgfL+bB88cSotmut+NiIg0rngpJtvUPO9kO1i24090zwOG1PqJ3EuB0u1PZMkxnmJTSTlXvDSZj2atAeDCkT25dlQf0lLj4uCaiIjEuXgpJgVAJT8+OtKOHx9FkXpasm4Lv356AvPWbCYjLYW7ThrIScM6Bx1LRESSSFwUE3cvq7ri5nBgTLVVhwNvBJMqsXw1v4BLnptIYXE57XOa8M9zRjC4S4ugY4mISJKJmWJiZs2BXtUW9TCzIcD6qsuBRwPPmNkE4BvgQqAr8Gi0syYSd+fprxdz2zuzqAw5g7u04J/nDKd9TmbQ0UREJAnFTDEBRgDjqj3eNvD0aeB8d3/JzFoDNwEdgOnA0e6+JLoxE0dZRYib35zBC98vBeCkYZ34y4kDyUxPDTiZiIgkq5icxyQWVV1iXJgo85is31LGxc/m8d2i9ZjB9Uf15TcH9EyaQb4iIhI9dZnHJJaOmEiUzFm9iV//ZzzL1hfTvEkaD545lIP7tgs6loiIiIpJsvl4Vj5/eGESW8oq6da6GU+cO4Le7bODjiUiIgKomCQNd+fxLxZy53uzcYe9e7bikbOH0zJLk6aJiEjsUDFJAqUVldw4Zjqv5IUnrj1zz67cenx/0jVpmoiIxBgVkwS3bnMpv302j/GLN5Bi8Kdj+3H+vt01yFVERGKSikkCm5e/if/3dHiQa3aTNB48aygH9dEgVxERiV0qJgnq0zlr+P3zk9hUWkHXVs148jwNchURkdinYpKAnv56Mbe8NYOQw57dW/HoOcNppUGuIiISB1RMEkhFZYhb357Jf74JT4Z7yvDO3HHiAJqkaSZXERGJDyomCaKopJzfPz+Jz+auBeC6I/vy2wM1k6uIiMQXFZMEsGz9Vn719Hjm5m8mMz2F+08fwpEDOgQdS0REpM5UTOLcxKUbuPA/EyjYXEa77CY8cd4IBnVuEXQsERGRelExiWPvTF3FlS9PprQiRL8OOTx5/gg65DYNOpaIiEi9qZjEIXfn4U8XcM8HcwA4tG87/n7mULKa6McpIiLxTb/J4kxZRYgbX5/GyxPC08tfsF93bjymH6kpGuQqIiLxT8UkjhQWl3Pxs3l8vWAdKQZ//kV/zt2ne9CxREREIkbFJE4sW7+VC54az/w1m8nKSOWhs4ZxcF9NLy8iIolFxSQOTF62kV8/PZ6CzWXskpPJk+ePoH/H3KBjiYiIRJyKSYz7YMZqLntxEiXlIXbvkMO/dOWNiIgkMBWTGPbkl4u4/Z2ZuMOBu7XlH2cPo7muvBERkQSm33IxqDLk3Pb2TJ76ejEAZ+3VlVt/0Z+01JRgg4mIiDQyFZMYU1xWyWUvTmLszHwA/u+ovlw0Uve8ERGR5KBiEkMKNpfy66cnMHnZRjJSU7jvtMEcN7hj0LFERESiRsUkRiwq2MJ5//qepeu30qJZOo+fO4I9urcKOpaIiEhUqZjEgLwlG/j10+PZsLWcLq2a8tQFe7Jr2+ZBxxIREYk6FZOAvT89fDlwaUWIQZ1zefK8PWib3SToWCIiIoFQMQnQU18t4pa3w5cDH9q3HQ+eNZRmGfqRiIhI8tJvwYCsLizh7g/m4A5n79WVW3Q5sIiIiIpJUHbJzeQfZw9j1qoiLj5wV10OLCIiApi7B50hLphZDlBYWFhITk5O0HFERETiRlFREbm5uQC57l60s2117kBERERihoqJiIiIxAwVExEREYkZKiYiIiISM1RMREREJGaomIiIiEjMUDERERGRmKFiIiIiIjFDxURERERihoqJiIiIxAzdK6eOiop2OpOuiIiI1FCX3526V04tmVknYHnQOUREROJYZ3dfsbMNVExqycK3/+0IbKqx6ntgz3ruNptw2em8g/1KbGnIzzmexdvXHSt5o5mjsZ8r0vuP1P702ht/soGV/jPFQ6dyaqnqG/mjlmdmoZ+7U+JPCXcdADbVdx8SHQ35OcezePu6YyVvNHM09nNFev+R2p9ee+NSrb7XGvzacP8IOoBERbL+nOPt646VvNHM0djPFen9R2p/sfKzlgjTqZwAmVkOUAjkqrWLiESHXntjm46YBKsUuKXqvYiIRIdee2OYjpiIiIhIzNARExEREYkZKiYiIiISM1RMREREJGaomIiIiEjMUDERERGRmKFiEqPM7Aozm2FmM83s71ZtqkIREWk8ZnZ11evvdDP7ZdB5ko2KSQwys7bA74DhwMCq93sHGkpEJAmY2UDgLMKvuyOAi82sRaChkoyKSexKAzKB9Kq3NcHGERFJCrsDX7t7ibuXAJOBI4ONlFxUTBqBmY00s7fMbKWZuZmdsINtLjGzRWZWYmZ5ZnbAtnXuvha4F1gKrAQ+cvcFUfsCRETiVENff4HpwMFm1qLqSMkhQKfopBdQMWksWcAUwqdjfsTMTgfuB+4AhgJfAO+ZWdeq9S2BY4HuhP9D7GtmIxs9tYhI/GvQ66+7zwT+DnwCjAHGAxWNnlq205T0jczMHDjR3V+vtuw7YKK7X1xt2SzgdXe/3sxOBQ5y90ur1l1D+Gd1d3TTi4jEr/q8/u5gH08AY9z9nShEFnTEJOrMLIPwoKqxNVaNBfat+ngZ4aMkmWaWChwEzIlaSBGRBFTL11/MrF3V+z7AnsAH0coo4QGWEl1tgFQgv8byfGAXAHf/1szeBSYBIeBj4M1ohhQRSUA/+/pb5fWq8SVbgAvcXadyokjFJDg1z6FZ9WXufgNwQ1QTiYgkh597/d0XCYxO5URfAVDJD9s5QDt+3OJFRCRy9PobB1RMoszdy4A84PAaqw4Hvo5+IhGR5KDX3/igUzmNwMyaA72qLephZkOA9e6+FBgNPGNmE4BvgAuBrsCj0c4qIpJI9Pob/3S5cCMws4OAcTtY9bS7n1+1zSXAtUAHwhP6XOHun0cpoohIQtLrb/xTMREREZGYoTEmIiIiEjNUTERERCRmqJiIiIhIzFAxERERkZihYiIiIiIxQ8VEREREYoaKiYiIiMQMFRMRERGJGSomIiIiEjNUTERERCRmqJiISFwysyPNzH/m7aigc4pI3eheOSISl8ysKZBbbdF04DHgwWrLCty9IqrBRKRB0oIOICJSH+5eDBQDmFknoDXwpbuvDjSYiDSITuWISCIYWvU+L9AUItJgKiYikgiGASvcfU3QQUSkYVRMRCQRDAMmBh1CRBpOxUREEsEwdBpHJCGomIhIXDOz1kAXdMREJCGomIhIvBte9V7FRCQBqJiISLwbCqxx9xVBBxGRhtMEayIiIhIzdMREREREYoaKiYiIiMQMFRMRERGJGSomIiIiEjNUTERERCRmqJiIiIhIzFAxERERkZihYiIiIiIxQ8VEREREYoaKiYiIiMQMFRMRERGJGf8fzUSsbg5UdMcAAAAASUVORK5CYII=\n",
      "text/plain": [
       "<Figure size 600x400 with 1 Axes>"
      ]
     },
     "metadata": {
      "needs_background": "light"
     },
     "output_type": "display_data"
    }
   ],
   "source": [
    "c13pg.plot()"
   ]
  },
  {
   "cell_type": "markdown",
   "metadata": {},
   "source": [
    "### density dependence\n",
    "\n",
    "A rate also knows its density dependence -- this is inferred from the reactants in the rate description and is used to construct the terms needed to write a reaction network.  Note: since we want reaction rates per gram, this number is 1 less than the number of nuclei"
   ]
  },
  {
   "cell_type": "code",
   "execution_count": 12,
   "metadata": {},
   "outputs": [
    {
     "data": {
      "text/plain": [
       "1"
      ]
     },
     "execution_count": 12,
     "metadata": {},
     "output_type": "execute_result"
    }
   ],
   "source": [
    "c13pg.dens_exp"
   ]
  },
  {
   "cell_type": "markdown",
   "metadata": {},
   "source": [
    "## Working with a group of rates\n",
    "\n",
    "A `RateCollection()` class allows us to work with a group of rates.  This is used to explore their relationship.  Other classes (introduced soon) are built on this and will allow us to output network code directly.\n",
    "\n",
    "We distribute a number of popular rate files (from JINA ReacLib) in the `Library/` directory, as well as a snapshot of the entire ReacLib database.\n",
    "Here we create a list with some of the individual rate files in that library:"
   ]
  },
  {
   "cell_type": "code",
   "execution_count": 13,
   "metadata": {},
   "outputs": [],
   "source": [
    "files = [\"c12-pg-n13-ls09\", \n",
    "         \"c13-pg-n14-nacr\",\n",
    "         \"n13--c13-wc12\",\n",
    "         \"n13-pg-o14-lg06\",\n",
    "         \"n14-pg-o15-im05\",\n",
    "         \"n15-pa-c12-nacr\",\n",
    "         \"o14--n14-wc12\",\n",
    "         \"o15--n15-wc12\"]\n",
    "rc = pyna.RateCollection(files)"
   ]
  },
  {
   "cell_type": "markdown",
   "metadata": {},
   "source": [
    "Printing a rate collection shows all the rates"
   ]
  },
  {
   "cell_type": "code",
   "execution_count": 14,
   "metadata": {},
   "outputs": [
    {
     "name": "stdout",
     "output_type": "stream",
     "text": [
      "C12 + p ⟶ N13 + 𝛾\n",
      "C13 + p ⟶ N14 + 𝛾\n",
      "N13 ⟶ C13 + e⁺ + 𝜈\n",
      "N13 + p ⟶ O14 + 𝛾\n",
      "N14 + p ⟶ O15 + 𝛾\n",
      "N15 + p ⟶ He4 + C12\n",
      "O14 ⟶ N14 + e⁺ + 𝜈\n",
      "O15 ⟶ N15 + e⁺ + 𝜈\n",
      "\n"
     ]
    }
   ],
   "source": [
    "print(rc)"
   ]
  },
  {
   "cell_type": "markdown",
   "metadata": {},
   "source": [
    "More detailed information is provided by `network_overview()`"
   ]
  },
  {
   "cell_type": "code",
   "execution_count": 15,
   "metadata": {},
   "outputs": [
    {
     "name": "stdout",
     "output_type": "stream",
     "text": [
      "p\n",
      "  consumed by:\n",
      "     C12 + p ⟶ N13 + 𝛾\n",
      "     C13 + p ⟶ N14 + 𝛾\n",
      "     N13 + p ⟶ O14 + 𝛾\n",
      "     N14 + p ⟶ O15 + 𝛾\n",
      "     N15 + p ⟶ He4 + C12\n",
      "  produced by:\n",
      "\n",
      "he4\n",
      "  consumed by:\n",
      "  produced by:\n",
      "     N15 + p ⟶ He4 + C12\n",
      "\n",
      "c12\n",
      "  consumed by:\n",
      "     C12 + p ⟶ N13 + 𝛾\n",
      "  produced by:\n",
      "     N15 + p ⟶ He4 + C12\n",
      "\n",
      "c13\n",
      "  consumed by:\n",
      "     C13 + p ⟶ N14 + 𝛾\n",
      "  produced by:\n",
      "     N13 ⟶ C13 + e⁺ + 𝜈\n",
      "\n",
      "n13\n",
      "  consumed by:\n",
      "     N13 ⟶ C13 + e⁺ + 𝜈\n",
      "     N13 + p ⟶ O14 + 𝛾\n",
      "  produced by:\n",
      "     C12 + p ⟶ N13 + 𝛾\n",
      "\n",
      "n14\n",
      "  consumed by:\n",
      "     N14 + p ⟶ O15 + 𝛾\n",
      "  produced by:\n",
      "     C13 + p ⟶ N14 + 𝛾\n",
      "     O14 ⟶ N14 + e⁺ + 𝜈\n",
      "\n",
      "n15\n",
      "  consumed by:\n",
      "     N15 + p ⟶ He4 + C12\n",
      "  produced by:\n",
      "     O15 ⟶ N15 + e⁺ + 𝜈\n",
      "\n",
      "o14\n",
      "  consumed by:\n",
      "     O14 ⟶ N14 + e⁺ + 𝜈\n",
      "  produced by:\n",
      "     N13 + p ⟶ O14 + 𝛾\n",
      "\n",
      "o15\n",
      "  consumed by:\n",
      "     O15 ⟶ N15 + e⁺ + 𝜈\n",
      "  produced by:\n",
      "     N14 + p ⟶ O15 + 𝛾\n",
      "\n",
      "\n"
     ]
    }
   ],
   "source": [
    "print(rc.network_overview())"
   ]
  },
  {
   "cell_type": "markdown",
   "metadata": {},
   "source": [
    "### show a network diagram\n",
    "\n",
    "We visualize the network using NetworkX.  By default, this does not show H or He unless we have H + H or triple-alpha reactions in the network.  This is intended to reduce clutter."
   ]
  },
  {
   "cell_type": "code",
   "execution_count": 16,
   "metadata": {
    "tags": [
     "nbval-skip"
    ]
   },
   "outputs": [
    {
     "data": {
      "image/png": "iVBORw0KGgoAAAANSUhEUgAAAqgAAAIGCAYAAACYrn3CAAAAOXRFWHRTb2Z0d2FyZQBNYXRwbG90bGliIHZlcnNpb24zLjUuMSwgaHR0cHM6Ly9tYXRwbG90bGliLm9yZy/YYfK9AAAACXBIWXMAAA9hAAAPYQGoP6dpAAA5gElEQVR4nO3de3TcZ33n8c8zoxlZI2tkaWzZsuMkduzYISZOAgZKsmWbpKVcCiVsge2WUshCgbZbti1LAkuhBAotC0loKXdCKCFAjtMtubAhTSCQECA3O3ESX2M7diRLtiSPxhpJM5p59g9ZjmzrMiP97r/36xwdYs1o5uH465m3frcx1loBAAAAQZHwewEAAADAZAQqAAAAAoVABQAAQKAQqAAAAAgUAhUAAACBQqACAAAgUAhUAAAABAqBCgAAgECJRKCacVljjPF7LQAAAJifBr8X4JAWSfl8Pu/3OgAAADC9mjYmRmILKgAAAKKDQAUAAECgEKgAAAAIFAIVAAAAgUKgAgAAIFAIVAAAAAQKgQoAAIBAIVABAAAQKAQqAAAAAoVABQAAQKAQqAAAAAgUAhUAAACBQqACAAAgUAhUAAAABAqBCgAAgEBp8HsBwHTKlar6iiX1DZXVVyypMDqmStWqYq2SxiiZMGppbFAuk1auOaVcJq1Ukt+5ED7MOgCczFhr/V7DvBljspLy+Xxe2WzW7+VgHsYqVe3tL2rH4SH1FUt1/3wuk9a6Jc1a1Z5RA2/gCDBmHUBMmZruRKAiCAZHxrS9t6A9fUMqVeY/k+mk0Tm5Zq3vaFF2ATsKEBzMOoCYI1ARfNWq1bZDBW3tzqvqwigmjLSxs1UbOluUMDX9mwBcwawDgCQCFUE3UCzpgX396i+WXX+uXCalS1a1q60p7fpzAadi1gHgBAIVwbW9t6CHDxx1ZUvSdBJG2rRykdZ3tHj3pIg9Zh0ATlJToHLAEjxlrdUT3YPa0jXo+XNXrfSr545qdKyqCzqzMuwGhYuYdQCYO079hKf8esOebEvXoJ7o9ncNiD5mHQDmjkCFZ7b3Fnx/w56wpWtQ23sLfi8DEcWsA8D8EKjwxECxpIcPHPV7GSd5+MBRDQzXf/1JYCbMOgDMH4EK11WrVg/s6/f0JJFaVK304N5+VSNwoiCCgVkHAGcQqHDdtkMFTy6vMxd9xbK2HWL3J5zBrAOAMziLH64aHBnT1u78lLed1dak8zpa1J5JaXSsqs1Pdk95v6QxesP5S9WUSuq7jz/v+Bq3duV1dluGT+HBvMxn1i85u12r2jMnbeH86Z4+dQ2OOLpGZh1AWPAqBVdt7y1Mu7uzVKlqe29BmXRS581wvcYLV2Q1VKqoKZV0ZY1VK+04XNCmlW2uPD7iYb6zvuvIMf3quaPuLVDMOoDwYBc/XFOuVLW7b2ja27sHR7VvYFhDpcq092nPpLSitUnbDrl7RvTuI0Maq1RdfQ5ElxOz7hVmHUAYsAUVrtnXX1S5MveTMoykV57Vrl/tH5jxcydSCaPzlrbozEVNyi5okJF0rFTRwfywnjpU0MjY7G/GpYrV3oGi1i5eOOf1Ir7mO+uStKq9WavaMxouV/Vs/5C2dRd06iMy6wDigkCFa3Ycnn6LUi3OX9ai/mJJPcdGtbSlccr7ZBsbdMW5S7QwndT+gWHtOjKkqrVasjCt8zpatCbXrPt2H9HhodkvsbOjd4g3bczJfGf9md6CHj14VCNjVeUyKf3m6pySxpx0LVVmHUCcsIsfrihXquorzv26iy2NDVq3ZKEeOTj1SSeSlEwYXbZ2sTKppO7dfUT3P9unHYePadeRIf1i34B+tL1HCWP0W2sWa0HD7KPeVyypzK5P1Gm+sy5J/cXyia2ffcWytnQNalV75sTtzDqAuCFQ4Yr5vmF3LEyrKZXUmzYs01s3Ltdl5yxWKpnQWzcu19KF41tT1y5uVuuClJ7uKej5/OlnO/cVy3rs+byaUkltWDb9SViTBfUSQQiu+c76VOwp1ytl1gHETSAC1RjTYIz5pDFmrzFm2BjzrDHmb40xgVgf6tc3NPubn5GUMFLCjB9gOv7f47ftGxjWbU926/ane3T70z36xf5+lStV3f50jw4PjUoav3SPJO06Mv3u1d19Q6pUrc5sy0x7n8mO1LB7FJhsvrMuSWe3NSmVHP9GW1NKG5e3av/A8InbmXUAcROUY1A/JOm9kt4h6SlJL5V0o6S8pBt8XBfmqJatSqtzGV26Knfiz29/yUodGx3T5ie7ValaFasvnPE8sfuzWH7he4uaUipVqiqMjk37HJWq1eBIWW2ZtBoSRmOzfMRPvwtbwxBt8511SVrXsVCvOKtdCSMNlyt6tr+oJ7tfOP6UWQcQN0EJ1N+Q9O/W2juP/3mfMea/ajxUEUIzvZFO2NNX1J6+Yk2P11MYPe0i/elEQsNjs1+2p3T87Op0MqGx6sz3H6xh3cBkTsz63TsOz/jzzDqAuAnKLvQHJF1ujDlXkowxGyVdKumuqe5sjGk0xmQnviTVdtAVPFPx4MPIS9WqUsnZRzh9fNdpqYaTQrxYN6KFWQcA5wUlUP9B0i2SthtjypIel3S9tfaWae5/jcZ3/098HfRklahZxbr/5nd0uKx0MqGWxul3BDQkjLILUiqMjs26y1PyZt2IFmYdAJwXlEB9q6Q/kvSHki7W+LGof2OMecc09/+0pNZJX2d4sUjULmlmuLK+Q547fhLJuUuap73POblmJRPmxH1n48W6ES3MOgA4LyiB+llJn7HWfs9a+6S19l8lXafxLaWnsdaOWmsHJ74kFbxcLGaXTLj/5rfryJAGR8o6r6NFK1oXnHZ7LpPSxStaNVyu1PxRqV6sG9HCrAOA84JyklRG0qkHTVUUnIBGnVoaG1y/jM1Y1eq+3Ud0xdolunzNYu0fGNahwuj4p+s0p7U616xytaqf7D5S00dASuOf1gPUg1kHAOcF5RXqdkkfMcY8p/HLTF0k6a8kfdPXVWHOcpm09vbXdob+fORHxvTDpw/pvI4WndXWpBWtC2SMNDRa0fbegrbV+PnkE9ozaRdXiyhi1gHAeUEJ1L+QdK2kf5HUIalL0lckfcLPRWHucs0pz56rXLF6ontQT3TXtmtzJoubedNGfZh1AHBeIALVWluQ9IHjX4iAXEi3zrRnvIsNRAOzDgDO4xhPuCKVTITujTuXSdd0rUlgMmYdAJzHKxRcs26GS+IE0bqOcK0XwcGsA4CzCFS4ZlV7RqlkOC5lk04arWrL+L0MhBSzDgDOIlDhmoZkQmty4dhSs2ZxsxrY5Yk5YtYBwFm8SsFV6ztaFPTrgSeMtG5Ji9/LQMgx6wDgHAIVrsouaNDGzla/lzGjjctblV0QiAtaIMSYdQBwDoEK123obFEuoJe0yWVS2rCMLUpwBrMOAM4gUOG6hDG65Oz2wO3+TBjpklXtSpiALQyhxawDgDMIVHiiLZPWppWL/F7GSTatXKS2pnBdvxLBx6wDwPwRqPDM+o4WXbg86/cyJEkLDvRqfQe7O+GOIM368CM7de7icFxhAAAmEKjw1AWdWd/fuMtP7NHX3/wZ/fsX/5+v60C0BWHWF/b06bY/+4q+8L6vqVqt+roWAKgHp3PCU8YYbVzeqsaGhB4+cFRV691zJ8z4rs51L3mVxrbt0z//xTckSW/8s9/1bhGIjSDM+vqXrtTCb7xPn7vqS5Kk//GldyuRYLsEgOAjUOGL9R0tWtrSqAf39quvWHb9+XKZlC5Z1X7iOLw//dw7JIlIhev8nvVX/8lvSRKRCiBUCFT4pq0prdeuX6pthwra2p13ZQtTwoxf+3HDspaTzmA2xhCp8Iyfsy4RqQDCh0CFrxIJowuWZ3V2e0Y7Dhe0+8iQSpX5v3unk0ZrFjdr3ZKWaS9MTqTCS37OukSkAggXAhWBkF3QoE0r23TR8lbtHShqR++Q+oqluh8nl0lrXUezVrVlavq8cSIVXvNr1iUiFUB4EKgIlIZkQmsXL9TaxQtVrlTVXyzryFBJ/cWSBkfHtOfJ59TQmNIZa5YpmTDKNjaoPZPW4ua02jMppWp8o56MSIUfZpv153Z2a2ysojPXLVdDMuHIrEtEKoBwIFARWKlkQktbGrW0pVGS9Ks7H9X1b/tHSdIXHvp7nffytY49F5EKP50664f29eqGKz8la6W//NJ79Lo//W1Hn49IBRB0vCIhFKy1uvGj35MkGSPd9LHvO/4cE5H65g+8Tv/8F9/gOqnwzXf//jZJ4yc6/esnblW55PzZ/6/+k9/SX3/jfbrr6/dynVQAgcMWVITCr+96THu27JMkWSs9+uOtevqXO/WiV5zr6POwJRV+O7SvV3ff+BNZO34CVX/3gO6+8ad6vcNbUSW2pAIILl6JEHgTW08Tk465SzYk9G0XtqJKbEmFv8a3np7Mra2oEltSAQQTW1AReI/cveXE1tMJlbGqHr3nCe14eLfWbVrj+HOyJRV+6D1wRHff+BNVKydHYn/3gO656X699t1XuPK8bEkFEDQEKgKvMdOocy48W9VqVd3P9iqZTKjjrMVqSDUo2ZB07XmJVHjNVq3Wv2yNhodG1N81oOLgsM5Yv1xGRi3tC119biIVQJCYieOcwswYk5WUz+fzymazfi8HLvrQ73xC2VyLPnLL//TsOa21+spf36TN19+pP/+nq4hUeOKrH/y2Hrr9Ed24/QuePu/d3/qJPnfVl/Ta/345kQrADWb2u7AFFZgVW1IRJ2xJBRAEBCpQAyIVcUKkAvAbgQrUiEhFnBCpAPxEoAJ1IFIRJ0QqAL8QqECdiFTECZEKwA8EKjAHRCrihEgF4DUCFZgjIhVxQqQC8BKBCswDkYo4IVIBeIVABeaJSEWcEKkAvECgAg4gUhEnRCoAtxGogEOIVMQJkQrATQQq4CAiFXFCpAJwC4EKOIxIRZwQqQDcQKACLiBSESdEKgCnEaiAS4hUxAmRCsBJBCrgIiIVcUKkAnAKgQq4jEhFnBCpAJxAoAIeIFIRJ0QqgPkiUAGPEKmIEyIVwHwQqICHiFTECZEKYK4IVMBjRCrihEgFMBcEKuADIhVxQqQCqBeBCviESEWcEKkA6kGgAj4iUhEnRCqAWhGogM+IVMQJkQqgFgQqEABEKuKESAUwGwIVCAgiFXFCpAKYCYEKBAiRijghUgFMh0AFAoZIRZwQqQCmQqACAUSkIk6IVACnIlCBgCJSESdEKoDJCFQgwIhUxAmRCmACgQoEHJGKOCFSAUgEKhAKRCrihEgFQKACIUGkIk6IVCDeCFQgRIhUxAmRCsQXgQqEDJGKOCFSgXgiUIEQIlIRJ0QqED8EKhBSRCrihEgF4oVABUKMSEWcEKlAfBCoQMgRqYgTIhWIBwIViAAiFXFCpALRR6ACEUGkIk6IVCDaCFQgQohUxAmRCkQXgQpEDJGKOCFSgWgiUIEIIlIRJ0QqED0EKhBRRCrihEgFooVABSKMSEWcEKlAdBCoQMQRqYgTIhWIBgIViAEiFXFCpALhR6ACMUGkIk6IVCDcCFQgRohUxAmRCoQXgQrEDJGKOCFSgXAiUIEYIlIRJ0QqED4EKhBTRCrihEgFwoVABWKMSEWcEKlAeBCoQMwRqYgTIhUIBwIVAJGKWCFSgeAjUAFIIlIRL0QqEGwEKoATiFTECZEKBBeBCuAkRCrihEgFgolABXAaIhVxQqQCwUOgApjSiUg1hkhF5BGpQLAQqACmZYzRn/6fP5bEllREH5EKBAeBCmBGRCrihEgFgoFABTArIhVxQqQC/iNQAdSESEWcEKmAvwhUADUjUhEnRCrgHwIVQF2IVMQJkQr4g0AFUDciFXFCpALeI1ABzAmRijghUgFvEagA5oxIRZwQqYB3CFQA80KkIk6IVMAbBCqAeSNSESdEKuA+AhWAI4hUxAmRCriLQAXgGCIVcUKkAu4hUAE4ikhFnBCpgDsIVACOI1IRJ0Qq4DwCFYAriFTECZEKOItABeAaIhVxQqQCziFQAbiKSEWcEKmAMwhUAK4jUhEnRCowfwQqAE8QqYgTIhWYHwIVgGeIVMQJkQrMHYEKwFNEKuKESAXmhkAF4DkiFXFCpAL1I1AB+IJIRZwQqUB9CFQAviFSESdEKlA7AhWAr4hUxAmRCtSGQAXgOyIVcUKkArMjUAEEApGKOCFSgZkRqAACg0hFnBCpwPQIVACBQqQiTohUYGoEKoDAIVIRJ0QqcDoCFUAgEamIEyIVOBmBCiCwiFTECZEKvIBABRBoRCrihEgFxhGoAAKPSEWcEKkAgQogJIhUxAmRirgjUAGEBpGKOCFSEWcEKoBQIVIRJ0Qq4opABRA6RCrihEhFHBGoAEKJSEWcEKmIGwIVQGgRqYgTIhVxQqACCDUiFXFCpCIuCFQAoUekIk6IVMQBgQogEohUxAmRiqgjUAFEBpGKOCFSEWUEKoBIIVIRJ0QqoopABRA5RCrihEhFFBGoACKJSEWcEKmIGgIVQGQRqYgTIhVRQqACiDQiFXFCpCIqCFQAkUekIk6IVEQBgQogFohUxAmRirAjUAHEBpGKOCFSEWYEKoBYIVIRJ0QqwopABRA7RCrihEhFGBGoAGKJSEWcEKkIGwIVQGwRqYgTIhVhQqACiDUiFXFCpCIsCFQAsUekIk6IVIQBgQoAIlIRL0Qqgo5ABYDjiFTECZGKICNQAWASIhVxQqQiqAhUADgFkYo4IVIRRAQqAEyBSEWcEKkIGgIVAKZBpCJOiFQECYEKADMgUhEnRCqCgkAFgFkQqYgTIhVBQKACQA2IVMQJkQq/EagAUCMiFXFCpMJPBCoA1IFIRZwQqfALgYrAKleq6iuW1DdUVl+xpMLomFb/xRuVbGzQD586pGTCqKWxQblMWrnmlHKZtFJJXjjhvuki9bF7n9Tn3/0l/d2//S+ds/Hsmh9vqllPvXqTXvafLmDW4bupIrVrT4/+9o2f0Ts+/la96i2vrPmxppr1StWqYq2SxjDrOMFYa/1ew7wZY7KS8vl8Xtls1u/lYB7GKlXt7S9qx+Eh9RVLdf98LpPWuiXNWtWeUQMvanCZtVZf+Ztva/N1d+iNf/4a3fW1e1QeHdOVf/k6ve+6P5nxZ5l1hM3d3/qJPnfVl/SqP/gNbb3/KQ305LXh0vW67mfXzvhzzDpOYWq6E4GKIBgcGdP23oL29A2pVJn/TKaTRufkmrW+o0XZBewogHustbr2LZ/Xzzf/cvxl10ptyxbpewe/MuWuUGYdYfa9f/g3feOa78oYyVpJRvr+819V+7K20+7LrGMaNQUqf8PwVbVqte1QQVu786o6+LtSqWL1TO8x7Th8TBs7W7Whs0UJU9O/CaAuj9+3Tb+845HxPxyf4YFDR/XML3fp/FeuO3E/Zh1hd3BXt267/k6ZhJE9PsRGRj/f/KuTjsNm1uEEtpXDNwPFku7c3qPHu5x9EZusaqXHu/K665keDQzXv2sJmEm1WtW1b/mcyqNjJ33fJIx+dutDJ/7MrCMKrnvPlzXQkz8Rp9L4HoSffO+BE39m1uEUdvHDF9t7C3r4wFHXXsCmkjDSppWLtL6jxbsnReQ99h9P6K5v3KuH/v1hlUbKMsbIWqtMS5P+beBb2nlkiFlHJOzZuk93fPnHuv/Wh1ToP3bSltRbDn5FRxpSzDpqwTGoCB5rrZ7oHtSWrkHf1nDh8qwu6MzKsGsIDhodHtWvf7RF9//gF/r55l+qWqnq6l//ow76eCQVsw43VCoVPfmzZ3T/D36h//jOzzQyNKo/+tcPSOvO9G1NzHqoEKgInq1deV/jdMKFy7PauLzV72UgokaKo7rnoT3qb/V/qw6zDjdVKhXd9bOd6m9Z6PdSmPXwqClQOQYVntneWwhEnErSlq5Bbe8t+L0MRNS+Y6VAxKnErMNdu/qKgYhTiVmPGgIVnhgolvTwgaN+L+MkDx84ygH2cByzjrhg1uEmAhWuq1atHtjX7+mB87WoWunBvf2qRuAwFwQDs464YNbhNgIVrtt2qKD+YtnvZUypr1jWtkPsEoIzmHXEBbMOtxGocNXgyJi2duf9XsaMtnblNTgyNvsdgRkw64gLZh1e4JOk4KrtvYUZdwGd1dak8zpa1J5JaXSsqs1Pdp90+8vPbNPKRQuUSiY0Vqlq38CwHj3o7HX2qlbacbigTStP/6g+oFbznfUJSWP0hvOXqimV1Hcff97RNTLrcMJ8Z/2Ss9u1qj1z0m74n+7pU9fgiGNrZNbDj0CFa8qVqnb3Dc14n1Klqu29BWXSSZ03xYWWt/cW9OjBoxqrWjU2JPSq1Tm9uDOrrQ5fDWD3kSFdtLxVDUl2KqB+Tsz6hAtXZDVUqqgplXR6mZKYdcyPU7O+68gx/eq5oy6s8AXMerjxtwbX7OsvqlyZeVNn9+Co9g0Ma6hUmfL2/MiYxiZ+VbfjH3WebXT+96pSxWrvQNHxx0U8ODHrktSeSWlFa5O2HXLvcmzMOubDqVn3ArMebmxBhWt2HJ75t+xabVjWogs6s0olExoZq+jeXS8c+7S0pVG/u65DkvTQ/n7tnOI53/HSlXo+P6z/2HVk5vX2Dmnt4mBczw/h4sSsG0mvPKtdv9o/MOVlrJl1BIFTr+ur2pu1qj2j4XJVz/YPaVt3QRPZy6xDIlDhknKlqr6iM9ei23aooG2HCmpd0KDVuWYVp/mtfGNnq57tK76wxbVOfcWSypWqUuwOQh2cmvXzl7Wov1hSz7FRLW1pnPG+zDr84NSsP3P80K2RsapymZR+c3VOSWOm/CAXZj2++BuDK5yK08nyI2PqL5Z06ar20247MlRSJp3Ui5bO79N7gnrZFASXE7Pe0tigdUsW6pGDs58ZzazDL069rvcXyxoZqx5/zLK2dA1qVXvmtPsx6/FWc6AaY75hjLnEjUUYY/YZY+wUX1904/ngvr4hd14QEsaodcHpG/73DxR1+Niozl/aosaGuf/edWSITyBBfZyY9Y6FaTWlknrThmV668bluuycxUolE3rrxuVauvDkranMOvzi1uu6neai+sx6vNXzN/5OSXcbY65wYR2bJHVO+vrt49+/1YXnggdq/U3bSEqY8fDUif8evy2VNDonl1EqOf6NRU0pXdCZ1cH81JciefT5vNINCV3QmZ3zuvtd2PKLaHNi1vcNDOu2J7t1+9M9uv3pHv1if7/Klapuf7pHh4dGT3ssZh1+cGLWJenstqYTr+ttTSltXN6q/QPDUz4Wsx5fczkG9YfGmN+31v54qhuNMedL+rC19r/V+oDW2sOnPMbVkvZIun8O60MAFEZru0Dy6lxGl67Knfjz21+yUsdGx8avm2el1blmbVq5SAljNDJW1f6B4pTHKUlST2FUB/PDWrdkoZ7uKczpDNLBGtcNTHBi1itVq2L1hXmd2P1ZLE89w8w6/ODI67qkdR0L9Yqz2pUw0nC5omf7i3qym9d1nKzeQH2XpM9I+r/GmDdba380xX0WSnqbpJoDdTJjTFrSH0n6vJ1mu78xplHS5P1e8ztABY6r1HhA+56+ovb0TX0ZkHLV6p6dh6e8bTqPHczr9S9aoItWtOqBvf11/axU+7qBCU7M+ql6CqOzXqSfWYfXnJr1u3fwuo7Z1XtQxz5JvympS9JtxpjXOb4i6fclLZL0rRnuc42k/KSvgy6sA/NQmeaYIrcNDJe1t7+o1e0ZtTWl6v55v9aN8GLWERfMOrxU91HH1tqDkl4l6YCkzcaY33N4TVdJ+pG1tmuG+3xaUuukrzMcXgPmKWmmuJCjRx5/Pq+qlV5yRmvdP+vnuhFOzDriglmHl+Z0Wpy19nmNR+o+SbcaY97oxGKMMWdJukLS12d5/lFr7eDEl6SCE88P5yQT/r0gDJUq2nH4mFa0NmnZLNeTPJWf60Y4MeuIC2YdXprzdRustd0aj9RnJf3AGHOlA+t5p6ReSXc68FjwUYsLH0dajye6BlUaq9b927YbH6OKaGPWERfMOrw0rwv1W2t7JP1nSbsk3WKM+S9zfSxjTELjgXqTtZZT7kIul0n7+vyjlaq29QxqcXN9v2m3+7xuhA+zjrhg1uGlegJ1yg+8tdb2ajxSd0r6rsbP4J+LKySdKembc/x5BEiuuf4D2Z32dM+xaT8WdTqLm3khQ32YdcQFsw4vmek+wWHKOxuTsNZWp7ktJ+leSS+WJGtt0pEV1raurKR8Pp9XNjv3i/nCOeVKddbL5ATRH160gs9sRl2YdcQFsw6H1HRQcF1/Y9PF6fHb+iRdJmlrPY+JaEolE77vDqpXLpPmRQx1Y9YRF8w6vOTo35q1tl/SpZJ+x8nHRTitW9Ls9xLqsq4jXOtFcDDriAtmHV5x/NcKa23RWnuv04+L8FnVnjnxectBl04arWrL+L0MhBSzjrhY1Z6Z02ek+4FZDze2e8M1DcmE1uTC8dvrmsXNamA3EOaIWUccHNzZpc+964vadsv9fi+lJsx6uPE3B1et72hR0K+RnDDSuiUtfi8DIcesI6oO7uzSP7zjn3TViz6gLfdt06bzOpl1uC4sW+oRUtkFDdrY2arHu/J+L2VaG5e3KruAfwqYH2YdUXNwZ5du/tRm3Xfzz9Xe2ab33/Auveaqy5RekNYTXYPMOlzF3x5ct6GzRc8dLaqvWPZ7KafJZVLasIzfsuEMZh1RMFOYTmDW4TZ28cN1CWN0ydntgdsllDDSJavalTABWxhCi1lHmJ26K//9N7xLN+36J73xz373pDiVmHW4jy2o8ERbJq1NKxfpV88d9XspJ2xauUhtTeG6ph+Cj1lH2NSyxXQqzDrcRKDCM+s7WjQ6VtWWrkG/l6KOkWGt71jp9zIQUUGa9QuXZ7W+g92dON1cw3QyZh1uIVDhqQs6xz+K1s8XsyP3Pq4f/N33tPT2a3Tx5S/2bR2ItiDM+oXLsyfWAUxwIkwnY9bhBmOt9XsN82aMyUrK5/N5ZbMMaBhs7y3o4QNHVfVw/BJmfPfP6myjPn7lZ7X1p0/pWiIVLvNz1tmahMlODdO3Xf2meYXpqZh11KimA4QJVPhmYLikB/f2e3IWaC6T0iWr2k8cm1QaKRGp8Iyfsw64HaaTMeuoAYGK4KtWrbYdKmhrd96V37oTZvx6eBuWtZx2VieRCi/5OeuIJy/DdDJmHbMgUBEegyNj2nG4oN1HhlSqzH8m00mjNYubtW5Jy4wXayZS4TW/Zh3x4VeYnopZxzQIVITPWKWqvQNF7egdUl+xVPfP5zJpreto1qq2TM2fwUykwg9+zDqiLShheipmHacgUBFu5UpV/cWyjgyV1F8saXB0TPu3P69kY0qdZy1RMmGUbWxQeyatxc1ptWdSSs3xxYtIhZ+mmvXufYc1OlrWyrWdjs46oieoYTqVqWa9UrWqWKukMcx6PBCoiJYdj+zRn7/saknSTbv+ScvPWebo4xOpCIrB/oLe0vluVcoV/d2//S+98o2b/F4SAihMYQpMUlOg8msJQuPbH/v++Fgb6eZPbnb88dML0vr4bR/Uxv98vj76e5/WY/c+6fhzALW47fo7VRmrSJJu/OgtisKGBDinno8kBcKKQEUo7Hhkj379o8clK8lK9/zr/Xp+d7fjz0Okwm+D/QVtvu6O8VmXtG/bAT30w0f8XRQCgTBFnBCoCIVvf+z7Skw6DskY48pWVIlIhb9uu/5OjQ6/cCJJImHYihpzhCniiGNQEXiTjz2dzCSMbtx+g1as6XTleTkmFV4rDBzTH575Xo0MjZ5228dv+6Au+f2X+bAq+IVjTBFRHIOKaOjdf1iJZEIm8cJMm4RRMplQ73NHXHtetqTCa/3dA7JWp826SRgdPtDn48rgJbaYAmxBRch86Hc+oWyuRR+55X969pxsSYUfvvrBb+uh2x/Rjdu/4PdS4BG2mCIm2IIKOIEtqQDcxBZT4HQEKlADIhWA0whTYHoEKlAjIhWAEwhTYHYEKlAHIhXAXBGmQO0IVKBORCqAehCmQP0IVGAOiFQAsyFMgbkjUIE5IlIBTIUwBeaPQAXmgUgFMIEwBZxDoALzRKQC8UaYAs4jUAEHEKlA/BCmgHsIVMAhRCoQD4Qp4D4CFXAQkQpEF2EKeIdABRxGpALRQpgC3iNQARcQqUD4EaaAfwhUwCVEKhBOhCngPwIVcBGRCoQHYQoEB4EKuIxIBYKNMAWCh0AFPECkAsFDmALBRaACHiFSgWAgTIHgI1ABDxGpgH8IUyA8CFTAY0Qq4C3CFAgfAhXwAZEKuI8wBcKLQAV8QqQC7iBMgfAjUAEfEamAcwhTIDoIVMBnRCowP4QpED0EKhAARCpQP8IUiC4CFQgIIhWoDWEKRB+BCgQIkQpMjzAF4oNABQKGSAVORpgC8UOgAgFEpAKEKRBnBCoQUEQq4oowBUCgAgFGpCJOCFMAEwhUIOCIVEQdYQrgVAQqEAJEKqKIMAUwHQIVCAkiFVFBmAKYDYEKhAiRijAjTAHUikAFQoZIRdgQpgDqRaACIUSkIgwIUwBzRaACIUWkIqgIUwDzRaACIUakIkgIUwBOIVCBkCNS4TfCFIDTCFQgAohU+IEwBeAWAhWICCIVXiFMAbiNQAUihEiFmwhTAF4hUIGIIVLhNMIUgNcIVCCCiFQ4gTAF4BcCFYgoIhVzRZgC8BuBCkQYkYp6EKYAgoJABSKOSMVsCFMAQUOgAjFApGIqhCmAoCJQgZggUjGBMAUQdAQqECNEarwRpgDCgkAFYoZIjR/CFEDYEKhADBGp8UCYAggrAhWIKSI1ughTAGFHoAIxRqRGC2EKICoIVCDmiNTwI0wBRA2BCoBIDSnCFEBUEagAJBGpYUKYAog6AhXACURqsBGmAOKCQAVwEiI1eAhTAHFDoAI4DZEaDOXSGGEKIJYIVABTIlL9c3Bnl379o8fVs+8wYQoglghUANMiUr01eVd+73NHtGhJljAFEEsEKoAZEanum+oY09dcdZkWtjUTpgBiiUAFMCsi1R0znfyUbEj6vTwA8A2BCqAmRKpzOCsfAGZGoAKoGZE6P4QpANSGQAVQFyK1foQpANSHQAVQNyK1NoQpAMwNgQpgTojU6RGmADA/BCqAOSNST0aYAoAzCFQA80KkEqYA4DQCFcC8xTVSCVMAcAeBCsARcYpUwhQA3EWgAnBM1COVMAUAbxCoABwVxUglTAHAWwQqAMdFJVIJUwDwB4EKwBVhjlTCFAD8RaACcE3YIpUwBYBgIFABuCoMkUqYAkCwEKgAXBfUSCVMASCYCFQAnghSpBKmABBsBCoAz/gdqYQpAIQDgQrAU35EKmEKAOFCoALwnFeRSpgCQDgRqAB84WakEqYAEG4EKgDfOB2phCkARAOBCsBXTkQqYQoA0UKgAvDdXCOVMAWAaCJQAQRCPZFKmAJAtBGoAAJjtkglTAEgHhr8XgAATDYRqR+/8rP66O99Wtfefo06VuZ086c2676bf672zja9/4Z36TVXXUaUAkBEEagAAmciUq9+9bW65tXXykrKEaYAEBsEKoDAObizSzd/arOeenCHkqkGVSsVfeCr79XLX3OR30sDAHiAY1ABBMZUx5j+oPuruviKC/SJN3/Wk49FBQD4j0AF4LuZTn5auGihJx+LCgAIDgIVgG9qPSvfzY9FBQAED4EKwHNzuVwUkQoA8UGgAvDMfK9jSqQCQDwQqABc5+QF9olUAIg+AhWAa9z65CciFQCijUAF4DgvPpKUSAWA6CJQATjGizCdjEgFgGgiUAHMm9dhOhmRCgDRQ6ACmDM/w3QyIhUAooVABVC3oITpZEQqAEQHgQqgZkEM08mIVACIBgIVwKyCHqaTEakAEH4EKoBphSlMJyNSASDcCFQApwlrmE5GpAJAeBGoAE6IQphORqQCQDgRqAAiF6aTEakAED4EKhBjUQ7TyYhUAAgXAhWIobiE6WREKgCEB4EKxEgcw3QyIhUAwoFABWIg7mE6GZEKAMFHoAIRRphOjUgFgGAjUIEIIkxnR6QCQHARqECEEKb1IVIBIJgIVCACCNO5I1IBIHgIVCDECFNnEKkAECwEKhBChKnziFQACA4CFQgRwtRdRCoABAOBCoQAYeodIhUA/EegAgFGmPqDSAUAfxGoQAARpv4jUgHAPwQqECCEabAQqQDgDwIVCADCNLiIVADwHoEK+IgwDQciFQC8RaACPiBMw4dIBQDvEKiAhwjTcCNSAcAbBCrgAcI0OohUAHCfsdb6vYZ5M8ZkJeXz+byy2azfy4FDypWq+ool9Q2V1VcsqTA6poO7DynZ2KCOFTklE0YtjQ3KZdLKNaeUy6SVSgbrd66DO7t086c2676bf672zja97eo36TVXXUaURkBppKSPX/lZbf3pU7r29mt08eUv1sFd3fr61d/R+69/pzpWLq75saaa9d7n+zVSHNWKc5aFYtYBoEampjsRqAiSsUpVe/uL2nF4SH3FUt0/n8uktW5Js1a1Z9Tg4xs4YRoPkyP1L7/0Hn396u9ooCevP/7YW/T2j/3BjD8blVkHgDoRqAiPwZExbe8taE/fkEqV+c9kOml0Tq5Z6ztalF3Q4MAKa0OYxk9ppKSrX/1JPfnzZ5RIGFWrVmecu1w3br9hyvtHZdYBYI5qClRezeCratVq26GCtnbnVXXwd6VSxeqZ3mPacfiYNna2akNnixKmpn8Tc3JqmL7/hncRpjHRe6BPB3Z0SWZ8nqXxedj/9AGd9aKVJ+4XlVkHAC+wBRW+GSiW9MC+fvUXy64/Vy6T0iWr2tXW5GwwssU03qrVqt6++s/U+9yRk75vEkZv/+gfnNjNH4VZBwCHsIsfwbW9t6CHDxx1dEvSbBJG2rRykdZ3tMz7sQhTSJK1Vpuvu0M//Je71f1sjxLJhKqVqiRp8Rk53fLcl0M/6wDgMAIVwWOt1RPdg9rSNejbGi5cntUFnVmZOewGJUwxFWut9m17Tvff+pDu++4D6n62R5L04Uf/j56r+HcC03xmHQBcQqAieLZ25X2N0wkXLs9q4/LW075fGinpn//HN/W6d1+hdZvWnPg+YYpaWWu167Fndd+j+9V08Vq/lzPtrAOATzhJCsGyvbcQiDiVpC1dg2psSJy2C/TLf/Nt/ejr92r343v1xV9/Rs/v6ubkJ9TFGKPqyg412WDMyHSzDgBBxhZUeGKgWNIdz/R4ehzebBJGev2Llp44meT+Wx/SJ9/6+RO3X3jZBj3x06fYYoq6hGHWAcBH7OJHMFSrVndu7/HkDOZ65TIpvfa8perec0h/euEHNTo8Kh3/J5FMJfXez71Dr/3vlxOmqEkYZp1LUAHwWU0vQnz8CFy37VAhkG/YktRXLGvrgaP636//tEqT4lSSKuWKVqxZRpyiZkGf9W2HCn4vAwBqQqDCVYMjY9ranfd7GTPa2pXX0aGSrJUSiYSSDUklG5KSpO//47/7vDqERVhmfXBkzO9lAMCsOEkKrtreW5jxWLyz2pp0XkeL2jMpjY5VtfnJ7hO3JYz08jPb1JldoAUNCQ2XK9ree0zP9B5zdI2mIalLPvAGJbbvVyKZPOm2817h/1nYCIf5zLo0PusrFy1QKpnQWKWqfQPDevSgs9dPrVppx+GCNq1sc+5BAcAFBCpcU65UtbtvaMb7lCpVbe8tKJNO6rxTzjJOGKPhckX37DyswuiY2jMp/fbaJRouV7RvYNjRta647AL9wQd+Vw1JdiqgfvOddWk8cB89eFRjVavGhoRetTqnF3dmtdXhK1/sPjKki5a3MusAAo1XKLhmX39R5crMm3+6B0e1b2BYQ6XKabeNVa22dA2qMDq+S7K/WNbz+RF1LGx0fK2litXegaLjj4t4mO+sS1J+ZExjE5tL7fjh0NlG57chMOsAwoAtqHDNjsMzb1Gql5G0ZGF6yhM9EkY6d8lCndXWpEVNKaUTCY1WquovlrR/YFh7+oZm3VW6o3dIaxcvdHTNiAenZn3DshZd0JlVKpnQyFhF9+46/ZhWZh1AHBCocEW5UlVfseToY778zDaVKlZ7TtmV2pxO6oq1S7SoKaXuwRFtO1TQaLmqxoaElrY06hVntWlxc1oP7R+Y8fH7iiWVK1Wl2PWJOjg569sOFbTtUEGtCxq0Otes4ilbW5l1AHFBoMIVTsfpS89YpCUL0/rxzsMnbR1KGOnytUuUXdCgn+45ov2nHJv6VE9BixaktLy1tsMC+otlLW1x/hACRJfTsy6N7+7vL5Z06ap2/XjnYUnMOoB4Ccyvz8aYFcaY7xhj+owxRWPMFmPMS/xeF+amb8i5a0FuWrlIy1sX6Mc7D2t0rHrSbWsXL1RbU0pP9xROe8OecHSkrKd7ajvz/8iQ87GBaHNy1idLGKPWBS9sQ2DWAcRJIALVGNMm6UFJZUmvkfQiSX8t6aiPy8I81LpVyWh8y9DEp9uM//cLt79s5SJ1Zhfoxzt6T4tTSTq7vUmStPOwM5ee6ndhaxiizYlZTyWNzslllEqOf2NRU0oXdGZ1MD9y4ueZdQBxEpRd/B+SdMBa+85J39vn01rggIkz72ezOpfRpatyJ/789pes1LHRMW1+slvN6aTOW9qiStXqyhd3nrhPz7FR3bvriKTxN/JSparC6NRnRtdrsMZ1AxOcmHVZaXWuWZtWLlLCGI2MVbV/oKgtky4xxawDiJOgBOobJN1tjLlV0qskPS/pX6y1X5vqzsaYRkmTD546/aKC8FWlxquL7+krak/f1Je8GSpVdNMjB2b8+XQioeExZ96wpdrXDUxwYtbLVat7jh9rOh1mHUCcBGIXv6TVkt4naZekV0v6sqQvGGP+eJr7XyMpP+nroBeLRO0q1ps3v1K1qlTCuTH2at2IDmYdAJwXlEBNSHrMWvtha+3j1tqvSPqaxqN1Kp+W1Drp6wxvlolaJY2Z/U4OODpcVrohoZbG5Ox3roFX60Z0MOsA4LygBGq3pKdP+d4zks6c6s7W2lFr7eDEl6TTr9wOXyUT3rz57e8fP5vZqYuOe7VuRAezDgDOC0qgPihp3SnfO1fSfh/WAge0uPARjVPZdWRIR4fLOn9pi85c1DTlfRY1pfSipbUdpuzGR0si2ph1AHBeUF6hrpP0C2PMhyX9QNLLJL3n+BdCKJdJa2+/+5/3XbFW9+46rMvXLtFvrVmsrsERdeVHNDr2wqfrrGhdoF01fhRleybt8ooRNcw6ADgvEIFqrX3YGPMmjR9b+reS9kr6gLX2Zn9XhrnKNac8e65jpYrueKZH5y5u1lltGb24s0WpSZ9P/tC+AT3bX9ub9uJm3rRRH2YdAJwXiECVJGvtHZLu8HsdcEbO460zlarVM73H9Ezv/C5i3p7xLjYQDcw6ADgvKMegImJSyYTnb9zzlcuklUryTwL1YdYBwHm8QsE165Y0+72EuqzrCNd6ERzMOgA4i0CFa1a1v/DZ4kGXThqtasv4vQyEFLMOAM4iUOGahmRCa3Lh2FKzZnGzGtjliTli1gHAWbxKwVXrO1oU9OuBJ4y0bklt144EpsOsA4BzCFS4KrugQRs7W/1exow2Lm9VdkFgLmiBkGLWAcA5BCpct6GzRbmAXtIml0lpwzK2KMEZzDoAOINAhesSxuiSs9sDt/szYaRLVrUrYQK2MIQWsw4AziBQ4Ym2TFqbVi7yexkn2bRykdqawnX9SgQfsw4A80egwjPrO1p04fKs38uQJF24PKv1HezuhDuYdQCYHwIVnrqgM+v7G/eFy7O6oDMY8YDoYtYBYO44nROeMsZo4/JWNTYk9PCBo6pa7547YcZ3dbI1CV5g1gFg7oy1Hr5qusQYk5WUz+fzymbZWhAWA8MlPbi3X33FsuvPlcukdMmqdo7Dgy+YdQA4oaazNQlU+Kpatdp2qKCt3XlXtjAlzPi1Hzcsa+EMZviKWQcASQQqwmRwZEw7Dhe0+8iQSpX5z2Q6abRmcbPWLWnhwuQIFGYdQMwRqAifsUpVeweK2tE7pL5iqe6fz2XSWtfRrFVtGT5vHIHGrAOIKQIV4VauVNVfLOvIUEn9xZIGR8dUqVpVrFXSGCUTRtnGBrVn0lrcnFZ7JqUUb9QIIWYdQIwQqAAAAAiUmgKVX8EBAAAQKAQqAAAAAoVABQAAQKAQqAAAAAgUAhUAAACBQqACAAAgUAhUAAAABAqBCgAAgEAhUAEAABAoBCoAAAAChUAFAABAoBCoAAAACBQCFQAAAIFCoAIAACBQGvxegJMGBwf9XgIAAACm0drampVUsNbame5nZrk9FIwxKyQd9HsdAAAAmFWrtXbGrYpRCVQjabmkgt9rgetaNP7LyBni7xvRxqwjLpj1+Jl1C2okdvEf/z/5vN/rgPvGfxeRND7cHNOByGLWERfMOqbCSVIAAAAIFAIVAAAAgUKgImxGJf3d8f8FooxZR1ww6zhNJE6SAgAAQHSwBRUAAACBQqACAAAgUAhUAAAABAqBCgAAgEAhUBEaxpgVxpjvGGP6jDFFY8wWY8xL/F4X4CRjzD5jjJ3i64t+rw1wkjGmwRjzSWPMXmPMsDHmWWPM3xpjaBNE45OkEH3GmDZJD0r6iaTXSOqVdI6koz4uC3DDJknJSX/eIOkeSbf6sxzANR+S9F5J75D0lKSXSrpRUl7SDT6uCwHAZaYQCsaYz0i6xFr7n/xeC+AlY8z1kl4vae1sn10NhIkx5g5JPdbaqyZ9b7OkorX27f6tDEHAZnSExRskPWKMudUY02uMedwY826/FwW4yRiTlvRHkr5JnCKCHpB0uTHmXEkyxmyUdKmku3xdFQKBXfwIi9WS3ifp85L+XtLLJH3BGDNqrf22rysD3PP7khZJ+pavqwDc8Q+SWiVtN8ZUNH5oy0estbf4uywEAbv4EQrGmJKkR6y1r5z0vS9I2mSt/Q3/Vga4xxhzt6SStfb3/F4L4DRjzNskfVbSBzV+DOqFkq6X9FfW2pv8WxmCgC2oCItuSU+f8r1nJL3Zh7UArjPGnCXpCklX+r0WwCWflfQZa+33jv/5yeNzf40kAjXmOAYVYfGgpHWnfO9cSft9WAvghXdq/GoVd/q9EMAlGUnVU75XEW0CsQUV4XGdpF8YYz4s6QcaPwb1Pce/gEg5fh3Id0q6yVo75vd6AJfcLukjxpjnNL6L/yJJfyXpm76uCoHAMagIDWPM6yV9WtJaSXslfd5a+zV/VwU4zxjzO5LulrTOWrvT7/UAbjDGtEi6VtKbJHVI6pJ0i6RPWGtLfq4N/iNQAQAAECgc5wEAAIBAIVABAAAQKAQqAAAAAoVABQAAQKAQqAAAAAgUAhUAAACBQqACAAAgUAhUAAAABAqBCgABYYx5rTHGHv+6aIrbbzPG9PqxNgDwEoEKAMFx8fH/HZH05mluf8y75QCAPwhUAAiOiyX1SfqBTglUY0xO0lmSHvVhXQDgKQIVAILjJRoP0NskrTfGnH/KbRJbUAHEAIEKAAFwfAvpmRoP0LslHdPJW1EJVACxQaACQDBMHH/6qLV2RNJdOj1QB6y1ez1fGQB4jEAFgGCY2EI6cYzpbZIuMMasmXQ7W08BxAKBCgDBcLFO3kJ6p8bP5v8vxph2SWeLQAUQEwQqAATDSZeQstYek/Rjje/mP3XrKgBEGoEKAD4zxrRKWq3Tt5DeJumlkq48/me2oAKIBQIVAPx3sSSj07eQ/lBSWdJVkgYl7fZ4XQDgCwIVAPw3cQb/SVtIrbUDkn4iKSVpi7XWer0wAPCD4fUOAAAAQcIWVAAAAAQKgQoAAIBAIVABAAAQKAQqAAAAAoVABQAAQKAQqAAAAAgUAhUAAACBQqACAAAgUAhUAAAABAqBCgAAgEAhUAEAABAoBCoAAAAC5f8DFH6r537UcdsAAAAASUVORK5CYII=\n",
      "text/plain": [
       "<Figure size 800x600 with 1 Axes>"
      ]
     },
     "metadata": {
      "needs_background": "light"
     },
     "output_type": "display_data"
    }
   ],
   "source": [
    "rc.plot()"
   ]
  },
  {
   "cell_type": "markdown",
   "metadata": {},
   "source": [
    "There are many options that can be used to configure this plot, for instance, creating a rotated version (useful for very large nets)."
   ]
  },
  {
   "cell_type": "markdown",
   "metadata": {},
   "source": [
    "## Explore the network's rates"
   ]
  },
  {
   "cell_type": "markdown",
   "metadata": {},
   "source": [
    "To evaluate the rates, we need a composition"
   ]
  },
  {
   "cell_type": "code",
   "execution_count": 17,
   "metadata": {},
   "outputs": [],
   "source": [
    "comp = pyna.Composition(rc.get_nuclei())\n",
    "comp.set_solar_like()"
   ]
  },
  {
   "cell_type": "markdown",
   "metadata": {},
   "source": [
    "Interactive exploration is enabled through the `Explorer` class, which takes a `RateCollection` and a `Composition`"
   ]
  },
  {
   "cell_type": "code",
   "execution_count": 18,
   "metadata": {
    "tags": [
     "nbval-skip"
    ]
   },
   "outputs": [
    {
     "data": {
      "application/vnd.jupyter.widget-view+json": {
<<<<<<< HEAD
       "model_id": "1edc66b8ca49408f806376da3be2fa28",
=======
       "model_id": "19bbbe6428624ce99c3b13327f3a0bbb",
>>>>>>> 151e887e
       "version_major": 2,
       "version_minor": 0
      },
      "text/plain": [
       "interactive(children=(FloatSlider(value=4.0, description='logrho', max=6.0, min=2.0), FloatSlider(value=8.0, d…"
      ]
     },
     "metadata": {},
     "output_type": "display_data"
    }
   ],
   "source": [
    "re = pyna.Explorer(rc, comp)\n",
    "re.explore()"
   ]
  },
  {
   "cell_type": "markdown",
   "metadata": {},
   "source": [
    "## Plot nuclides on a grid"
   ]
  },
  {
   "cell_type": "markdown",
   "metadata": {},
   "source": [
    "Nuclides in a network may also be visualized as cells on a grid of Z vs. N, colored by some quantity. This can be more interpretable for large networks. Calling `gridplot` without any arguments will just plot the grid - to see anything interesting we need to supply some conditions. Here is a plot of nuclide mass fraction on a log scale, with a 36 square inch figure:"
   ]
  },
  {
   "cell_type": "code",
   "execution_count": 19,
   "metadata": {},
   "outputs": [
    {
     "data": {
      "image/png": "iVBORw0KGgoAAAANSUhEUgAAAmoAAAHnCAYAAAAIFHHkAAAAOXRFWHRTb2Z0d2FyZQBNYXRwbG90bGliIHZlcnNpb24zLjUuMSwgaHR0cHM6Ly9tYXRwbG90bGliLm9yZy/YYfK9AAAACXBIWXMAAA9hAAAPYQGoP6dpAAArw0lEQVR4nO3df5SkZXng/e81MzLYMLSsQEYFxUREV81iAINJVhB/r5tEyPu+uiavyPH4gyxjXM1GB3wjaiJJ1iVGIdEYFZJodDnrLzS4qIBZlRAxqKCiUQFhYUBEmwkNg9N1vX9UNRZN91TVXfX0/XT193POfabrqed++qoemLnmun9FZiJJkqT22VA7AEmSJC3PRE2SJKmlTNQkSZJaykRNkiSppUzUJEmSWspETZIkqaVM1CRJklrKRE2SJKmlNtUOYBwREcAWYGe6c68kSasqIvYG9hrjEfdk5t2TimcarelEjW6SNjc3N1c7DkmSpkkMvCFi760Hbbxrx60L43yfHRHxSJO1la31RE2SJNWx145bF7j+y4ey35bRZ1LdsbPDI468bivdipyJ2gpM1CRJUrF9twT7bhlYgLufzuCinTBRkyRJY1jIDgsFs8QXsjP5YKaQiZoktczc3Bzz8/O1w5iY3bt3s2nT9Px1MzMzw+zsbO0wtE5Mz/85kjQF5ubmeMfb38FCZ6wJ2q2SnSQ2TM8w18YNG9n2ym0maz0dkg6jl9RK+qxHJmqS1CLz8/MsdBb41odvYP4Hu2qHM7b9D9uXQ4/fOjWfZ+bAzRx+4iHMz8+bqGlVmKhJUgvN/2AXd+5Y+wvhHnjAZmB6Po/ur0OHktlmZb3WHxM1SZJUbCGThYI950v6rEceISVJktRSVtQkSVIxFxM0y4qaJElSS1lRkyRJxTokC1bUGmOiJkmSijn02SyHPiVJklrKipokSSrm9hzNsqImSZLUUlbUJElSsU6vlfTTYCZqkiSp2ELhqs+SPuuRQ5+SJEktZUVNkiQVW8huK+mnwUzUJElSMeeoNcuhT0mSpJayoiZJkop1CBaIon4azIqaJElSS1lRkyRJxTrZbSX9NJiJmiRJKrZQOPRZ0mc9qjr0GRGbIuIPIuLaiLgrIr4XEb8fEQ7JSpKkda92Re21wCuAk4CvA0cB7wPmgD+rGJckSRqCFbVm1U7Ungx8LDM/2Xt9XUT8J7oJmyRJ0rpWe4jx88DTIuLRABHx74BfAf5+uZsjYnNE7LfYgC2rF6okSVqqk1HcNFjtitofA7PANRGxAGwETs/Mv1vh/u3AG1YrOEmStGcOfTardkXt+cBvAS8EfoHuXLXfjYiTVrj/TLqJ3WI7eDWClCRJqqF2Re2/AX+UmR/svb4qIh5Bt3J23tKbM3MXsGvxdYTZuCRJNS2wgYWCus9CA7FMo9oVtRnufy7rAvXjkiRJqq52Re0C4PSI+D7d7TmeCLwaeG/VqCRJ0lCycGFAuphgKLUTtW3Am4E/Bw4CbgLeBbypZlCSJGk4LiZoVtVELTN3Aq/qNUmSJPWpXVGTJElr2EJuYCELFhN4KPtQnLQvSZLUUlbUJElSsQ5Bp6Du08GS2jBM1CRJUjEXEzTLoU9JkqSWsqImSZKKlS8mcOhzGFbUJEmSWsqKmiRJKtZdTDD6fLOSPuuRiZokSSrWKTyU3VWfw3HoU5IkqaWsqEmSpGIuJmiWFTVJkqSWsqImSZKKddjgyQQNMlGTJEnFFjJYyIKTCQr6rEcOfUqSJLWUFTVJklRsoXB7jgWHPodiRU2SJKmlrKhJkqRindxAp2B7jo7bcwzFRE2SJBVz6LNZJmqS1EIzB26uHcJE7L3/A4Dp+TyLn+O2226rHMnkzMzMMDs7WzuMiYqI/YG3A7/Wu/RxYFtm/ngPfc4FTlpy+fLMPKaJGIdloiZJLbJ7926ykxx+4iG1Q5mYafw8H/7wh2uHMTEbN2xk2yu3FSdrHcq22ugUfbehfQA4GHh27/VfAn8D/OqAfp8CTu57fc/kQxuNiZoktcimTZuIDcF1F+/g7h/9pHY4Y9vvkAfy0CcdMHWf51sfvoH5H+yqHc7YZg7czOEnHsL8/PzUVNUi4rF0E7RjMvPy3rWXApdFxOGZ+a09dN+VmTtWI85hmahJUgv96F/+lTt33F07jIl46JOm7/PM/2DX1HyecZWfTHBvny0R96nI7crMcbLgJwNzi0kaQGb+Y0TMAb8E7ClROy4ibgV+DHwOOD0zbx0jlrG5PYckSSq2eCh7Seu5EZjra9vHDGkrsFxydWvvvZVcCPwmcDzwGuBo4OKIqDrB0oqaJEmq6WBgZ9/rZatpEXEG8IYBzzq69+tyS0pjhevdDpkf6nt5dURcAVwPPBeoNinRRE2SJBXrEHQoWUxwb5+dmXnHEF3OBj444J7rgJ8HfmaZ9w4Ebhk2vsy8OSKuBw4btk8TTNQkSVLrZeZtwMB9USLiMmA2Ip6Umf/Uu/aLwCzwxWG/X0Q8GDgEuLks4slwjpokSSo2gTlqE5WZ36S7zca7I+KYiDgGeDfwif4VnxFxTUSc0Pt634h4a0Q8OSIOjYjjgAvoJoYfaSTQIVlRkyRJxcpPJmi0VvSbdDe8vaj3+uPAqUvuOZxula0bDjwBeBHwILpVtEuA52fmTioyUZMkSVMlM28HfmvAPdH39V3As5qOq4SJmiRJKtbJoFNyMkFBn/XIRE2SJBXrFA59lmySux75U5IkSWopK2qSJKlYJzfQKVjBWdJnPfKnJEmS1FJW1CRJUrEFgoWCkwlK+qxHJmqSJKmYQ5/N8qckSZLUUlbUJElSsQXKhjEXJh/KVLKiJkmS1FJW1CRJUjHnqDWr6k8pIq6LiFymnVMzLkmSNJyF3FDcNFjtitrRwMa+148HPg2cXyccSZKk9qiaqGXmD/pfR8TrgO8Cn6sTkSRJGkUSdAoWE6T7qA2lNXXHiNgL+C3gvZmZteORJEmqrfbQZ7/nAQ8Czl3phojYDGzuu7Sl0YgkSdIelc43c47acNr0U3oJcGFm3rSHe7YDc33txtUITJIkLa+TUdw0WCsStYh4BPB04K8G3HomMNvXDm44NEmSpGraMvR5MnAr8Mk93ZSZu4Bdi68jzMYlSappgQ0sFNR9SvqsR9V/ShGxgW6idl5m7q4djyRJUlu0oaL2dODhwHtrByJJkkZTOt/MOWrDqZ6oZeZF4GYqkiStRR020CkYoCvpsx75U5IkSWqp6hU1SZK0di1ksFAwjFnSZz2yoiZJktRSVtQkSVIxFxM0y0RNkiQVy9xAp+A4qPQIqaH4U5IkSWopK2qSJKnYAsFCwS5bJX3WIytqkiRJLWVFTZIkFetk2cKATjYQzBQyUZMkScU6hYsJSvqsR/6UJEmSWsqKmiRJKtYh6BQsDCjpsx5ZUZMkSWopK2qSJKmYZ302y0RNkiQVczFBs/wpSZIktZQVNUmSVKxD4aHsLiYYihU1SZKklrKiJkmSimXh9hxpRW0oJmqS1EIzB26uHcJE7L3/AwA/T1tN4nN0snDo01WfQzFRk6QW2b17N9lJDj/xkNqhTIyfp902btjIzMxM7TC0AhM1SWqRTZs2ERuC6y7ewd0/+kntcMa23yEP5KFPOmBqPs/e+z+AQ4/fyoknnsgBBxxQO5yJmJmZYXZ2tri/23M0y0RNklroR//yr9y54+7aYUzEQ580PZ9nn617c+jxcMABB/CQhzykdjhaB0zUJElSMeeoNctETZIkFfNQ9mY5QCxJktRSVtQkSVIxhz6bZUVNkiSppayoSZKkYlbUmmWiJkmSipmoNcuhT0mSpJayoiZJkopZUWuWiZokSSqWlO2JlpMPZSo59ClJktRSVtQkSVIxhz6bZUVNkiSppayoSZKkYlbUmmWiJkmSipmoNcuhT0mSpJayoiZJkopZUWuWFTVJkqSWsqImSZKKZQZZUB0r6bMeVa+oRcTDIuJvI+KHETEfEV+JiCNrxyVJkgbrEMVNg1WtqEXE/sAXgEuA5wC3Aj8H/LhiWJIkSa1Qe+jztcANmXly37XrKsUiSZJG5GKCZtUe+vw14IqIOD8ibo2IKyPipSvdHBGbI2K/xQZsWb1QJUmSVlftRO1ngVOAfwGeBbwTeHtEvGiF+7cDc33txtUIUpIkLW9xMUFJ02C1hz43AFdk5mm911dGxOPoJm9/vcz9ZwJn9b3egsmaJEnVOPTZrNqJ2s3AN5Zc+ybwG8vdnJm7gF2LryP8TZYkSdOrdqL2BeDwJdceDVxfIRZJkjQi91FrVu05an8KHBMRp0XEoyLihcDLgHMqxyVJklRd1YpaZn4pIk6gO/fs94FrgVdl5vtrxiVJkoaThXPUrKgNp/bQJ5n5CeATteOQJEmjSyCzrJ8Gqz30KUmSpBVUr6hJkqS1q0MQBed2etbncKyoSZKkqRIRp0fEFyNiPiJ+PGSfiIgzIuKmiLgrIi7t7e1alYmaJEkq1tKTCfYCzgf+YoQ+vwe8GjgVOBrYAXw6IqoeV+nQpyRJKtbJIFp2MkFmvgEgIl48zP3R3UH/VcAfZuaHe9dOAm4BXgi8q5FAh2BFTZIkrXePBLYCFy1e6J2G9Dngl2oFBVbUJEnSGDILt+f4aZ8tS46E3NVLklbT1t6vtyy5fgvwiFWO5T6sqEmSpJpuBOb62vblbupN9M8B7agxY1macsYy11aVFTVJklRsAmd9Hgzs7HtrpWra2cAHBzz2upED6drR+3UrcHPf9YO4f5VtVZmoSZKkYhNI1HZm5h2D78/bgNtG/kbDuZZusvYM4EqAiNgLOBZ4bUPfcygOfUqSpKkSEQ+PiCOAhwMbI+KIXtu3755reueNk5kJvA04LSJOiIjHA+cC88AHVjv+flbUJElSsTZuzwG8CTip7/WVvV+fClza+/pwYLbvnj8BHgj8ObA/cDnwzMzsH5ZddSZqkiRpqmTmi4EXD7gnlrxO4Ixeaw0TNUmSVGwC23NoD0zUJElSsW6iVrKYoIFgppCLCSRJklrKipokSSo2ge05tAdW1CRJklrKipoktdDMgZtrhzARe+//AGB6Ps+0fI5JSsrOWHKK2nBM1CSpRWZmZti4YSOHn3hI7VAmJjs5VZ9n44aNzMzM1A6jNRz6bJaJmiS1yOzsLNteuY35+fnaoUzM7t272bRpev66mZmZYXZ2dvCN0gRMz/85kjQlZmdnTQS0djj22SgXE0iSJLWUFTVJklSucI4azlEbiomaJEkq5hFSzXLoU5IkqaWsqEmSpGJuz9EsEzVJklQuo2y+mYnaUBz6lCRJaikrapIkqZiLCZplRU2SJKmlrKhJkqRynkzQKBM1SZJUzFWfzXLoU5IkqaWsqEmSpPE4jNkYK2qSJEktZUVNkiQVc45as0zUJElSOVd9NsqhT0mSpJayoiZJksYQvVbST4NYUZMkSWqpqolaRJwREbmk7agZkyRJGkGO0TRQG4Y+vw48ve/1Qq1AJEnSiFxM0Kg2JGq7M9MqmiRJ0hJtSNQOi4ibgF3A5cBpmfm95W6MiM3A5r5LW1YhPkmStJKMbivpp4FqLya4HHgR8CzgpcBW4IsR8eAV7t8OzPW1G1cjSEmSpBqqJmqZeWFm/s/MvCozPwM8t/fWSSt0OROY7WsHr0KYkiRpBZnlTYO1YejzXpl5Z0RcBRy2wvu76A6RAhBh2VSSpKpcTNCo2kOf99Gbg/ZY4ObasUiSJNVWtaIWEW8FLgC+DxwEvB7YDzivZlySJGlILiZoVO2hz4OBvwMOAH4A/CNwTGZeXzUqSZKkFqiaqGXmC2p+f0mSNJ7Ibivpp8FqV9QkSdJa5mICIuKsgm5/kJm3D7rJRE2SJGk8rwIuA+4Z8v5fAc4GTNQkSVKDXEyw6ITMvHWYGyNi57APbdX2HJIkSWvQyXRPTBrWy4FbhrnRipokSSrnHDUyc6RtxTLzA8PeW1xRi4jjI2JnRJxc+gxJkrTG5RhtikTE0wa8vyEiXj/qc4sStYh4KvAxYB/gXRHx4pLnSJIkTYkLI+LsiJhZ+kZEPB74EnDKqA8dOVGLiMOAjwOvoZsPvwY4OyKePuqzJEnSGmdFbdG/B54GfC0ifhnuU0X7MvBN4PGjPnTkOWqZ+S8R8azM/GJEvBP4X3SXpH511GdJkiRNg8y8PCKeCPwRcElE/CVwDPAw4P/JzI+VPLdoMUFmfnHJ6ytKniNJktY4t+e4V2beHRH/he755b8N3AkcnZnXlD7T7TkkSVKxxSOkStq0iYifA/4BOB54BXAV8LmIOKH0mSZqkiRJY4qIU+lOA7sVeEJm/iXdEwjOAj4QEX8bEfuP+lwTNUmSVM7FBIveCLw8M38jM38AkJmdzPxj4CjgMcDVoz503A1vp+/HLEmSNLrHZ+bNy72RmV+PiF8EThv1oeMmatM3E1CSJGlEKyVpfe8vAG8e9bnjDn0+AfjemM+QJElrVFC4mKB24BMUEa+MiL1HuP8VEbFlmHvHStQy8+uZuXucZ0iSJK1xfwoMlXj1/Alw4DA3eii7JEkq5z5q0C0QfjYihi1ePXDYB5uoSZIkjeeNI97/MeD2YW40UZMkSeVKt9qYon0jMnPURG1oJmqSJKmciVqjTNQkSZImJCJ+xPJpaAJ3A98Bzs3M9w3zPBM1SZJUrPTczmk867PnTcDpwIXAP9FdaHA08GzgHOCRwF9ExKbMfPeghw2dqEXEZ4FzMvPDK7x/APBPmfmzwz5TkiStcQ59LvUrwOsz8539FyPi5cAzM/M3IuJrwCuBgYnaKPuoPRX4HxGx0oS5jcAjRnieJEnStHkW8Jllrn+29x7A3wNDFbZG3fD2FOB3IuIjEbHviH0lSdK08VD2pW4HfnWZ67/KT7fk2AfYOczDRp2j9jHg88BHgcsi4tcz0yOkJEmSut5Mdw7aU+nOUUvgScB/AF7Ru+cZwOeGedjIR0hl5jd73/AG4EsR8fRRnyFJkqZD0TmfhQsQ1oLeAoFjgTuBE4H/C5gHjs3M9/Tu+e+Z+fxhnle06jMz5yLiucCZwN9HxGuBD5Q8S5IkrWEeIXU/mfkF4AuTeNYoidp9ct/MTOB1EXEl8B7g+EkEJEmStJZFxEbgecBj6eZP3wA+npkLoz5rlERt2dQ3Mz8UEd+iO29NkiStJ27PcR8R8Si6qzofBnyLbv70aOCGiHhuZn53lOeNuj3HsgeIZuZXgCOBk0f55pIkSVPm7cB3gUMy8xcy84nAw4Fre++NZOiKWmbucXVCZv4Q+OtRA5AkSWuXJxPcz7HAMZl5b3ErM38YEa+jYN6aR0hJkqRyDn0utQvYssz1fYF7Rn3YyNtzSJIkaUWfAP4yIn4xfuoY4J3Ax0d9mImaJEkqV7qH2vRW1F5Jd47aZcDdvfZF4DvAq0Z9mEOfkiRJE5KZPwZ+vbf687F0V31+IzO/U/I8EzVJklTOOWpExFkDbjkuorvLWWa+epRnm6hJkqRyJmoATxzyvpE/tYmaJEmaKhFxOvBc4Ajgnsx80BB9zgVOWnL58sw8ZlDfzHzq6FEOx0RNkiQVa+k+ansB59Od0P+SEfp9ivtu3j/ydhqT1ppVnxGxPSIyIt5WOxZJkrR2ZeYbMvNPgatG7LorM3f0tWVPZFpNrUjUIuJo4GXA12rHIkmS1q3jIuLWiPh2RLw7Ig6qHVD1RC0i9gXeD7wU+FHlcCRJ0ihyjNa1JSL262ubVzX+n7oQ+E3geOA1wNHAxRXjAVqQqAHnAJ/MzM/UDkSSJK26G4G5vrZ9uZsi4ozeFKk9taNKg8jMD2XmJzPz6sy8AHgO8Gi6ixKqqbqYICJeAPwC3ax1mPs3A/2Z7XJnaUmSpFUygcUEBwM7+97atUKXs4EPDnjsdaNHsrzMvDkirgcOm9QzS1RL1CLiEODPgGdm5t1DdtsOvKG5qCRJ0irbmZl3DLopM28DbluFeACIiAcDhwA3r9b3XE7Noc8jgYOAL0fE7ojYDRwLvLL3euMyfc4EZvvawasWrSRJWl75/LRGRMTDI+II4OHAxog4otf27bvnmog4off1vhHx1oh4ckQcGhHHARfQTQw/0my0e1Zz6POzwBOWXHsfcA3wx5m5sLRDZu6iryS6eByDJEmqpJ0nE7yJ+25ee2Xv16cCl/a+Ppxu0QdggW5O8iLgQXSraJcAz8/M/mHZVVctUet98Kv7r0XEncAPM/Pq5XtJkiTtWWa+GHjxgHui7+u7gGc1G1UZTyaQJEnFWnoywdRoVaKWmcfVjkGSJKktWpWoSZKkNaadc9SmhomaJEkq5tBns9pwMoEkSZKWYUVNkiSVc+izUVbUJEmSWsqKmiRJKmdFrVEmapIkqZiLCZrl0KckSVJLWVGTJEnlHPpslBU1SZKklrKiJkmSyllRa5SJmiRJKuZigmY59ClJktRSVtQkSVI5hz4bZUVNkiSppayoSZKkYs5Ra5aJmiRJKufQZ6Mc+pQkSWopK2qSJKmcFbVGmahJkqRi0Wsl/TSYQ5+SJEktZUVNkiSVc+izUVbUJEmSWsqKmiRJKuY+as0yUZMkSeUc+myUQ5+SJEktZUVNkiSNx+pYY6yoSZIktZQVNUmSVMzFBM0yUZMkSeVcTNAohz4lSZJayoqaJEkq5tBns6yoSZIktZQVNUmSVM45ao0yUZMkScUc+myWQ5+SJEktZUVNkiSVc+izUVbUJEmSWsqKmiRJKmdFrVEmapIkqZiLCZrl0KckSVJLVU3UIuKUiPhaRNzRa5dFxHNqxiRJkkaQYzQNVLuidiPwOuCoXrsY+FhEPK5qVJIkSS1QdY5aZl6w5NLpEXEKcAzw9QohSZKkEUQmkaOXx0r6rEetWUwQERuB/xvYB7iscjiSJGkYrvpsVPVELSKeQDcx2xv4V+CEzPzGCvduBjb3XdrSfISSJEl11J6jBvAt4Ai6w51/AZwXEf92hXu3A3N97cbVCFCSJC1vcXuOkqbBqidqmXlPZn4nM6/IzO3AV4HfWeH2M4HZvnbwKoUpSZK06qoPfS4juO/w5r0ycxew694bI1YrJkmStBznqDWqaqIWEW8BLgRuoDvf7AXAccCzK4YlSZKG5MkEzapdUfsZ4G+Ah9Cdc/Y14NmZ+emqUUmSJLVA7X3UXlLz+0uSpDE59Nmo6osJJEmStLzaQ5+SJGkNc45as0zUJElSOYc+G+XQpyRJUktZUZMkSWNxGLM5VtQkSZJayoqaJEkql9ltJf00kImaJEkq5qrPZjn0KUmS1FJW1CRJUjm352iUFTVJkqSWsqImSZKKRafbSvppMBM1SZJUzqHPRjn0KUmS1FJW1CRJUjG352iWiZokSSrnhreNcuhTkiSppayoSZKkYg59NsuKmiRJUktZUVOj5ubmmJ+frx3GRMzMzDA7O1s7DElqF7fnaJSJmhozNzfH2We/g927F2qHMhGbNm3k1FO3maxJUh+HPptloqbGzM/Ps3v3AjO/eA0b9lvbVbXOHTPMX/4Y5ufnTdQkSavGRE2N27DfPJv+zZ21wxjL7toBSFJbuT1Ho1xMIEmS1FImapIkqdjiHLWS1kg8EYdGxHsi4tqIuCsivhsRb4yIvQb0i4g4IyJu6vW7NCIe10yUwzNRkyRJ5XKM1ozH0M1vXg48DvgvwCuAtwzo93vAq4FTgaOBHcCnI2JLY5EOwTlqkiRpamTmp4BP9V36XkQcDpwC/O5yfSIigFcBf5iZH+5dOwm4BXgh8K4mY94TK2qSJKnYBIY+t0TEfn1tcwNhzgK37+H9RwJbgYsWL2TmLuBzwC81EM/QTNQkSVJNNwJzfW37JB8eET8HbAPeuYfbtvZ+vWXJ9Vv63qvCoU9JklSuk91W0q/rYGBn3zu7lrs9Is4A3jDgqUdn5hV9fR5Kdxj0/Mz8qyGiWvpBYplrq8pETZIklRv/CKmdmXnHED3OBj444J7rFr/oJWmXAJcBLxvQb0fv163AzX3XD+L+VbZVZaImSZJaLzNvA24b5t6IeBjdJO3LwMmZ2RnQ5Vq6ydozgCt7z9gLOBZ4bWnMk+AcNUmSVCwoXEzQVDzdStqlwA10V3keGBFbI2LrkvuuiYgTADIzgbcBp0XECRHxeOBcYB74QEOhDsWKmiRJmibPBB7Vazcuea8/Pzyc7mrQRX8CPBD4c2B/4HLgmZnZP39u1ZmoSZKkci076zMzz6VbDRt0Xyx5ncAZvdYaJmqSJKlY6XFQTR0hNW2coyZJktRSVtQkSVK58bfn0B5YUZMkSWopK2qSJKlYZBIFCwNK+qxHJmqSJKlcp9dK+mkghz4lSZJaqmqiFhHbI+JLEbEzIm6NiI9GxOE1Y5IkScNbHPosaRqsdkXtWOAc4Bi652ttAi6KiH2qRiVJktQCVeeoZeaz+19HxMnArcCRwD9UCUqSJA3P7Tka1bbFBItnbt2+3JsRsRnY3HdpS+MRSZKklbXsCKlpU3vo814REcBZwOcz8+oVbtsOzPW1pYetSpIkTY3WJGrA2cDPA/9pD/ecSbfqttgOXoW4JEnSChbP+ixpGqwVQ58R8Q7g14CnZOaKVbLM3AXs6uu3CtFJkiTVUTVR6w13vgM4ATguM6+tGY8kSRqRc9QaVbuidg7wQuDXgZ0RsbV3fS4z76oXliRJGkZ0uq2knwarPUftFLpzzS4Fbu5rz68YkyRJUivU3kfNSWaSJK1lDn02qnZFTZIkSSuoPUdNkiStZZ5M0CgTNUmSVKz0gHUPZR+OQ5+SJEktZUVNkiSVczFBo6yoSZIktZQVNUmSVC6Bks1rLagNxURNkiQVczFBsxz6lCRJaikrapIkqVxSuJhg4pFMJRM1SZJUzlWfjXLoU5IkqaWsqEmSpHIdIAr7aSArapIkSS1lRU2SJBVze45mmahJkqRyLiZolEOfkiRJLWVFTZIklbOi1qipSNR27NjBnXfeWTuMiZiZmWF2drZ2GBPVuWOG3bWDGFPnjpnaIUiS1qGpSNTe9773sffee9cOYyIe8ICN/Of/vG0qkrWZmRk2bdrI/OWPqR3KRGzatJGZGRM2SboPK2qNmopE7T8eezmHPmztV9Ru+/EsH734l5mfn5+KRG12dpZTT93G/Px87VAmYhqrnZI0NvdRa9RUJGoPnr2Dhxx4R+0wtIzZ2VmTG0mSCk1FoiZJkupwH7VmuT2HJElSS1lRkyRJ5VxM0CgTNUmSVK6TEAVJV8dEbRgOfUqSJLWUFTVJklTOoc9GWVGTJElqKStqkiRpDIUVNayoDcNETZIklXPos1EOfUqSJLWUFTVJklSukxQNY7o9x1CsqEmSJLWUFTVJklQuO91W0k8DmahJkqRyLiZolEOfkiRJLWVFTZIklXMxQaOsqEmSJLWUFTVJklTOOWqNMlGTJEnlksJEbeKRTKWqQ58R8ZSIuCAiboqIjIjn1YxHkiSpTWrPUdsH+CpwauU4JElSicWhz5KmgaoOfWbmhcCFABFRMxRJkqTWcY6aJEkq1+kABacMdDyZYBhrKlGLiM3A5r5LW2rFIkmScNVnw2rPURvVdmCur91YNxxJkqTmrLVE7Uxgtq8dXDccSZLWORcTNGpNDX1m5i5g1+JrFyBIkqRpVjVRi4h9gUf1XXpkRBwB3J6Z368TlSRJGppnfTaqdkXtKOCSvtdn9X49D3jxqkcjSZJGktkhc/QVnCV91qPa+6hdCjh+KUmStIzaFTVJkrSWZZYNY7qYYChrbdWnJEnSumFFTZIklcvCxQRW1IZioiZJksp1OhAFCwNcTDAUhz4lSZJayoqaJEkq59Bno0zUJElSsex0yIKhT/dRG45Dn5IkaWpExKER8Z6IuDYi7oqI70bEGyNirwH9zo2IXNL+cbXiXokVNUmSVK59Q5+PoVuIejnwHeDxwLuBfYDfHdD3U8DJfa/vaSLAUZioSZKkqZGZn6KbcC36XkQcDpzC4ERtV2buaCy4Ag59SpKkcp0sb6tnFrh9iPuOi4hbI+LbEfHuiDio6cAGsaImSZLKZQIl+6jdm6htibjPsd+7MnPX2HH1RMTPAduA1wy49ULgfOB64JHAm4GLI+LIScYzKitqkiSpphuBub62fbmbIuKMZSb7L21HLenzULrDoOdn5l/tKYjM/FBmfjIzr87MC4DnAI8GnjuBz1jMipokSSqWnSRj9GHM/GlF7WBgZ99bK1WvzgY+OOCx1y1+0UvSLgEuA15WEN/NEXE9cNiofSfJRE2SJNW0MzPvGHRTZt4G3DbMAyPiYXSTtC8DJ2fBpm0R8WDgEODmUftOkkOfkiSpXHbKWwN6lbRLgRvorvI8MCK2RsTWJfddExEn9L7eNyLeGhFP7u3DdhxwAd3E8CONBDokK2qSJKnYBIY+J+2ZwKN67cYl7/WvWjic7mpQgAXgCcCLgAfRraJdAjw/M/uHZVediZokSZoamXkucO4Q90Xf13cBz2ouqnImapIkqVx2KNuew7M+hzEVidr3b5qpHcJE/HBuH+6++2527tzJPvvsUzscSdI6NTs7ux/dSf4Dxyd385OiE6R285OCyNafaHCMuHG9VR1Lx58lSdL4Zve0GjMi9gauBbaudM8QdgCPzMy7x3jGVFvriVoAD+W++680YQvdhHDpXi9r1TR9nmn6LODnabtp+jzT9FnAz9OEgRW1XrK21xjf4x6TtD1b00Ofvf+A/k/T36fvaIuh9nppu2n6PNP0WcDP03bT9Hmm6bOAn6eWXpJlotUg91GTJElqKRM1SZKkljJRG84u4I2sfP7YWjNNn2eaPgv4edpumj7PNH0W8PNoSq3pxQSSJEnTzIqaJElSS5moSZIktZSJmiRJUkuZqA0QEb8dEddGxN0R8eWI+Pe1YyoVEU+JiAsi4qaIyIh4Xu2YSkXE9oj4UkTsjIhbI+KjEXF47bhKRcQpEfG1iLij1y6LiOfUjmsSer9XGRFvqx1LiYg4oxd/f9tRO65xRMTDIuJvI+KHETEfEV+JiCNrx1UiIq5b5vcnI+Kc2rGNKiI2RcQf9P7OuSsivhcRvx8R/l29jvmbvwcR8XzgbcAfAk8E/jdwYUQ8vGZcY9gH+Cpwau1AJuBY4BzgGOAZdDdvvigi1uohqTcCrwOO6rWLgY9FxOOqRjWmiDgaeBnwtdqxjOnrwEP62hPqhlMuIvYHvgD8BHgO8G+B1wA/rhjWOI7mvr83z+hdP79aROVeC7yC7p/RjwV+D/ivwLaaQakuV33uQURcDvxzZp7Sd+2bwEczc3u9yMYXEQmckJkfrR3LJETEgcCtwLGZ+Q+145mEiLgd+K+Z+Z7asZSIiH2BfwZ+G3g98JXMfFXVoApExBnA8zLziMqhTERE/BHwy5m5ZkcH9qRXuf2PwGHDHCjeJhHxCeCWzHxJ37X/Ccxn5v9bLzLVZEVtBRGxF3AkcNGSty4Cfmn1I9IAs71fb68axQRExMaIeAHdCuhlteMZwznAJzPzM7UDmYDDelMGro2ID0bEz9YOaAy/BlwREef3pg1cGREvrR3UJPT+3P4t4L1rLUnr+TzwtIh4NEBE/DvgV4C/rxqVqlrTZ3027ABgI3DLkuu3AFtXPxytJLqH4p0FfD4zr64dT6mIeALdxGxv4F/pVjy/UTeqMr1E8xfoDkutdZcDLwK+DfwM3ergFyPicZn5w6qRlflZ4BS6/8+8BXgS8PaI2JWZf101svE9D3gQcG7VKMr9Md1/dF4TEQt0/w46PTP/rm5YqslEbbCl/yqLZa6prrOBn6f7L8+17FvAEXT/ovkN4LyIOHatJWsRcQjwZ8Azewc2r2mZeWHfy6si4jLgu8BJdJOdtWYDcEVmntZ7fWVvLuQpwFpP1F4CXJiZN9UOpNDz6VYEX0h3XuQRwNsi4qbMPK9mYKrHRG1ltwEL3L96dhD3r7Kpkoh4B92hnKdk5o214xlHZt4DfKf38oreRPzfAV5eL6oiR9L9/+TL3WIn0K0MPCUiTgU2Z+ZCreDGlZl3RsRVwGG1Yyl0M7A0+f8m3X8crFkR8Qjg6cCJtWMZw38D/igzP9h7fVXvc20HTNTWKeeoraD3l+aX+ekKokXPAL64+hGpX3SdTfcP5eMz89raMTUggM21gyjwWbqrIo/oa1cA7weOWMtJGkBEbKa7Iu/m2rEU+gKwdCubRwPXV4hlkk6mu6Dok7UDGcMM0FlybQH/rl7XrKjt2VnA30TEFXTnDr0MeDjwzqpRFeqtwntU36VHRsQRwO2Z+f06URU7h+7wwK8DOyNisfI5l5l31QurTES8BbgQuAHYArwAOA54dsWwimTmTuA+cwUj4k7gh2txDmFEvBW4APg+3Urh64H9WLsVjj+lO8fuNOB/0J2j9rJeW5N6+4ydDJyXmbtrxzOGC4DTI+L7dIc+nwi8Gnhv1ahUlYnaHmTmhyLiwcDv092f52rgP2TmWv2X51HAJX2vF+fXnAe8eNWjGc/ilimXLrl+MmtzIvHPAH9D97+zObr7jj07Mz9dNSoBHAz8Hd0FRj8A/hE4Zq3+OZCZX4qIE4Az6f7Zdi3wqsx8f93IxvJ0uv+IXusJzTbgzcCf0/1HwU3Au4A31QxKdbmPmiRJUks57i1JktRSJmqSJEktZaImSZLUUiZqkiRJLWWiJkmS1FImapIkSS1loiZJktRSJmqSJEktZaImSZLUUiZqkkYWEedGREbE65Zcf15EeNyJJE2IiZqkUncDr42I/WsHIknTykRNUqnPADuA7ZN+cEQ8etLPlKS1yERNUqkF4DRgW0QcPKmHRsQvA/8cEU+b1DMlaa0yUZNULDM/AnwFeOMEn/kF4DXAx0zWJK13m2oHIGnNey1wcUT892E7RMTjgauGuPXjwD6lgUnSWmeiJmksmfkPEfG/gLcA5w7Z7dvAY/fw/jOBs4DfGS86SVrbTNQkTcLr6A6BfnuYmzPzHuCa5d6LiKOBM4GXZ+Z7JhWgJK1FJmqSxpaZV0XE+4FtE3jcV4ETMvOiCTxLktY0FxNImpT/D4hxH5KZ95ikSVJXZLqJuCRJUhtZUZMkSWopEzVJkqSWMlGTJElqKRM1SZKkljJRkyRJaikTNUmSpJYyUZMkSWopEzVJkqSWMlGTJElqKRM1SZKkljJRkyRJaikTNUmSpJb6/wHMsPdCoYhbKQAAAABJRU5ErkJggg==\n",
      "text/plain": [
       "<Figure size 641.427x561.249 with 2 Axes>"
      ]
     },
     "metadata": {
      "needs_background": "light"
     },
     "output_type": "display_data"
    }
   ],
   "source": [
    "rc.gridplot(comp=comp, color_field=\"X\", scale=\"log\", area=36)"
   ]
  },
  {
   "cell_type": "markdown",
   "metadata": {},
   "source": [
    "The plot is configurable through a large number of keyword arguments. Here we want to look at the rates at which nuclides are being created or destroyed, so we color by $\\dot{Y}$, the rate of change of molar abundance. Density and temperature need to be supplied to evaluate the rates. A full list of valid keyword arguments can be found in the API documentation."
   ]
  },
  {
   "cell_type": "code",
   "execution_count": 20,
   "metadata": {},
   "outputs": [
    {
     "data": {
      "image/png": "iVBORw0KGgoAAAANSUhEUgAAAnwAAAHsCAYAAABIY3CIAAAAOXRFWHRTb2Z0d2FyZQBNYXRwbG90bGliIHZlcnNpb24zLjUuMSwgaHR0cHM6Ly9tYXRwbG90bGliLm9yZy/YYfK9AAAACXBIWXMAAA9hAAAPYQGoP6dpAAA3t0lEQVR4nO3de5glZXnv/e+PGRgdnGmIiMyWjcEt4TUaAREFYkSjqGG/MaLZL56iJgYVBUOMWwQN4k4UkxjAA2yMMdEQjcYonlE0QWMEMYMnUDRGUSAch0MzMjJA9/3+sVbrck33dHf1oboW38911dVTTz1P1V2LGeae+6mnVqoKSZIkja4d2g5AkiRJS8uET5IkacSZ8EmSJI04Ez5JkqQRZ8InSZI04kz4JEmSRpwJnyRJ0ogz4ZMkSRpxJnySJEkjzoRPkiRpxJnwSZKkzkjy0iRXJLkjySVJfm07fTckeV+S7yaZTHLGDP2ekeTbSbb2fx65kOuuRCZ8kiSpE5IcBZwBvAE4APgicF6SvWYYsga4sd//GzOc8xDgA8A5wH79n/+Y5NELuO6Kk6pqOwZJkqRZJbkY+GpVHTPQdjnwkao6cZaxnwe+XlXHD7V/AFhfVb8x0PZp4JaqetZCr7tSrG47gIVIEmAdsLnMXCVJWlZJ7gXstMin3VpVW6e51k7AgcCbhg6dDxy6gOsdApw+1PYZ4Pglvu6y6nTCRy/ZGx8fH287DkmSRklm7ZDca4cddvjJ5OTkQq7zY+A+Q22vB06Zpu9uwCrg+qH264E9FhDDHrOcc6muu6y6nvBJkqR27DQ5Ocn9739/ehNu81NVXH/99fcB9gQ2Dxzapro3PHRoP9O0zTucOZxzKa67bEz4JElSY6tWrWKHHea/BnSgMri5qm6bw5BNwATbVtV2Z9vq23xcN8s5l+q6y8pVupIkqbEddtih8TYfVXUncAlw+NChw4ELF3ALF01zzidNnXMJr7usrPBJ0gozPj7Oli1b2g5j0dx9992sXj06f92sXbuWsbGxtsO4pzoNOCfJRnqJ2ouAvYCzAZKcCjygqp43NSDJ/v1f3ge4X3//zqr6dr/9LcC/JjkB+CjwW8ATgcfM9bpdMDp/AiVpBIyPj3PmmWdy1113tR3KoknCKL1IYccdd+RlL3uZSV9fk2pdU1X1gST3BU4GNgCXAUdU1Y/6XTbQS8QGfW3g1wcCzwZ+BPxi/5wXJnkm8KfAnwDfB46qqovncd0Vz4RPklaQLVu2cNddd3HkkUey2267tR3Ogv3nf/4nF1xwAUceeST3G4H7uXHTJs4991y2bNliwteSqjoLOGuGYy+Ypm3WFSVV9U/APzW9bheY8EnSCrTbbruxYcOGtsNYsE2bNgFwvxG5H21rOSt8as6ET5IkNWbC1w3+F5IkSRpxVvgkSVJjSRpV+EZpIU8XWOGTJEkacVb4JElSY02f4bPCt7xM+CRJUmMmfN3glK4kSdKIs8InSZIas8LXDVb4JEmSRpwVPkmS1JgVvm4w4ZMkSY2Z8HWDU7qSJEkjzgqfJElqzApfN5jwSZKkxkz4usEpXUmSpBFnhU+SJDVmha8brPBJkiSNOCt8kiSpsSSNKnyTk5NLEI1mYsInSZIaazql22SMmmv1006yOsmfJrkiyU+S/CDJyUn8XSBJkrRI2q7wnQC8BHg+8C3gkcDfAuPAW1qMS5IkzYEVvm5oO+E7BPhoVX2yv//DJM+il/hJkiRpEbSdXv8b8IQkvwSQZD/gMcCnpuucZE2S9VMbsG75QpUkScOmKnxNNi2ftit8fwaMAd9JMgGsAl5TVf8wQ/8TgdctV3CSJGn7nNLthrY/7aOA5wLPBh5B71m+VyZ5/gz9T6WXIE5tey5HkJIkSV3WdoXvL4A3VdX7+/uXJnkgvUree4Y7V9VWYOvUfpJlCVKSJE3PCl83tP1prwWG37w4QftxSZIkjYy2K3wfB16T5Ep6r2U5AHgF8DetRiVJkubECl83tJ3wHQf8CXAWsDtwDfAO4P+0GZQkSZobE75uaDXhq6rNwPH9TZIkSUug7QqfJEnqMCt83eCnLUmSNOKs8EmSpMaSNKrW+Wq15WXCJ0mSGnNKtxv8tCVJkkacFT5JktSYFb5u8NOWJEkacVb4JElSY1b4usGET5IkNbZq1SpWrVo173GTk5NLEI1mYnotSZI04qzwSZKkxpzS7QY/bUmS1BlJXprkiiR3JLkkya/N0v+wfr87kvwgyUuGjn8+SU2zfXKgzynTHL9uqe5xKVjhkyRJjS1nhS/JUcAZwEuBLwEvBs5L8stVdeU0/fcGPgW8E3gu8KvAWUlurKoP9bs9HdhpYNh9gW8AHxw63beAJw7sT8z7BlpkwidJkhpb5kUbrwDeVVV/3d8/PsmTgWOAE6fp/xLgyqo6vr9/eZJHAq8EPgRQVTcPDkjyTGAL2yZ8d1dVp6p6g5zSlSRJbVqXZP3Atma6Tkl2Ag4Ezh86dD5w6AznPmSa/p8BHplkxxnGvBB4f1XdPtS+T5Jr+tPJ70/yoBnvaAUy4ZMkSY0l+em07ny2JFOnuBoYH9imq9QB7AasAq4far8e2GOGMXvM0H91/3zD9/Io4GHAXw8duhh4HvBk4Oj+eS9Mct8ZrrviOKUrSZLatCeweWB/6yz9a2g/07TN1n+6duhV9y6rqq/83AmqzhvYvTTJRcD3gecDp80S74pgwidJkhpbhEUbm6vqtjkM2URvocRwNW93tq3iTbluhv53AzcNNiZZCzwTOHm2QKrq9iSXAvvMHvbK4JSuJElqrMl0bpMksaruBC4BDh86dDhw4QzDLpqm/5OAjVV111D7/wesAf5+tlj6zxk+BLh2tr4rhRU+SVqBNm3a1HYIi+LWW28F4MYRuZ+p+xiV/z4Aa9euZWxsrO0w5uo04JwkG+klcy8C9gLOBkhyKvCAqnpev//ZwLFJTqP3apZD6E3bPmuac78Q+EhV3TR8IMmbgY8DV9KrEL4WWA+8Z/FubWmZ8EnSCnL33XeThHPPPbftUBbNKN7Phz/84bbDWDSrd1jFsS8/rnHS1/S1LE3GVNUH+gslTgY2AJcBR1TVj/pdNtBLAKf6X5HkCOB04GXANcDLB97BB0CSXwIeQ6/6N509gX+gt9DjRuDLwMED113xTPgkaQVZvXo1VcXjH/94dtlll7bDWbCrrrqKjRs3jtz93OdTF7Lq5vG2w1mwiV8Y48dHHMqWLVs6U+WrqrOAs2Y49oJp2r4APGKWc/4HP1vMMd3xZ84vypXHhE+SVqAHP/jBbNiwoe0wFsXGjRtH7n5W3TzO6htuaTuUFcHv0u0GEz5JktSYCV83+GlLkiSNOCt8kiSpMSt83eCnLUmSNOKs8EmSpMaW87Usas6ET5IkNZak0fRsMuNbULQEnNKVJEkacVb4JElSYy7a6AYTPkmS1JjP8HWD6bUkSdKIs8InSZIac0q3G/y0JUmSRpwVPkmS1JgVvm4w4ZMkSY2Z8HWDn7YkSdKIs8InSZIa87Us3WCFT5IkacRZ4ZMkSY35DF83mPBJkqTGkjRK3pIsQTSaSavpdZIfJqlptjPbjEuSJGmUtF3hOwgYfGrzYcBngQ+2E44kSZoPp3S7odWEr6puHNxP8mrg+8AX2olIkiRp9LRd4fupJDsBzwVOq6qaoc8aYM1A07rliE2SJE3P17J0w4pJ+ICnAbsA795OnxOB1y1DLJIkaQ6c0u2GlfRpvxA4r6qu2U6fU4GxgW3P5QhMkiSpy1ZEhS/JA4EnAk/fXr+q2gpsHRi3xJFJkqTtscLXDSvl0/5d4Abgk20HIkmSNGpar/Al2YFewveeqrq77XgkSdLcWeHrhtYTPnpTuXsBf9N2IJIkaX5M+Lqh9YSvqs4HfBhPkiRpibSe8EmSpO6ywtcNftqSJEkjzgqfJElqzApfN5jwSZKkxpI0St58l+7yMr2WJEkacVb4JElSY07pdoOftiRJ0oizwidJkhqzwtcNJnySJKkxE75u8NOWJEkacVb4JElSY1b4usFPW5IkdUaSlya5IskdSS5J8muz9D+s3++OJD9I8pKh4y9IUtNs91rIdVcaEz5JktTYVIWvyTZfSY4CzgDeABwAfBE4L8leM/TfG/hUv98BwBuBtyZ5xlDX24ANg1tV3dH0uiuRCZ8kSWpsORM+4BXAu6rqr6vq8qo6HrgKOGaG/i8Brqyq4/v9/xr4G+CVQ/2qqq4b3BZ43RXHhE+SJLVpXZL1A9ua6Tol2Qk4EDh/6ND5wKEznPuQafp/Bnhkkh0H2u6T5EdJrk7yiSQHLPC6K44JnyRJamwRKnxXA+MD24kzXGo3YBVw/VD79cAeM4zZY4b+q/vnA/gO8ALgqcCzgDuALyXZZwHXXXFcpStJktq0J7B5YH/rLP1raD/TtM3W/6ftVfVl4Ms/PZh8CfgqcBzw8gVcd0Ux4ZMkSY0twmtZNlfVbXMYsgmYYNuq2u5sW32bct0M/e8GbppuQFVNJvl3YKrC1+S6K44JnyStQJs2bWo7hEVx6623AqN3PxO/MNZuIItkMe4jSdMVt/PqX1V3JrkEOBw4d+DQ4cBHZxh2EfCbQ21PAjZW1V0zxBVgf+DSBVx3xTHhk6QV5O677yYJ55577uydO2LU7ofJ4sdHdOZZ/Vmt3mEVa9eubTuMuToNOCfJRnrJ3IuAvYCzAZKcCjygqp7X7382cGyS04B30lvE8UJ6z+rRH/M6elO63wPW05vG3R942Vyv2wUmfJK0gqxevZqq4nvf+x4/+clP2g5nwXbZZRf22msvHv/4x7PrLru0Hc6C3XLrrVxwwQU8/elPZ7fddpt9QAesXbuWsbHmlb7l/KaNqvpAkvsCJ9N7X95lwBFV9aN+lw30ErGp/lckOQI4nV4Cdw3w8qr60MBpdwH+it6U7TjwNeCxVfWVeVx3xTPhk6QVaNOmTWzevHn2jh2w1157sc+DH8yGDRvaDmXBrr32Wi644AJ22223kbifLqqqs4CzZjj2gmnavgA8Yjvn+0PgDxdy3S4w4ZMkSY35XbrdYMInSZIaM+HrBj9tSZKkEWeFT5IkNWaFrxv8tCVJkkacFT5JktSYFb5uMOGTJEmNmfB1g5+2JEnSiLPCJ0mSGrPC1w0mfJIkqTETvm7w05YkSRpxVvgkSVJjSRpV65IsQTSaiRU+SZKkEWeFT5IkNeYzfN1gwidJkhoz4esGP21JkqQRZ4VPkiQ1lqTRAgwXbSwvK3ySJEkjzgqfJElqzGf4uqH1TzvJA5L8fZKbkmxJ8vUkB7YdlyRJmt3UlG6TTcun1Qpfkl2BLwEXAL8B3AD8D+DWFsOSJEkaKW1P6Z4AXFVVvzvQ9sOWYpEkSfPklG43tP1pPxXYmOSDSW5I8rUkR8/UOcmaJOunNmDd8oUqSZLUTW0nfA8CjgG+BzwZOBt4a5LnzdD/RGB8YLt6OYKUJEnT8xm+bmh7SncHYGNVndTf/1qSh9JLAv9umv6nAqcN7K/DpE+SpNY4pdsNbSd81wLfHmq7HHjGdJ2raiuwdWrffx1IkiTNru2E70vAvkNtvwT8qIVYJEnSPPlNG93Qdj31dODgJCcleXCSZwMvAs5sOS5JkqSR0WqFr6r+PcmR9J7NOxm4Aji+qt7bZlySJGlufIavG9qe0qWqPgF8ou04JEnS/Dml2w2m15IkSSOu9QqfJEnqriSNpmet8C0vK3ySJEkjzgqfJElqzGf4usGET5IkNeYq3W7w05YkSRpxVvgkSVJjTul2gxU+SZKkEWeFT5IkNeYzfN1gwidJkhpzSrcbTK8lSZJGnBU+SZLUmFO63eCnLUmSOiPJS5NckeSOJJck+bVZ+h/W73dHkh8kecnQ8aOTfDHJLf3tc0keNdTnlCQ1tF23FPe3VEz4JElSY1PP8DXZGlzrKOAM4A3AAcAXgfOS7DVD/72BT/X7HQC8EXhrkmcMdHsc8A/A44FDgCuB85M8YOh03wI2DGy/Mu8baJFTupIkqbFlntJ9BfCuqvrr/v7xSZ4MHAOcOE3/lwBXVtXx/f3LkzwSeCXwIYCqes7ggCRHA78NPAH4u4FDd1dVp6p6g6zwSZKkNq1Lsn5gWzNdpyQ7AQcC5w8dOh84dIZzHzJN/88Aj0yy4wxj1gI7AjcPte+T5Jr+dPL7kzxophtaiUz4JElSY4swpXs1MD6wTVepA9gNWAVcP9R+PbDHDGP2mKH/6v75pvMm4L+Azw20XQw8D3gycHT/vBcmue8M51hxnNKVJElt2hPYPLC/dZb+NbSfadpm6z9dO0leBTwLeFxV3fHTE1SdN9Dt0iQXAd8Hng+cNku8K4IJnyStQDvvvHPbISyKe9/73gDcuGlTy5EsjlG5j8W0CM/wba6q2+YwZBMwwbbVvN3Ztoo35boZ+t8N3DTYmOSVwEnAE6vqm9sLpKpuT3IpsM8c4l4RTPgkaQVZu3Ytq1at4uEPf3jboSyaJJx77rlth7FodtxxR9auXdt2GCvGcn3TRlXdmeQS4HBg8DfU4cBHZxh2EfCbQ21PAjZW1V0Dsfxv4LXAk6tq42yx9J8zfAi91b+dYMInSSvI2NgYxx13HFu2bGk7lEVz9913s3r16Px1s3btWsbGxtoO457qNOCcJBvpJXMvAvYCzgZIcirwgKp6Xr//2cCxSU4D3klvEccL6U3b0h/zKuBPgGcDP0wyVRH8cVX9uN/nzcDH6b2yZXd6yeF64D1Ld6uLa3T+BErSiBgbGzOhUGckaTSl26QqWFUf6C+UOJneu/AuA46oqh/1u2yglwBO9b8iyRHA6cDLgGuAl1fVhwZO+1JgJ+Cfhi73euCU/q/3pPeuvt2AG4EvAwcPXHfFM+GTJEmdUVVnAWfNcOwF07R9AXjEds73i3O45jPnHuHKZMInSZIaW65n+LQwJnySJKmxZf6mDTXkpy1JkjTirPBJkqTGnNLtBhM+SZLUmAlfNzilK0mSNOKs8EmSpMas8HWDFT5JkqQRZ4VPkiQ15mtZusGET5IkNeaUbjeYXkuSJI04K3ySJKkxK3zdYIVPkiRpxFnhkyRJjVnh6wYTPkmS1JirdLvBT1uSJGnEWeGTJEmNOaXbDVb4JEmSRlyrCV+SU5LU0HZdmzFJkqS5m6rwNdm0fFbClO63gCcO7E+0FYgkSZofp3S7YSUkfHdXlVU9SZKkJbISEr59klwDbAUuBk6qqh9M1zHJGmDNQNO6ZYhPkiRth9W6la/tRRsXA88DngwcDewBXJjkvjP0PxEYH9iuXo4gJUmSuqzVCl9VnTewe2mSi4DvA88HTptmyKlD7esw6ZMkqTW+eLkbVsKU7k9V1e1JLgX2meH4VnpTv4AlZEmS2uaijW5YUel1/xm9hwDXth2LJEnSqGi1wpfkzcDHgSuB3YHXAuuB97QZlyRJmhsrfN3Q9pTunsA/ALsBNwJfBg6uqh+1GpUkSdIIaXvRxjPbvL4kSVoYK3zd0HaFT5IkdZgJXzesqEUbkiRJWnxW+CRJUmO+h68b/LQlSZJWiCQ/mO4bx5LskmTar56dCyt8kiSpMZ/hW3S/CKyapn0N8ICmJ22c8CX5deCjwMur6m+bnkeSJHWXCd/iSPLUgd0nJxkf2F8FPAH4YdPzN0r4kjyeXrK3M/COJFVV724ahCRJ0j3cR/o/i22/gOIuesneHzU9+byf4UuyD/Cx/kWr//PtSZ7YNAhJktRNUxW+Jpt+pqp2qKod6H/72NR+f1tTVftW1Seann/eCV9VfQ94clX9FRDgM8DjgC80DUKSJElQVXtX1abFPm+jKd2qunBof+PihCNJkrrE17IsviSHAa8EHkJvNvVy4C+q6otNz+mnLUmSGnNKd3EleS7wOWAL8Fbg7cBPgH9O8uym5/W1LJIkSSvHa4BXVdXpA21vSfIK4I+B9zU5qRU+SZLUmBW+Rfcg4OPTtH8M2LvpSRea8NUCx0uSJM1ZkpcmuSLJHUkuSfJrs/Q/rN/vjv63WLxkmj7PSPLtJFv7P49c6HUX4Cp679wb9oT+sUYWmvCZnkuSdA+2nBW+JEcBZwBvAA4Avgicl2SvGfrvDXyq3+8A4I3AW5M8Y6DPIcAHgHOA/fo//zHJo5ted4H+sh/j/03yO0mem+Rs4C3Am5ueNFXNi3RJHgp8t6rubnySBUiyHhgfHx9n/fr1bYQgSdIomjUbm/o7+NZbb230d/Btt93GLrvsAjBWVbfNKajkYuCrVXXMQNvlwEeq6sRp+v8Z8NSqeshA29nAflV1SH//A8D6qvqNgT6fBm6pqmc1ue5C9SuMf0RvlS78bJXuR5uec0EVvqr6VlvJniRJGgnrkqwf2NZM1ynJTsCBwPlDh84HDp3h3IdM0/8zwCOT7DhLn0MXcN0Fqapzq+oxVXXf/vaYhSR74KINSZK0AFnA1nc1MD6wzVQx243ed8peP9R+PbDHDGP2mKH/6v75ttdn6pxNrrvi+FoWSZLUpj2BzQP7W2fpP/wsWqZpm63/cPtczjnf685Zklvmeq6q+oUm1zDhkyRJzdVkb2syrmfzHJ/h2wRMsG1VbXe2rb5NuW6G/ncDN83SZ+qcTa47X8cP/Pq+wGvpTStf1G87BHgy8CdNL+CUriRJam5ysvk2D1V1J3AJcPjQocOBC7cdAfQSpuH+TwI2VtVds/S5cAHXnZeqes/UBvwqcHJVPauq3trfngWcDBzW9BomfJIkqStOA34/ye8leUiS04G9gLMBkpya5O8G+p8NPDDJaf3+vwe8kJ9/vclbgCclOSHJ/5PkBOCJ9F7DMqfrLrInA5+epv0z/bgacUpXkiQ1VxO9rcm4+Q6p+kCS+9Krdm0ALgOOqKof9btsoJeITfW/IskRwOnAy4BrgJdX1YcG+lyY5JnAn9KbMv0+cFRVXTyP6y6mm4Ajgb8Yan8aP5uGnrc5v4cvyT8DZ1bVh2c4vhvwlap6UNNg5sv38EmStCTm/B6+8RuvbfwevrH7bYB5vIfvniDJC4B30avyTT3DdzDwFOD3q+rdTc47nyndx9N78/TrZzi+CnhgkyAkSZLuyZLsCdBP6A4FbgWeDjyD3utqfrVpsgfzn9I9BviLJA8Hfqeqftz0wpIkaQQ0WIDx03EadFmS46rqnP508nMW8+TzXbTxUXpLg38ZuCjJsk3fSpIkjbCTgDOTfKj/vOCimvcq3aq6HHgUcBXw70karxiRJEndVjXZeNPPVNVZwH7ArsC3kjx1Mc/faJVuVY0n+Z/AqcCn+kuY37eYgUmSpA5wSnfRVNUVwK8nORb4UJLL6b0kerDPI5qcez4J388t563e8t5XJ/kavdUkv94kAEmSJPUkeSC9hRo303uU7u7tj5ib+SR80y7R7r+b5rvARxYjIEmS1CE12fA9fFb4hiU5GvhL4HPAw6rqxsU693wSvsfTyza3UVVfT3Ig8D8XJSpJkqR7kCSfprdG4tiq+rvZ+s/XnBO+qvrCLMdvAhY9QEmStILVZLNqnRW+YauAh1fV1Utxcr9aTZIkNeeijUVRVYcv5fnn/VoWSZIkdYsVPkmS1JxTup1ghU+SJGnEWeGTJEnN+QxfJ5jwSZKkBZho9h4+moxRU07pSpIkjTgrfJIkqTkXbXSCFT5JkqQRt2ISviQnJqkkZ7QdiyRJmqOpRRtNNi2bFTGlm+Qg4EXAN9uORZIkzYNTup3QeoUvyX2A9wJHA7e0HI4kSdLIaT3hA84EPllVn5utY5I1SdZPbcC6pQ9PkiTNaLIaTulW25Hfo7Q6pZvkmcAjgIPmOORE4HVLF5EkSdLoaa3Cl+S/A28BnltVd8xx2KnA2MC25xKFJ0mS5qImmm9aNm1W+A4EdgcuSTLVtgp4bJJjgTVVP/+7oaq2Alun9gfGSZKkFtTkJNVgxW2TMWquzYTvn4FfGWr7W+A7wJ8NJ3uSJElqprWEr6o2A5cNtiW5Hbipqi6bfpQkSVpRfC1LJ6yEVbqSJElaQivixctTqupxbccgSZLmwQpfJ6yohE+SJHVM069Jc9HGsnJKV5IkacRZ4ZMkSc01faeeL+NYVlb4JEmSRpwVPkmS1JzP8HWCCZ8kSWququEq3Vr8WDQjp3QlSZJGnBU+SZLUXE3ApIs2VjorfJIkSSPOCp8kSWqsJiepBgswmoxRcyZ8kiSpucmGU7pNxqgxp3QlSZJGnBU+SZLUnBW+TrDCJ0mSRkqSXZOck2S8v52TZJdZxiTJKUmuSfKTJJ9P8tCB47+Q5G1JvptkS5Irk7w1ydjQeX6YpIa2Ny3Rrc6ZFT5JktRYTUxQE/Ov1jUZMw/vA/YEntLf/yvgHOA3tzPmVcArgBcA/wG8Fvhskn2rajPw3/rbK4FvAw8Ezu63/fbQuU4G3jmw/+MF3MuiMOGTJEnNrbCvVkvyEHqJ3sFVdXG/7Wjgon7y9t1pxgQ4HnhDVX243/Z84Hrg2cA7quoy4BkDw76f5DXA3ydZXVV3DxzbXFXXLcHtNeaUriRJatO6JOsHtjULPN8hwPhUsgdQVV8GxoFDZxizN7AHcP7AmK3AF7YzBmAMuG0o2QM4IclNSb6e5DVJdmpwH4vKCp8kSWpucrLhoo2fVviuHjryeuCUBUS0B3DDNO039I/NNAZ6Fb1B19Obut1GkvsCfwy8Y+jQW4CvArcAjwJOpZdQ/v5sgS8lEz5JktRYTU5QDRK+gTF7ApsHDm2drn+SU4DXzXLag6ZOP90pZmj/ubDmMibJeuCT9J7le/3PnaDq9IHdbya5BfinJCdU1U2zXH/JmPBJkqQ2ba6q2+bQ7+3A+2fp80Pg4cD9pzl2P7at4E2Zet5uD+Dagfbdh8ckWQd8mt5CjCOr6q5ZYvpy/+eDARM+SZLUQdVw0UbNb0xVbQI2zdYvyUXAWJJHVdVX+m2Ppve83YUzDLuCXtJ3OPC1/pidgMOAEwbOvR74DL0q5FOr6o45hH5A/+e12+21xEz4JEnSyKiqy5N8Gnhnkhf3m/8K+MTgCt0k3wFOrKpzq6qSnAGclOR7wPeAk4At9F7xMlXZOx9YCzwXWN9PAAFurKqJJIcABwMX0FskchBwOvCxqrpySW98FiZ8kiSpsUV4hm8pPAd4Kz9bdfsx4NihPvvSq/pN+XPg3sBZwK7AxcCT+u/gAzgQeHT/1/85dK696U0nbwWOoves4RrgR/Tex/fnC7qbRWDCJ0mSmluBX61WVTfTq8Jtr0+G9ove6uBTZuj/eXqLOLZ3zq/Sq/CtOL6HT5IkacRZ4ZMkSc2tsG/a0PSs8EmSJI04K3ySJKmxmpigJhos2mgwRs2Z8EmSpOYW/tVqWgZO6UqSJI04K3ySJKm5FfhaFm3LCp8kSdKIs8InSZIaq8lJqsHzeE3GqDkTPkmS1JxTup3glK4kSdKIs8InSZKaq4YVvrLCt5ys8EmSJI04K3ySJKkxF210gwmfJElqzm/a6ASndCVJkkacFT5JktScr2XphFYrfEmOSfLNJLf1t4uS/EabMUmSJI2atit8VwOvBv6zv/984KNJDqiqb7UXliRJmouamKAm5l+tazJGzbWa8FXVx4eaXpPkGOBgwIRPkqSVbnKy2QIMF20sq7YrfD+VZBXwv4CdgYtm6LMGWDPQtG4ZQpMkSeq01hO+JL9CL8G7F/Bj4Miq+vYM3U8EXrdcsUmSpFm4aKMTVsJrWb4L7E9vGvf/Au9J8ssz9D0VGBvY9lyOACVJkrqs9QpfVd3JzxZtbExyEPAHwIun6bsV2Dq1n2RZYpQkSdOryQmqQbWuyRg113rCN43w88/pSZKkFcqvVuuGVhO+JG8EzgOuorcA45nA44CntBiWJEnSSGm7wnd/4BxgAzAOfBN4SlV9ttWoJEnSnNRkURNNKny1BNFoJm2/h++FbV5fkiTpnqDtCp8kSeqwmphsVuFrMEbNmfBJkqTGXLTRDSvhPXySJElaQlb4JElSY07pdoMVPkmSpBFnhU+SJDVmha8bTPgkSVJjNTHB5ESDr1ZrMEbNOaUrSZI04qzwSZKkxqoavpalnNJdTlb4JEmSRpwVPkmS1JiLNrrBhE+SJDVmwtcNTulKkiSNOCt8kiSpsZqsht+lW0sQjWZihU+SJDU2OTHZeFsqSXZNck6S8f52TpJdZhmTJKckuSbJT5J8PslDh/p8PkkNbe9f6LWXgwmfJEkaNe8D9gee0t/2B86ZZcyrgFcAxwIHAdcBn02ybqjfO4ENA9uLF+HaS84pXUmS1NhKW7SR5CH0Eq2Dq+riftvRwEVJ9q2q704zJsDxwBuq6sP9tucD1wPPBt4x0H1LVV23WNdeLlb4JElSm9YlWT+wrVng+Q4BxqcSLoCq+jIwDhw6w5i9gT2A8wfGbAW+MM2Y5yTZlORbSd48VAFscu1lYYVPS2p8fJwtW7a0HcaiWLt2LWNjY22HIUkryiJU+K4eOvR64JQFhLQHcMM07Tf0j800BnoVvUHXAw8c2H8vcAW96d6HAacC+wGHL+Day8KET0tmfHyct73tbUyMyBdkr1q1iuOOO86kT5IGLMJXq+0JbB44tHW6/klOAV43y2kPmjr9dKeYof3nwtremKp658Cxy5J8D9iY5BFV9dUFXntJmfBpyWzZsoWJiQm+8Y1vcPvtt7cdzoLsvPPO7LfffmzZssWET5IW1+aqum0O/d4OvH+WPj8EHg7cf5pj92PbCt6UqWfy9gCuHWjffTtjAL4K3AXs0//1dQ2uvSxM+LTkbr/9dm67bS5/liVJXbNcizaqahOwabZ+SS4CxpI8qqq+0m97NDAGXDjDsKlp2sOBr/XH7AQcBpywncs9FNiRnyWJTa69LFy0IUmSRkZVXQ58GnhnkoOTHEzvVSqfGFwlm+Q7SY7sjyngDOCkJEcmeRjwbmALvdeskOR/JDk5ySOT/GKSI4AP0ksQvzSfa7fBCp8kSWpspb2Wpe85wFv52arbj9F7v96gfelV3qb8OXBv4CxgV+Bi4ElVNfV84Z3AE4A/AO4DXAV8Enh9VQ0+rD6Xay87Ez5JktTY5OQkkw0WbTQZM1dVdTPw3Fn6ZGi/6K0OPmWG/lfRm+Jd8LXb4JSuJEnSiLPCJ0mSGluhU7oaYoVPkiRpxFnhkyRJjfUqfPN/wb4VvuVlwidJkhqryYbftLGEiza0Lad0JUmSRpwVPkmS1FhNNly0YYVvWVnhkyRJGnFW+CRJUnMNX8uCizaWlQmfJElqbHJikskGyVuTMWrOKV1JkqQRZ4VPkiQ15mtZusEKnyRJ0oizwidJkhrzu3S7wYRPkiQ1VhNFTVSjcVo+TulKkiSNuFYTviQnJvn3JJuT3JDkI0n2bTMmSZI0d5OTkz99Ncu8NhdtLKu2K3yHAWcCBwOH05tiPj/Jzq1GJUmSNEJafYavqp4yuJ/kd4EbgAOBf20lKEmSNGc1WdRkg2f4GoxRcytt0cZY/+fN0x1MsgZYM9C0bskjkiRJM5qcgMkd5p+8TU4sQTCaUdtTuj+VJMBpwL9V1WUzdDsRGB/Yrl6m8CRJkjprJVX43g48HHjMdvqcSi8pnLIOkz5JklpTE5PUDr6Hb6VbEQlfkrcBTwUeW1UzJnBVtRXYOjBuGaKTJEnqtlYTvv407tuAI4HHVdUVbcYjSZLmpyaKavAMny9eXl5tV/jOBJ4N/BawOcke/fbxqvpJe2FJkqS5mJyohos2TPiWU9uLNo6htzL388C1A9tRLcYkSZI0Utp+D58P4UmS1GEu2uiGtit8kiRJWmJtP8MnSZI6bLKKyQbfmjFZPsO3nEz4JElScxNFpUHy5qKNZeWUriRJ0oizwidJkhqbnJhkMvNfgDHpoo1lZYVPkiRpxFnhkyRJjVXDZ/j8po3lZcInSZIaM+HrBqd0JUmSRpwVPkmS1JiLNrrBhE+SJDVWVVSDFy+XL15eVk7pSpIkjTgrfJIkqbHJiWKSBl+t5qKNZWWFT5IkacRZ4ZMkSY3VRFHMfwGGr2VZXlb4JElSYzVRjbelkmTXJOckGe9v5yTZZZYxSXJKkmuS/CTJ55M8dOD4LyapGbb/NdDvh9Mcf9OS3ewcmfBJkqRR8z5gf+Ap/W1/4JxZxrwKeAVwLHAQcB3w2STr+sevAjYMba8DbgfOGzrXyUP9/nQhN7MYnNKVJEmNrbRFG0keQi/JO7iqLu63HQ1clGTfqvruNGMCHA+8oao+3G97PnA98GzgHVU1QS8JHBx3JPCBqvrx0Ck3V9V1rCAjkfBdd9113H777W2HsSjWrl3L2NhY22Esqp133rntEBZsFO5Bklaodb1866e2VtXWBZzvEGB8KtkDqKovJxkHDgW2SfiAvYE9gPMHxmxN8oX+mHcMD0hyIL3K4cumOd8JSf6YXlXwg8BfVNWdje9oEYxEwve3f/u33Ote92o7jEWxeodVHPvy40Yi6Vu7di2rVq1iv/32azuURbFq1SrWrl3bdhiStKLU5CT18wnbnMf1XT106PXAKQsIaQ/ghmnab+gfm2kM9Cp6g64HHjjDmBcCl1fVhUPtbwG+CtwCPAo4lV5C+fvbD3tpjUTCd5/PfoWdx7tf4Zv4hTF+fMShbNmyZSQSvrGxMY477ji2bNnSdiiLYhSrr5K0UIswpbsnsHng0LTVvSSn0HtmbnsO6v+cLqDM0D5o+Pi0Y5Lcm95U759sc4Kq0wd2v5nkFuCfkpxQVTfNcv0lMxIJ36pbxlm9afPsHbXsxsbGTJIkSduzuapum0O/twPvn6XPD4GHA/ef5tj92LaCN2Xqebs9gGsH2nefYcxvA2uBv5slHoAv938+GDDhkyRJ3VOTRTWo8M33+3erahOwabZ+SS4CxpI8qqq+0m97NDAGDE+/TrmCXtJ3OPC1/pidgMOAE6bp/0LgY1V14xxCP6D/89rt9lpiJnySJGlkVNXlST4NvDPJi/vNfwV8YnCFbpLvACdW1blVVUnOAE5K8j3ge8BJwBZ6r3hhYNyDgccCRwxfO8khwMHABcA4vSnm0+klh1cu7p3OjwmfJElqbmKSqvkv2mBy/t/OMQ/PAd7Kz1bdfoze+/UG7Uuv6jflz4F7A2cBuwIXA0+qquFnxn4P+K+Bcw/aChxF71nDNcCPgHf2z90qEz5JktTY5EQxWQ0WbcxzSnc+qupm4Lmz9MnQftFbHXzKLONOolf9m+7YV+lV+FYcv2lDkiRpxFnhkyRJjdVEUQ0qfPNdtKGFscInSZI04qzwSZKkxiar4TN8DcaoORM+SZLU2EQVEw2StyZj1JxTupIkSSPOCp8kSWpsonpbk3FaPlb4JEmSRpwVPkmS1JjP8HWDCZ8kSWrMKd1ucEpXkiRpxFnhkyRJjU02nNL1PXzLywqfJEnSiLPCJ0mSGpug4TN8ix6JtseET5IkNTZRxQSu0l3pnNKVJEkaca0mfEkem+TjSa5JUkme1mY8kiRpfqZey9Jk0/Jpu8K3M/AN4NiW45AkSRpZrT7DV1XnAecBJGkzFEmS1MBENVuAYYVveXVq0UaSNcCagaZ1bcUiSZJctNEVbU/pzteJwPjAdnW74UiSJK18XUv4TgXGBrY92w1HkqR7tsmGCzYmLfAtq05N6VbVVmDr1L7P/UmSJM2uUwmfJElaWXyGrxtaTfiS3Ad48EDT3kn2B26uqivbiUqSJM2Vq3S7oe0K3yOBCwb2T+v/fA/wgmWPRpIkaQS1/R6+zwM+iCdJUkf1KnxNpnSXIBjNqGurdCVJkjRPbU/pSpKkDvMZvm4w4ZMkSY25SrcbnNKVJEkacVb4JElSYwVMNhyn5WPCJ0mSGnNKtxuc0pUkSRpxVvgkSVJjrtLtBit8kiRJI84KnyRJasxn+LrBhE+SJDXmlG43OKUrSZI04qzwSZKkxpzS7QYrfJIkSSPOCp8kSWpssuEzfJMW+JaVFT5JktTYRFXjbakk2TXJOUnG+9s5SXaZZczTk3wmyaYklWT/afqsSfK2fp/bk3wsyZ4LvfZyMOGTJEmj5n3A/sBT+tv+wDmzjNkZ+BLw6u30OQM4Engm8BjgPsAnkqxa4LWXnFO6kiSpsQmavWKlyTTwXCR5CL1E6+CqurjfdjRwUZJ9q+q7042rqnP6fX9xhvOOAS8EfqeqPtdvey5wFfBE4DNNr70cRiLhu339zm2HsCgmxnbmjjvuYPPmzey882jckySpe8bGxtYDm6tmn3e9k8lG1xgYty7J4KGtVbW10Ul7DgHGpxIugKr6cpJx4FCgadJ1ILAjcP7Aea9Jcln/vJ9ZwmsvWNcTvnUAf/r1f207jsVzyb/wpje9qe0oJEn3bOPAGHDbdvrcCVz3Xv5rjwVc58fA1UNtrwdOWcA59wBumKb9hv6xhZz3zqq6Zaj9+oHzLtW1F6zrCd81wJ7A5iW+zjp6vyGX41rLYZTuZ5TuBbyflW6U7meU7gW8n6Ww3etW1R1J9gZ2WuTrTlvdS3IK8LpZxh7U/zldZTIztC/U8HmX89pz1umEr19q/q+lvs5AqXlzVW3vXzudMEr3M0r3At7PSjdK9zNK9wLeT1uq6g7gjmW63NuB98/S54fAw4H7T3PsfvSqcU1dB+yUZNehKt/uwIUDfZbi2gvW6YRPkiTdM1TVJmDTbP2SXASMJXlUVX2l3/ZoelPUF2538PZdAtwFHA78Y/+8G4CHAa/q91mqay+YCZ8kSRoZVXV5kk8D70zy4n7zXwGfGFwlm+Q7wIlVdW5//xeAvYD/1u+yb7/Sel1VXVdV40neBfxlkpuAm4E3A5cCn5vPtdvge/jmZiu9h0gXsmpoJRml+xmlewHvZ6UbpfsZpXsB70c/7zn0ErHz+9s3gd8Z6rMvvcrblKcCXwM+2d9/f3//JQN9/hD4CL0K35eALcBvVtXgW2bmcu1llzmsuJYkSVKHWeGTJEkacSZ8kiRJI86ET5IkacSZ8EmSJI04E75ZJHlpkiuS3JHkkiS/1nZMTSV5bJKPJ7kmSSV5WtsxNZXkxCT/nmRzkhuSfCTJvm3H1VSSY5J8M8lt/e2iJL/RdlyLof/fqpKc0XYsTSQ5pR//4HZd23EtRJIHJPn7JDcl2ZLk60kObDuuJpL8cJr/PpXkzLZjm68kq5P8af/vnJ8k+UGSk5P4d7UWzN9E25HkKOAM4A3AAcAXgfOS7NVmXAuwM/AN4Ni2A1kEhwFnAgfTewnmauD8JDu3GlVzVwOvBh7Z3/4F+GiSh7Ya1QIlOQh4Eb3XEnTZt4ANA9uvtBtOc0l2pfc6ibuA3wB+Gfgj4NYWw1qIg/j5/zaH99s/2FpEzZ1A7xUgxwIPofcy3/8NHNdmUBoNvpZlO5JcDHy1qo4ZaLsc+EhVndheZAuXpIAjq+ojbceyGJLcj96XUx9WVf/adjyLIcnNwP+uqne1HUsTSe4DfBV4KfBa4OtVdXyrQTXQ//7Op1XV/i2HsiiSvAn41arq7GzF9vQryf8vsE917C+4JJ8Arq+qFw60fQjYUlWtv8dN3WaFbwZJdgIOpPfSxEHnA4cuf0SaxdTLM29uNYpFkGRVkmfSq8he1HY8C3Am8Mmq+lzbgSyCffqPQlyR5P1JHtR2QAvwVGBjkg/2H4f4WpKj2w5qMfT/v/1c4G+6luz1/RvwhCS/BJBkP+AxwKdajUojwa9Wm9luwCq2/bLj64E9lj8czSS97745Dfi3qrqs7XiaSvIr9BK8ewE/pleB/Xa7UTXTT1gfQW+6resuBp4H/Ae9L0V/LXBhkodW1U2tRtbMg4Bj6P2ZeSPwKOCtSbZW1d+1GtnCPQ3YBXh3q1E092f0/vH6nSQT9P4Oek1V/UO7YWkUmPDNbvhfiZmmTe16O/Bwev8S7rLvAvvT+wvrGcB7khzWtaQvyX8H3gI8qaruaDuehaqq8wZ2L+1/Mfv3gefTS5q6ZgdgY1Wd1N//Wv9Z0WOArid8LwTOq6pr2g6koaPoVSifTe+50f2BM5JcU1XvaTMwdZ8J38w2ARNsW83bnW2rfmpJkrfRm6J6bFVd3XY8C1FVdwL/2d/d2F/w8AfAi2cetSIdSO/PySX9Lx6HXqXisUmOBdYMfe9kp1TV7UkuBfZpO5aGrgWG/xFxOb1/ZHRWkgcCTwSe3nYsC/AXwJuq6v39/Uv793UiYMKnBfEZvhn0//K9hJ+t+JpyOHDh8kekQel5O73/uf96VV3RdkxLIMCatoNo4J/prWLdf2DbCLwX2L/LyR5AkjX0VlBe23YsDX2J3pfGD/ol4EctxLKYfpfewq1PztZxBVsLTA61TeDf1VoEVvi27zTgnCQb6T1b9SJgL+DsVqNqqL9q8sEDTXsn2R+4uaqubCeqxs6kN+3xW8DmJFOV2PGq+kl7YTWT5I3AecBVwDrgmcDjgKe0GFYjVbUZ+LlnKZPcDtzUxWcsk7wZ+DhwJb3K5WuB9XS34nI6vWcQTwL+kd4zfC/qb53Uf0/d7wLvqaq7245nAT4OvCbJlfSmdA8AXgH8TatRaSSY8G1HVX0gyX2Bk+m93+ky4Iiq6uq/hB8JXDCwP/X80XuAFyx7NAsz9aqczw+1/y7dfGD7/sA59H6fjdN7b91TquqzrUYlgD2Bf6C3kOtG4MvAwV39/0BV/XuSI4FT6f2/7Qrg+Kp6b7uRLcgT6f1jvOuJ0XHAnwBn0fvHxTXAO4D/02ZQGg2+h0+SJGnE+VyAJEnSiDPhkyRJGnEmfJIkSSPOhE+SJGnEmfBJkiSNOBM+SZKkEWfCJ0mSNOJM+CRJkkacCZ8kSdKIM+GTNG9J3p2kkrx6qP1pSfz6HklaYUz4JDV1B3BCkl3bDkSStH0mfJKa+hxwHXDiYp84yS8t9jkl6Z7MhE9SUxPAScBxSfZcrJMm+VXgq0mesFjnlKR7OhM+SY1V1bnA14HXL+I5vwT8EfBRkz5JWhyr2w5AUuedAPxLkr+c64AkDwMunUPXjwE7Nw1MktRjwidpQarqX5N8Bngj8O45DvsP4CHbOf4k4DTgDxYWnSQJTPgkLY5X05va/Y+5dK6qO4HvTHcsyUHAqcCLq+pdixWgJN2TmfBJWrCqujTJe4HjFuF03wCOrKrzF+FckiRctCFp8fwxkIWepKruNNmTpMWVKl+KL0mSNMqs8EmSJI04Ez5JkqQRZ8InSZI04kz4JEmSRpwJnyRJ0ogz4ZMkSRpxJnySJEkjzoRPkiRpxJnwSZIkjTgTPkmSpBFnwidJkjTi/n/oLo1YMuzGcgAAAABJRU5ErkJggg==\n",
      "text/plain": [
       "<Figure size 641.427x561.249 with 2 Axes>"
      ]
     },
     "metadata": {
      "needs_background": "light"
     },
     "output_type": "display_data"
    }
   ],
   "source": [
    "rc.gridplot(comp=comp, rho=1e4, T=1e8, color_field=\"ydot\", area=36,\n",
    "        cmap=\"RdGy\", cbar_bounds=(-0.1, 0.1))"
   ]
  },
  {
   "cell_type": "markdown",
   "metadata": {},
   "source": [
    "Unlike the network plot, this won't omit hydrogen and helium by default. To just look at the heavier nuclides, we can define a function to filter by proton number:"
   ]
  },
  {
   "cell_type": "code",
   "execution_count": 21,
   "metadata": {},
   "outputs": [
    {
     "data": {
      "image/png": "iVBORw0KGgoAAAANSUhEUgAAAcYAAAGQCAYAAAA0tcDDAAAAOXRFWHRTb2Z0d2FyZQBNYXRwbG90bGliIHZlcnNpb24zLjUuMSwgaHR0cHM6Ly9tYXRwbG90bGliLm9yZy/YYfK9AAAACXBIWXMAAA9hAAAPYQGoP6dpAAAeJUlEQVR4nO3de7hddZ3f8ff3JIQYSKIGlEscBRXHS9UMF/EyjyIWxxmv0I7TVqs4jpfHwfo4bQGxCDoV0HqjXhhRQDtWOky1IF6YUSkqYMcoKAOKcgkQAUMCSU4SkpD47R97H1kc1slZ+5x9svbev/eLZz3J2Wft3/6Gw8Mn39/vt9aKzESSJHWMtV2AJEmDxGCUJKnCYJQkqcJglCSpwmCUJKnCYJQkqcJglCSpYn7bBcxGRASwGBhPL8iUpMYiYiGwoIe3bM/MrXNVzyAZ6mCkE4obNmzY0HYdkjQoYtoTIhYyf9H97NjSy7h3R8RBJYTjsAejJKl3C9ixhT2ffjzMa9A07tzOtuvP349Oh2kwSpJG1LwFRINgLG2dymCUpFIFENPOvDaYnB0tBqMklSrGOkeT8wpiMEpSqSIadoxltYxl/TVAkqRp2DFKUqmcSq1lMEpSqZxKrWUwSlKxGnaMha26jUQw3n333WzevLntMjSFHTt2MH/+SPynNrIWLVrE0qVL2y5DGggj8X+r888/n4ULF7ZdhqYQEXgr28G2xx578I53vMNwLI1TqbVGIhiff/TLOGD549suQzVW33Yz1/zw+7z8Va9h2bJ92y5HNdatu4dLL/4qW7ZsMRhL4+abWiMRjEse+Wj2ecx+bZehGuvvXQfAsmX7st/++7dcjaSHsGOsVdZfAyRJmsZIdIySpBlwKrWWwShJpXIqtZbBKEmlsmOsVdafVpKkadgxSlKpIhp2jE6lSpJKMBado8l5BTEYJalUrjHWMhglqVTuSq1V1l8DJEmahh2jJJXKqdRaBqMklcqp1FoGoySVyo6xVll/WkmSpmHHKEmlciq1lsEoSaVyKrWWwShJpbJjrFXWXwMkSZqGHaMkFavhVGphPZTBKEmlciq1lsEoSaXysVO1yuqPJUmahh2jJJXKyzVqGYySVCrXGGsZjJJUKjvGWmX9aSVJmoYdoySVyqnUWgajJJXKqdRaBqMklcqOsVZZfw2QJGkadoySVKiIIOwYH8ZglKRCGYz1DEZJKlV0jybnFcQ1RkmSKuwYJalQTqXWMxglqVAGYz2DUZIKZTDWc41RkqQKO0ZJKpQdYz2DUZJK5eUatQxGSSqUHWM9g1GSCtW5h3iTYJz7WgaJm28kSaqwY5SkQgUNp1ILaxkNRkkqlGuM9QxGSSqVu1JrucYoSVKFHaMklarhVGoWNpXaascYEfMj4q8j4taIuD8ibomIUyPCTlaS5tjEGmOToyRtd4wnAm8D3gBcDxwGnA9sAD7RYl2SNPKahp7BuHs9F7g4M7/e/XpVRPwbOgH5MBGxJ7Bn5aXFc1yfJKkwbU9Z/gA4OiIOAYiIZwEvAL4xxfkn0+kmJ47Vu6NISRpJ0cMxFx8f8YSI+HxlOe3miDg9IhbMzSc203bHeBawFPhFROwE5gGnZOaXpzj/DOCjla8XYzhK0owMwFTq79Np0N4K3AQ8AzgX2Av4j3P1odNpOxhfC7wO+Ld01hifDXw8Iu7MzC9MPjkztwHbJr4ubd5bkvqp7WDMzG8B36q8dEtEPAV4OwUH44eBMzPzwu7X10XE4+lMmT4sGCVJrVo8KSS3dRuWfloK3NvnMXvS9hrjIuC3k17bSft1SdLIm8HlGqt56D6Pk/tczxOBE4Bz+jlur9ruGL8GnBIRt9OZSl0BvBs4r9WqJKkAM5hKXQ6MV75V2y1GxGnA+6YZ9vDMXFl5zwF0plUvyszPTVvUHGo7GE8APgB8GngMcCfwN8D72yxKkorQ+71SxzNzY4N3fBK4cJpzVv1u+E4oXg5cDbylwfhzqtVgzMxx4F3dQ5I0AjJzLbC2ybkRcSCdUPwxcHxmTl5e2+3a7hglSS1pe1dqt1P8v8DtdHah7jvxWZl595x8aAMGoyQVqu1gBI4BntQ9Jl+T3tr1eO7+lKRCtX0T8cy8IDOj7piTD2zIYJQkqcKpVEkqVe+7UotgMEpSoQZgjXEgGYySVCiDsZ5rjJIkVdgxSlKhgoYdY2GLjAajJBXKqdR6BqMklcpdqbUMRkkqlB1jPTffSJJUYccoSYWyY6xnMEpSoSI6R5PzSmIwSlKhOsHYpGPcDcUMENcYJUmqsGOUpFI1nEr1cg1JUhHcfFPPYJSkQrn5pp5rjJIkVdgxSlKhxsaCsbHp28FscM4oMRglqVBOpdYzGCWpUG6+qecaoyRJFXaMklQop1LrGYySVCinUusZjJJUKIOxnmuMkiRV2DFKUqFcY6xnMEpSoYKGU6mF3UXcYJSkQtkx1nONUZKkCjtGSSqUu1LrGYySVCinUusZjJJUKDvGeq4xSpJUYccoSYVyKrWewShJhXIqtZ7BKEmlatgxFnZ9v2uMkiRV2TFKUqGcSq1nMEpSodx8U89glKRC2THWMxglqVB2jPXcfCNJUsVIdIwb19/L2jV3t12GamwaXw/AunX3tFuIpjTxs1m7dm3LlWhXFi1axNKlS/s6plOp9UYiGK/8zjdZuHBh22VoChHBpRd/te0ytAsRwVe+8pW2y9AujM2bxztPOKGv4Wgw1huJYDzwqYfxyH32a7sM1RhfdxdrbrmevZ+0gvmP2LvtclRj231ruH/1jVyyciPrxne2XY5qLFs8j1cetoQtW7b0ORhdY6wzEsG49LGPY5/lB7Vdhqaw5pbrWbjvcvZYsqztUjSF+1ffyLrxnfxmw462S5FaNxLBKEnqnVOp9QxGSSqUU6n1DEZJKpQdYz2vY5QkqcKOUZIKFTScSp3zSgaLwShJhRqLYKxBMjY5Z5QYjJJUKDff1HONUZKkCjtGSSrUMO9KjYhnzuBtN2TmtHexMBglqVBj0TmanDeArgWS5nuDfgscAtwy3YkGoySVKhp2g4MZjADPAZo8uieAf246qMEoSRpGVwA3Zeb6JidHxPeA+5ucazBKUqGGeVdqZh7V4/l/3PRcd6VKUqGih38GWUS8qJ/jGYySVKiJzTdNjgH3rYi4OSLeGxGPm+1gBqMkqTURcUlE3B4RWyPiroj4HxFxQI/DHAB8AjgWuDUiLouIP42IBTOpyWCUpEJNXMfY5JhDlwN/CjwFOA54IvD3vQyQmfdm5tmZ+QfAYcCNwKeAuyLi7Ih4Vi/jGYySVKiJzTdNjrmSmR/LzB9m5m2ZeRVwJnBkROwxw/Gu7Y7xKWAv4E3AjyPi+xHx9CZjGIySVKiJm4g3OboWR8SSyrFnP+uJiEcD/w64KjMf6PG9e0TEv4qIbwC3AS8F/hJ4LHAQcAdwUZOxDEZJUlOrgQ2V4+R+DBoRZ0XEZmAd8HvAq3p8/38H7gLOAX4JrMjM52bm5zJzc2beAZwE/H6T8QxGSSrUDKZSlwNLK8cZ9ePGaRGR0xyHVd7yYWAFcAywE/hi9Law+TTgBOCAzHxXZtbd5eZOoNG1j17gL0mFmsFNxMczc2ODoT8JXDjNOasmfpOZa4G1wC8j4ud0pj2PBK5u8FkAp9OZfn3IDcIjYj7wvMz8Xvd7VzQZzGCUpELN1Z1vKkE3ExOf1sv65eXA/sCaSa8v7X5vXi8FGIySVKhJG2t2ed5ciIgjgCOAHwD3AQcD7wdupnm3CJ0wzZrXlwGbe63LYJQkteV+Ohfln07n0oq7gG8Bf5aZ26Z7c0R8pfvbBC6IiOp75gHPBK7qtSiDUZIKFTR7otRcXcaYmdcBL57FEBu6vwYwzkOfnrEd+CFwbq+DGoySVKgZbL4ZKJl5PEBErAL+W2b2PG1ax2CUpEI1vUH4oN9EPDNP7+d4BqMkaehExE+AozPzvoi4hvrNNwB076HamMEoSYUa8qnUi4Ftld9PGYy9MhglqWCDmXnTq06fZuZp/RzbW8JJUqEG5LFTsxYR50fE0T3eRm5KBqMkadgtA74OrI6Ij0TEs2czmMEoSYWa2JXa5BhkmflKYD86Nwo4lM7zF2+IiPdExBN6Hc9glKRCjcpUKkBmrs/Mz2bmi4DHA+cDrwdu6nWsGQdjRLw4IsYj4viZjiFJak/0cAyLiNgDOAx4DvAE4De9jjGjYIyIo+hsj90L+JuIeONMxpEkqR8i4qiIOJdOEH6Bzi3iXgE8rtexer5cIyKeDFwC/BXwme6vn4yI1Zn57V7HkyS1o+2na/RLRKymswHnMuCtwNcyc+tMx+s5GDPzVxHx0sy8KiLO6RZyNfDTmRYhSdr95up5jC14P3BRZt7Xj8FmdIF/Zl416euV/ShGkrT7DPmdb34nMz/bz/G8840kaeh0n8X4xszcWHkuY63MPLaXsQ1GSSrUkE+lbuDB+6NuxHulSpJma5g330w8i7H7+zf2c+zZXuDft4SWJO1eEx1jk2OQRcR3I+KRNa8viYjv9jrebINxwP91SZIK8CJgQc3rC4E/7HWw2U6l/gvgllmOIUlqwbDvSo2IZ1a+fFpE7Ff5eh7wR8Cvex13VsGYmdfP5v2SpPaM0WzacIBvqn0tnSW9BOqmTO8HTuh1UDffSFKhhr1jBA6is6R3C3AEcE/le9uBNZm5s9dBWw3GiFhF5y7ok306M9+xm8uRJA2RzLyt+9u+NrVtd4yH05kHnvAM4B+Bi9opR5LKEQ2ftTi4DWNHRJwM/CYzz5v0+puAfTPzrF7Ga3XqODPvycy7Jw7g5cDNwBV150fEnt3tt0siYgmweHfWK0mjZFQeVEznxuG/qHn9euBtvQ42MGuqEbEAeB1wXmZOdX3kyXTudjBxrN5N5UnSyBmhBxXvB9xV8/o9wP69DjYwwQi8GngkcMEuzjkDWFo5ls91UZI0qkaoY7wDeH7N688H7ux1sMZrjBHxHeBTmVl7s9aI2Af4p8w8uNciuv4c+GZmTvmHyMxtwLbKZ87woyRJI+RzwMcjYg8evGzjaOBDwEd6HayXzTdHAS+MiP+ame+r+f486neYTisiHg+8BOjpDuiSpJkb8puIV30IeDTwaR68A85W4CzgzF4H63VX6tuBD3fvNvD6zNzU6wdO4XhgDfD1Po0nSZrGMN9EvKq7L+XEiPgA8FQ6F/b/KjO3RcR8YEcv4/W6xngx8FzgacDVETHTadPfiYgxOsH4hczsqXhJ0syN9XAMg8zclJk/ysx/Bp4YER9hBreE6/nPm5k/p3OHgTuAH0XES3odY5KXAL8HnDfdiZIkTSUi9o6IN0fE1cDPgOewG6ZSAcjMDRHxJ3R2iX4jIk4E/ucMx/oHfEqHJO12o7LGGBEvAN4MHAfcSmdW84WZeeVMxuslGB9ybWF3TvekiLgG+Dzw4pkUIElqxxgN1xgHtHeJiP8MvAnYG/gy8ILM/GlEPADcN9NxewnG2n8zmfm/IuJG4P/MtAhJ0u43Ah3jB+nsPD11JjcLn0ova4xHAffWfSMzrwUOpbOJRpKk3eFU4F8Dt0bEWRHxjH4M2jgYM/OKXe0azcx1mfnFfhQlSZp7w37nm8z8YGYeAryezm3hfhgRP6Uzw/momY47LLtwJUl91nm6Rkx7DPBUKvC7xu0NdO6L+hngx8AVEXFVRLy71/EMRkkq1MQaY5NjGGTmeGaek5nPAVYA/wSc1Os4BqMkaeRk5nWZ+S7gwF7fazBKUqGGeY0xIt4ZEQunOy8zH+ie/7aIaPQMX4NRkgoVPfwzgD5Gbw+r/xCwb5MTZ3TnG0nS8GvaDQ5ix0hn5+l3IqLpPbYf0XRgg1GSNIxO7/H8i5niWvzJDEZJKtQwd4yZ2WswNmYwSlKhIoJocC1Gk3NGicEoSYUa5o6xKiLuY9KDLroS2ArcBFyQmec3Gc9glCQNu/cDpwDfpHNRfwCHA38EfAo4CPhMRMzPzHOnG8xglKRCjcDTNSa8AHhvZp5TfTEi3gock5nHRcTPgHcC0waj1zFKUqGa3Cd14hhwLwW+XfP6d7rfA/gGcHCTwQxGSSrUMN/5ZpJ7gVfUvP4KHrxEYy9gvMlgTqVKkobdB+isIR5FZ40xgSOAPwbe1j3nXwJXNBnMYJSkUjV9csaAd4yZeW5E3AD8JXAsnYp/AbwwM6/qnvORpuMZjJJUqDGCsQap1+SctmXmlcCV/RjLYJSkQo3QrlQiYh7wauCpdKZSbwAuycydvY5lMEqShlpEPInOrtMDgRvpTKUeAtwREX+SmTf3Mp67UiWpUCO0K/Vs4GbgcZn5B5m5Avg94Nbu93pixyhJhWp6jeIQXMf4QuDIzPzd0zMyc11EnMQM1h0NRkkq1AitMW6j/qHFewPbex3MqVRJKtQYDe98M/i7Ui8FPhsRz4kHHQmcA1zS62AGoyRp2L2Tzhrj1XSeprEVuIrOUzXe1etgTqVKUqFGZSo1M9cDr+ruTn0qnV2pN2TmTTMZz2CUpEKN0WzacHdMLUbEnsD/A54FrMjMa6c5/6PTDPmiiQcsZ+a7e6nFYJSkQkUE0aAdbHJOH3wIuJNOMDaxouF5dQ8w3iWDUZLUqoh4GXAMcBzwsibvycyj5qoeg1GSChU0uz945ZzFk7rHbZm5bVY1RDyWzsODXw1smc1Y/eKuVEkq1AweVLwa2FA5Tp7N50cnZS8AzsnMlbMZq5/sGCWpYD2uHi7noQ/7re0WI+I04H3TjHU48DxgCXBGb2XMLYNRktTUeGZubHDeJ4ELpzlnFfBe4Ehg26Qp2pUR8aXMfMOMqpwlg1GSCjVX1zFm5lpg7fTjxjvphOOEA4DLgNfSuXSjFQajJBWq7cs1MvP2SZ+zqfvbmzNz9Zx8aAMGoyQVapAu8B8kBqMkaSBk5ip63g/UfwajJBWq7anUQWUwSlKhZnCBfxEMRkkqlB1jvdLWVCVJ2iU7RkkqlLtS6xmMklQop1LrjUQwbt20ns333dN2GaqxbUvn7lE7Nq1vtxBNacf9nWuqly2e13Ilmspc/WzcfFNvJILxlpWXc+fChW2XoSkF66/7fttFaBd+m8krD1vSdhnahbF581i0aFHbZRRhJILxyhs3s3n79rbLUI0Dl83n0IMXsfeTVjD/EXu3XY5q7Lh/E5tuuoZjjz2WffbZp+1yNIVFixaxdOnSvo45V/dKHXYjEYyr1jzAPZt/23YZmsKhB8PCfZezx5JlbZeiGg9sXMemm65hn332Yf/992+7HO1GYwRjDSZKm5wzSkYiGCVJvbNjrFfaLlxJknbJjlGSChXdf5qcVxKDUZIK5VRqPYNRkgoVDTff2DFKkopgx1jPzTeSJFXYMUpSoewY6xmMklQod6XWMxglqVBj0TmanFcS1xglSaqwY5SkQjmVWs9glKRCufmmnsEoSYXqPKi4ScdYFtcYJUmqsGOUpEK5K7WewShJhXLzTT2DUZIK5eabeq4xSpJUYccoSYUKmu04LaxhNBglqVRjBGMN5kmbPLNxlBiMklQoO8Z6rjFKklRhxyhJpbJlrGUwSlKhvI6xnsEoSaVqeB1jYbnoGqMkSVV2jJJUKJcY6xmMklQqk7GWwShJhXLzTT3XGCVJqrBjlKRC+XSNegajJBXKJcZ6BqMklcpkrGUwSlKh3HxTz803kiRV2DFKUqHcfFPPYJSkQrnEWM9glKRSmYy1XGOUJKnCjlGSCuWu1HoGoyQVys039QxGSSqUS4z1XGOUJKnCjlGSSmXLWMtglKRCufmmnsEoSYVy80091xglSapoPRgj4sCI+NuIWBcRWyLi2og4tO26JGnURQ9HSVqdSo2IRwFXApcDLwPWAE8E1rdYliSVwc03tdpeYzwRuCMzj6+8tmqqkyNiT2DPykuL56guSRp5br6p1/ZU6iuBlRFxUUSsiYhrIuIvdnH+ycCGyrF6dxQpSSpH28F4MPB24FfAS4FzgLMj4t9Pcf4ZwNLKsXx3FClJo2hiV2qTY+5qiFURkZOOM+fuE6fX9lTqGLAyM9/T/fqaiHg6nbD84uSTM3MbsG3i6yhtD7Ek9dEALTGeCpxb+XrT3H/k1NoOxruAGya99nPguBZqkaSyDE4yjmfm3XP+KQ21PZV6JfCUSa8dAtzWQi2SpF1bHBFLKsee07+lkRO7l+xdGxGnRMSCPo07I213jB8DroqI9wB/BxwBvKV7SJLm0Ax2pU7e8Hg6cNosy/gE8BPgPjoZcAZwEPDmWY47Y60GY2b+KCJeQ+dfxKnArcC7MvNLbdYlSUVourHmwXOWA+OV72x72LlARJwGvG+aUQ/PzJWZ+bHKaz+LiPuAv4+IEzNzXYPq+q7tjpHMvBS4tO06JKk0M1hiHM/MjQ3e8kngwmnOWTXF6z/s/vokoMxglCSNlsxcC6yd4dtXdH+9q0/l9MxglKRStbwrNSKeCxxJ57agG4DD6ew9uSQzb5+bT52ewShJhRqAW8JtA15LZz1yTzpXJJwLfGiuPrAJg1GSCtX28xgz8yd0OsaB0vZ1jJIkDRQ7Rkkq1ODc+GawGIySVCqTsZbBKEmFGoDNNwPJYJSkQgUNN9/MeSWDxc03kiRV2DFKUqFcYqxnMEpSodq+jnFQGYySVCx7xjquMUqSVGHHKEmFciq1nsEoSYVyIrWewShJhbJjrOcaoyRJFXaMklQobwlXz2CUpFK5yFjLYJSkQpmL9VxjlCSpwo5RkgrlrtR6BqMkFcrNN/UMRkkqlYuMtVxjlCSpwo5Rkgplw1jPYJSkQrn5pp7BKEnFarb5prSe0TVGSZIq7BglqVBOpdazY5QkqcKOUZIKZcdYz45RkqQKO0ZJKpS3hKtnMEpSoZxKrWcwSlKhvPNNPYNRkkplMtZy840kSRV2jJJUKDff1DMYJalQbr6pZzBKUqFcYqznGqMkSRV2jJJUKlvGWgajJBXKzTf1DEZJKpSbb+qNRDAuXbiz7RI0hb0WPMDWrVvZtObXzNu8qe1yVGPn5g1s3bqV8fFx9tprr7bL0SwtXbp0CTCemTnduRs3bmw0ZtPzRkU0+Hc3sCLiQGB123VI0oBZmplTpllELARuBfbrYcy7gYMyc+tsixt0wx6MARwAjLddSx8tphP2yxmtP9co8Wc02Pz5NOgYu+G4oIcxt5cQijDkU6ndH/yv266jn+LByfzxXf2NT+3xZzTY/Pk00w25IoKuV17HKElShcEoSVKFwTh4tgGnd3/VYPJnNNj8+WhWhnrzjSRJ/WbHKElShcEoSVKFwShJUoXBKElShcE4ICLiwIj424hYFxFbIuLaiDi07brUERGrIiJrjk+1XZs6ImJ+RPx1RNwaEfdHxC0RcWpE+P859WSo73wzKiLiUcCVwOXAy4A1wBOB9S2WpYc6HJhX+foZwD8CF7VTjmqcCLwNeANwPXAYcD6wAfhEi3VpyHi5xgCIiDOB52fmH7Zdi5qJiI8DLwee3OQpBpp7EXEp8JvM/PPKa/8b2JKZr2+vMg0bpxgGwyuBlRFxUUSsiYhrIuIv2i5K9SJiAfA64DxDcaD8ADg6Ig4BiIhnAS8AvtFqVRo6TqUOhoOBtwMfBT4IHAGcHRHbMvOLrVamOq8GHglc0GoVmuwsYCnwi4jYSWfq+5TM/HK7ZWnYOJU6ACJiO7AyM59Xee1s4PDMfG57lalORFxG5xE8r2i7Fj0oIv4M+DDwn+isMT4b+Djw7sz8QnuVadjYMQ6Gu4AbJr32c+C4FmrRLkTE44GXAMe2XYse5sPAmZl5Yffr67o/r5MBg1GNucY4GK4EnjLptUOA21qoRbt2PJ1dw19vuxA9zCLgt5Ne24n/n1OP7BgHw8eAqyLiPcDf0VljfEv30IDoXg93PPCFzNzRdj16mK8Bp0TE7XSmUlcA7wbOa7UqDR3XGAdERLwcOAN4MnAr8NHMPLfdqlQVEccAlwFPycxftl2PHioiFgMfAF4DPAa4E/gy8P7M3N5mbRouBqMkSRXOvUuSVGEwSpJUYTBKklRhMEqSVGEwSpJUYTBKklRhMEqSVGEwSpJUYTBKklRhMEo1IuKCiMiIOGnS66+OCG8XJY0wg1Ga2lbgxIh4VNuFSNp9DEZpat8G7qbzPL++iohD+j2mpP4wGKWp7QTeA5wQEcv7NWhEPB/4SUQc3a8xJfWPwSjtQmZ+FbgWOL2PY14J/BVwseEoDR4fVCxN70TguxHxkaZviIhnANc1OPUSYK+ZFiap/wxGaRqZ+b2IuAz4IHBBw7f9EnjqLr5/DPBR4D/MrjpJ/WYwSs2cRGdK9ZdNTu4+Mf4Xdd+LiMOBM4C3Zubn+1WgpP4wGKUGMvO6iPgScEIfhvsp8JrM/Ic+jCWpz9x8IzX3X4CY7SCZud1QlAZXZHoTD0mSJtgxSpJUYTBKklRhMEqSVGEwSpJUYTBKklRhMEqSVGEwSpJUYTBKklRhMEqSVGEwSpJUYTBKklTx/wF+axWb3o+mQgAAAABJRU5ErkJggg==\n",
      "text/plain": [
       "<Figure size 447.214x447.214 with 2 Axes>"
      ]
     },
     "metadata": {
      "needs_background": "light"
     },
     "output_type": "display_data"
    }
   ],
   "source": [
    "ff = lambda nuc: nuc.Z > 2\n",
    "rc.gridplot(comp=comp, rho=1e4, T=1e8, color_field=\"activity\", scale=\"log\",\n",
    "        filter_function=ff, area=20, cmap=\"Blues\")"
   ]
  }
 ],
 "metadata": {
  "kernelspec": {
   "display_name": "Python 3 (ipykernel)",
   "language": "python",
   "name": "python3"
  },
  "language_info": {
   "codemirror_mode": {
    "name": "ipython",
    "version": 3
   },
   "file_extension": ".py",
   "mimetype": "text/x-python",
   "name": "python",
   "nbconvert_exporter": "python",
   "pygments_lexer": "ipython3",
   "version": "3.10.4"
  },
  "widgets": {
   "application/vnd.jupyter.widget-state+json": {
    "state": {
     "4ca1e45866d744308a6c581f57b84056": {
      "model_module": "@jupyter-widgets/base",
      "model_module_version": "1.2.0",
      "model_name": "LayoutModel",
      "state": {}
     },
     "72f406bed2e345569a95585d2b6c567f": {
      "model_module": "@jupyter-widgets/controls",
      "model_module_version": "1.5.0",
      "model_name": "VBoxModel",
      "state": {
       "_dom_classes": [
        "widget-interact"
       ],
       "children": [
        "IPY_MODEL_8edba32715e242d1bf125f254416f26b",
        "IPY_MODEL_ac0113167e024c839fb1abe918612081",
        "IPY_MODEL_a73696ed808849759f54888053a92c4f"
       ],
       "layout": "IPY_MODEL_7a435c7d65cd4ddf96cd4764c88cb6c3"
      }
     },
     "772e9d76de33431691048e95633821ab": {
      "model_module": "@jupyter-widgets/base",
      "model_module_version": "1.2.0",
      "model_name": "LayoutModel",
      "state": {}
     },
     "7a435c7d65cd4ddf96cd4764c88cb6c3": {
      "model_module": "@jupyter-widgets/base",
      "model_module_version": "1.2.0",
      "model_name": "LayoutModel",
      "state": {}
     },
     "8edba32715e242d1bf125f254416f26b": {
      "model_module": "@jupyter-widgets/controls",
      "model_module_version": "1.5.0",
      "model_name": "FloatSliderModel",
      "state": {
       "description": "logrho",
       "layout": "IPY_MODEL_4ca1e45866d744308a6c581f57b84056",
       "max": 6,
       "min": 2,
       "step": 0.1,
       "style": "IPY_MODEL_99024fcbc18741eaa560d3f5608468a1",
       "value": 4
      }
     },
     "99024fcbc18741eaa560d3f5608468a1": {
      "model_module": "@jupyter-widgets/controls",
      "model_module_version": "1.5.0",
      "model_name": "SliderStyleModel",
      "state": {
       "description_width": ""
      }
     },
     "a73696ed808849759f54888053a92c4f": {
      "model_module": "@jupyter-widgets/output",
      "model_module_version": "1.0.0",
      "model_name": "OutputModel",
      "state": {
       "layout": "IPY_MODEL_b95a5b6ed11c4815826da4e9ccb74559",
       "outputs": [
        {
         "data": {
          "image/png": "iVBORw0KGgoAAAANSUhEUgAAApMAAAIGCAYAAAAIvQQNAAAAOXRFWHRTb2Z0d2FyZQBNYXRwbG90bGliIHZlcnNpb24zLjMuMiwgaHR0cHM6Ly9tYXRwbG90bGliLm9yZy8vihELAAAACXBIWXMAAA9hAAAPYQGoP6dpAABKbklEQVR4nO3deXhcZ333/893tFmSJVmS98TxEjt2EifO5rA4EAKBAAUaEkpoy9qy/n5PaR8e+lCgUEoXoBQClJZAgCZAICUkFyQBkpAFQlbiJHbsxHa8x44XWYslWaN1zv38MZItyVpmOWfOmTnv13XNFWvm6J7bfBn5o+99zn3MOScAAAAgF4mwJwAAAIDiRZgEAABAzgiTAAAAyBlhEgAAADkjTAIAACBnhEkAAADkjDAJAACAnBEmAQAAkLPysCfgBzMzSXWSuh27sAMAgAyY2QxJlQENP+Cc6wto7EgpiTCpdJDs7OzsDHseAAAgOxbKm5rNmD+3rPdQSyqotzhkZkvjEChLJUwCAABko/JQS0p7n1yi+jp/z/rr6va0+MI985XuehImAQAAStXMOtPMOn+bo144zdbQcAEOAAAAckZnEgAAxFbKeUr5fOluynn+DhhxdCYBAACQMzqTAAAgtjw5efK3Nen3eFFHmAQAALHlyZPfi9L+jxhtLHMDAAAgZ3QmAQBAbKWcU8rnm+f5PV7U0ZkEAABAzuhMAgCA2OICnPzRmQQAAEDO6EwCAIDY8uSUojOZF8IkAACILZa588cyNwAAAHJGZxIAAMQWWwPlj84kAAAAckZnEgAAxJY3/PB7zDihMwkAAICc0ZkEAACxlQpgayC/x4s6wiQAAIitlEs//B4zTljmBgAAQM7oTAIAgNjiApz80ZkEAABAzuhMAgCA2PJkSsl8HzNO6EwCAAAgZ3QmAQBAbHku/fB7zDihMwkAAICc0ZkEAACxlQrgnEm/x4s6wiQAAIgtwmT+WOYGAABAzuhMAgCA2PKcyXM+bw3k83hRR2cSAAAAOaMzCQAAYotzJvNHZxIAAAA5ozMJAABiK6WEUj731lK+jhZ9hEkAABBbLoALcBwX4AAAAACZoTMJAABiiwtw8kdnEgAAADmjMwkAAGIr5RJKOZ8vwHG+Dhd5dCYBAACQMzqTAAAgtjyZPJ97a57i1ZokTAIAgNjiApz8scwNAACAnNGZBAAAsRXMBTjxWuamMwkAAICc0ZkEAACxlb4Ax99zHP0eL+roTAIAACBndCYBAEBseUooxdZAeaEzCQAAgJzRmQQAALHF1dz5I0wCAIDY8pTgDjh5YpkbAAAAOaMzCQAAYivlTCnn8+0UfR4v6uhMAgAAIGd0JgEAQGylAtgaKMU5kwAAAEBm6EwCAIDY8lxCns9bA3lsDQQAABAPLHPnj2VuAAAA5IzOJAAAiC1P/m/l4/k6WvTRmQQAAEDO6EwCAIDYCuZ2ivHq1cXrbwsAAABf0ZkEAACxlXIJpXzeGsjv8aKOMAkAAGLLk8mT3xfgcG9uAAAAICN0JgEAQGyxzJ2/eP1tAQAA4Cs6kwAAILaCuZ1ivHp18frbAgAAwFeESQAAEFues0AeQTCzJWb2PTPbbWa9ZrbTzP7RzCoDecMMscwNAABQHFYp3Qj8kKQdklZLul5SraSPhzUpwiQAAIgtL4BzJoO6naJz7i5Jd416apeZrZT0EREmAQAACs9zCXk+b+Uzarw6szFL3v3OuX5f30xqkNTu85hZ4ZxJAACAYOyX1Dnq8Uk/Bzez0yX9laTr/Bw3W3QmAQBAbKVkSvl8+8NR450qqXvUSxN2Jc3sc5L+YZph1zrn1o/6noVKL3nf4pz7bs6T9QFhEpE2mPLUlhxQW8+g2pID6u4fUspzSjmnMjOVJUx1VeVqrqlUc22FmmsqVVFGw71YUW8AJabbOdeVwXHflHTzNMfsGfnDcJB8QNKjkj6Y8+x8QphE5AylPO1uT2rbkR61JQemPb61Z0C725PHv26uqdTKObVa2lSjcoJG5FFvAGEK+JzJjDjnWiW1ZnKsmZ2idJB8UtL7nHNe1hP0GWESkdHVN6StLd3a2dajgZTLeZy25IAe2Tug9fuP6vTmWq2aW6f6GfxfPWqoNwBkZ7gj+VtJLyh99fackQt8nHOHwpoXP3EROs9z2nyoWxsPdsrLPVOcZCDltKXlmLYdOaY1Cxq0ekGdEhbMRrLIHPUGECUpKYBzJgPzOknLhx/7x70W2g88wiRC1ZEc0EN72tWeHAzsPTwnPX2gUy8cTWrd0iY1Vod6o4BYo94AoiYKy9yZcs7dIOmGQAbPAycYITRbW7p155bDgQaL0dqSg7rzucPa2tI9/cHwHfUGgNJEZxIF55zTMwe7tOFAJhe4+ctz0uMvHFX/kKdzF9TLWAYNHPUGEGUpl1DK506i3+NFXbz+toiEsILFaBsOdOmZg+HOIS6oNwCUNjqTKKitLd2hB4sRGw50qao8oVVz68KeSsmi3gCizsnk+XztigvvWphQ0JlEwXQkB/TEvqNhT2OMJ/YdVUfv9HsbInvUGwDigTCJgvA8p4f2tPu6FYwfPCc9vLtdnovYxIoc9QZQLEbOmfT7ESfx+tsiNJsPdRfsKt5stSUHtfkQV/z6iXoDKBaes0AecUKYROC6+oa08WBn2NOY0sYDnerqGwp7GiWBegNAvHABDgK3taV70uXOxY3VOnNunZpqKtQ/5OnWTQcnPK7MTG85e56qK8r046df9H2OnpO2HenW2kWNvo8dN/nUe92SJi1tqhmzDP3bnW060NXn6xypN4ARKSWU8rm35vd4UUeYRKAGU552tPVM+vpAytPWlm7VVJbpzCmusj3vlHr1DKRUXVEWxDQlSTtae3T+wgaVl8Xrh4Cf/Kj39tZjevyFowHN8ATqDQD+4KcoArWnPanB1OQXOxzs6teejl71DEx+J9Ommgqd0lCtzYeC3WJmIOW0uyMZ6HuUOj/qXSjUG4DEOZN+oDOJQG07MnmXKhMm6eWLm/T43o4pb2FfkTCdOa9Op82qVv2McpmkYwMp7e/s1bOHutU35GU235YerZg9M685x1m+9ZakpU21WtpUo95BT7vae7T5YLfGx1PqDQDRQZhEYAZTntqS+e3pd/b8OrUnB3T4WL/m1VVNeEx9VbkuP2OOZlaWaW9Hr7a39shzTnNmVurMuXVa3lyr+3e06kjP9HNpSw5oMOWpgqXPrPlR7y0t3Xpy/1H1DXlqrqnQK5c1q8xszMbn1BuAnzwl5Pm8UOv3eFEXr78tCirfYFFXVa6Vc2Zq/f7JrwwuS5hevWK2airKdN+OVv1uV5u2HTmm7a09emRPh3699bASZrps+WzNKM/s/+5R3dIm6vKtt5T+336kq9iWHNSGA11a2lRz/HXqDQDRE4kwaWblZvbPZrbbzHrNbJeZfdbMIjE/5KatJ79/pOfOrFR1RZneunq+rlmzUK8+fbYqyhK6Zs1CzZuZ7lKumF2rhhkVeu5wt17sPPmK37bkoJ56sVPVFWVaPT+z2+i1ZtDRwsnyrfdE3LjNxak3AL+lnAXyiJOoLHN/QtKHJb1H0rOSLpL035I6JX09xHkhD5l0qkySmZSw9AcvMfz585y0p6NXB7tObB0zZ2al1i1p0h3PHVbfUPoCjsWN1ZKk7a2Tn6u3o61HaxfN0mmNNVN2OUe0+9Bhi6N86y1JSxqr9WJXnwZTTo3VFVqzsEF7O3qPfz/1BuC3IC6Y4QKccLxM0i+cc78c/nqPmf2p0qESRaq7f/pNoZc11+iSpc3Hv37XhYt0rH9It246qJTnlPROXPU7svyZHDzx3KzqCg2kvCnfK+U5dfUNqrGmUuUJ09A09/jrymDeOFm+9ZaklXNn6qWLm5QwqXcwpV3tSW06eOJ8SeoNANETlTD5kKQPm9kZzrnnzWyNpEsk/c1EB5tZlaTRV2Nktp6FgkplcGPmnW1J7WzLbHuWw939J21YXplIqHdo+m1mBoa3q6ksS2jIm/r4TOaNk/lR77u3HZny+6k3AL85l5Dn8720XczuzR2VMPklSQ2StppZSlKZpE87534yyfGflPQPhZoccpNywf8jPeBldiVuZVl6yWEgNf2WMYWYdymi3gAQT1GJztdIeqekP5N0gdLnTn7czN4zyfFfUDp8jjxOLcQkkZ0yC/6ckaO9g6osS6iuavLfi8oTpvoZFeruH5p2yVMqzLxLEfUGUIxSskAecRKVMPllSV90zt3snNvknPuhpGuV7kCexDnX75zrGnlI6i7kZJGZskTwH6YXhi/OOGNO7aTHnN5cq7KEHT92OoWYdymi3gAQT1EJkzWSxq9HpRSd+SEHU3WP/LK9tUddfYM6c26dTmmYcdLrzTUVuuCUBvUOpjK+HWN9AeZdiqg3gGLkuSBuqRj236qwovJT9A5JnzazF5TeGuh8SR+T9P1QZ4W8NNdUand7sPc+HvKc7t/RqstXzNFrls/W3o5eHeruT98RpbZSy5prNeh5emBHa8a32GuqqQx0zqWKegMoRl4AF+D4PV7URSVM/pWkf5L0X5LmSjog6duSPh/mpJCf5tqKgrxPZ9+Qbn/ukM6cW6fFjdU6pWGGzKSe/pS2tnRrcxb3apak2bWEi1xQbwCIp0iESedct9LbAP1NuDOBn5oL2PEZTDk9c7BLzxzMbGlzKk01hQlFpYZ6AyhGnkyezxfM+D1e1MWrD4uCqihLFDRg+KG5pjKjrWdwMuoNAPHET1EEauUUV91G0cq5xTXfqKHeAIoN9+bOH2ESgVraVKOKsuL4UFWWmZY21oQ9jaJGvQEgfgiTCFR5WULLm4uj+7N8dq3KWfLMC/UGUGxGrub2+xEn8frbIhSr5tYp6vtCJ0xaOYdbvPuBegMoJp783mPS/wt6oo4wicDVzyjXmgUNYU9jSmsWNqh+RiQ2Nyh61BsA4oUwiYJYvaBOzRHdgqW5pkKr59Ol8hP1BlAs3PDWQH4+HJ1JwH8JM61b0hS55c+ESeuWNilhEZtYkaPeABAfhEkUTGNNpdYumhX2NMaoPXpMjdXFtTdisYhivWe2dlFvAGP4f1/u9CNOCJMoqFVz63TewvqwpyFJ2njnU/r2Z36mu+7YEPZUSlaU6r3p1j/oO//7Jt196/qwpwIAJYUz0FFw5y5Ih4sNB/K/FV6uNt75lDbf/Ywk6dov3CFJev2bzwttPqUsCvXedOsf9OwvnpQkfe0zt0mSrrj6otDmAyA6gtjKh62BgICZmdYsbNBLTptV8HPqEiZ5L7QcD5KS5Fw6UNKhDEbY9dbOQ8eD5IivfeY2OpQA4BM6kwjNqrl1mldXpYd3t6stORj4+zXXVGjd0ibNuuBU6UiXfnLDQ8dfGwmUEh3KoIRa70Mduvnbvx3zOh1KAJICOccxbudMEiYRqsbqSr1x1TxtPtStjQc75Tn/3yNh6X0FV8+vO34V73s/+CpJIlAWWFj1fvdHXytJBEoAJxnZzsfvMeOEMInQJRKmcxfWa0lTjbYd6daO1h4NpPJPGZVlpuWza7VyTt1JG1SbGYEyJGHVm0AJAMEgTCIy6meUa+2iRp2/sEG7O5La1tKjtuRA1uM011Rq5dxaLW2smfLeywTKcIVRbwIlgPFY5s4fYRKRU16W0IrZM7Vi9kwNpjy1JwfV2jOg9uSAuvqHlPKcUs6pzExlCVN9Vbmaaio1u7ZSTTUVqpgiUIxHoAxfoetNoAQAfxEmEWkVZQnNq6vSvLqq48/te7Fdre09On/1Il/eg0AZHRPVe//uI+o40qVzLj7dl/cgUAIYjc5k/giTKCrfuP5+/eyO9DYvpy6YpZuue7/Mh1vjESij6bp/uV2/+MEjkqSFi5v13bs/7lu9CZQA4A/2mUTR6D7Wp9vufOr41/sPHtUd9zwzxXdkZyRQ/ul7LxnzPPtQhqO7M6nbf/To8a8P7G3TXT/9g2/jjwTKd3zoVSe9xj6UQHxwO8X8ESZRNG65fb08N/aq35tv+4Oc829/GQJldPz8xoflxu0d9LPvPeh7vQmUQLwRJvNHmERR6D7Wp1tuf/Kk5/cfPKqHHt/h63sRKMPX3ZnUz2986KTnD+xt02P3PefrexEoASA/hEkUhVtuX6+eSbaNueEnj/jarZIIlGH7+Y0PK3msf8LXfvTNewOpN4ESiCenExuX+/UI4H4MkUaYRORN1pUcsX13i+/dSYlAGZbJupIjdm056Ht3UiJQAkCuCJOIvNvv3jhpV3LET27z78KM0QiUhffr//nDpF3JET/77oOBvDeBEogfzpnMH2ESkbdzz5Hpj9l7xPelzxEEysLave1QBsccDLTeBEoAyBxhEpF32bqVmm5rwVdfssqX/QcnQ6AsnFe84Zxpa/nKN54beL0JlEA80JnMH5uWI/Je8dIV+q8v/bme3rxPN9z8iAYGho6/9qbXnqOLzl+iV77sjMDnwcbmhfHyy8/WV27+iDb9YZdu+ua9Gug/Ue8r3rZWF6xboXWvOzvwebCxORAP3AEnf3QmURTOXrVQ73zbS1RVOfb3n9e/ZrVefckqlWdxf+Z80KEsjDPPO01v/+CrVDmjYszzl7/1Qr3yjeeqrLysIPOgQwkA06MzCWSJDmW80KEEShudyfzRmQRyQIcyXuhQAsDk6EwCOaJDGS90KIHS5JzJ+dxJ9Hu8qKMzCeSBDmW80KEEgJPRmQTyRIcyXuhQAqVl5BaIfo8ZJ3QmAR/QoYwXOpQAcAKdScAndCjjhQ4lUBq4mjt/hEnARwTKeCFQAsWPC3DyxzI34DOWvOOFJW8AcUdnEggAHcp4oUMJFC+WufNHZxIICB3KeKFDCSCu6EwCAaJDGS90KIHiwzmT+aMzCQSMDmW80KEEEDd0JoECoEMZL3QogeLhAjhnMm6dScIkUCAEynghUALFwSn9c9jvMeOEZW6ggFjyjheWvAHEAWESKDACZbwQKIFoG7k3t9+PoJjZ7Wb2gpn1mdlBM/uhmS0M7A0zQJgEQkCgjBcCJQAfPSDp7ZJWSrpa0umSfhbmhDhnEggJ51DGC+dQAtFUbFsDOeeuHfXlXjP7oqSfm1mFc24wsDeeAp1JIER0KOOFDiUAP5lZk6Q/l/RIWEFSojMJhI4OZbzQoQSixXMmC+52inVmY8bud8715zu+mX1J0v+SVCPpMUlvynfMfNCZBCKADmW80KEEosO5YB7D9kvqHPX45ERzMLPPmZmb5jH6t8wvSzpf0uskpST9wMal1kKiMwlEBB3KeKFDCcTCqZK6R309WVfym5JunmasPSN/cM61SmqV9LyZbZG0T9JLJT2a80zzQJgEIoRAGS8ESiB8AV+A0+2c65r++OPhMBcjb1aV4/fnjTAJRAyBMl4IlAAyZWYXS7pY0kOSOiQtk/R5STsVUldSIkwCkUSgjBcCJRCeItsaqFfSVZL+UVKtpIOS7pL0Dj8u7MkVYRKIKAJlvBAoAUzHObdJ0qvDnsd4hEkgwgiU8UKgBAov4K2BYoGtgYCIY9ugeGHbIADFhs4kUAToUMYLHUqgcMbtC+nbmHFCmASKBIEyXgiUQGGkw6TfF+D4OlzkscwNFBGWvOOFJW8AxYDOJFBk6FDGCx1KIFhFtjVQJNGZBIoQHcp4oUMJIMroTAJFig5lvNChBILhhh9+jxkndCaBIkaHMl7oUAKIIjqTQJGjQxkvdCgBf3HOZP4Ik0AJIFDGC4ES8BHr3HljmRsoESx5xwtL3gCigs4kUELoUMYLHUrABwEscytmy9x0JoESQ4cyXuhQAggbnUmgBNGhjBc6lEDuuDd3/uhMAiWKDmW80KEEEBY6k0AJo0MZL3QogeyxNVD+CJNAiSNQxguBEsiSM/8vmIlZmGSZG4gBlrzjhSVvAIVEZxKICTqU8UKHEsgMF+Dkj84kECN0KOOFDiWAQqAzCcQMHcp4oUMJTIPbKeaNziQQQ3Qo44UOJYAg0ZkEYooOZbzQoQQmxtZA+aMzCcQYHcp4oUMJIAh0JoGYo0MZL3QogQnE7BxHvxEmARAoY4ZACZwQ92VuM6tyzvXnMwbL3AAkseQdNyx5A/FkZleY2Q1mttPMBiUlzazbzH5nZp82s4XZjkmYBHAcgTJeCJSATmwN5PcjYszsSjPbJulGSZ6kL0u6StIVkv5S0u8kXS5pl5ldZ2ZzMh2bZW4AY7DkHS8seQOx8SlJH5f0S+ecN8HrP5UkMztF0l9Lerekr2QyMGESwEkIlPFCoES82fDD7zGjxTl3cYbHvSjp/2YzNsvcACbEkne8sOQNxI+ZVZrZSjPLq7lImAQwKQJlvBAoEUsxOWdyNDOrMbPvSUpKelbSacPPf8PM/i7b8QiTAKZEoIwXAiViJ4ZhUtIXJK2R9CpJfaOev1fSNdkOxjmTAKaVyTmUV7xpjR55cJt2bDukSy5bpdNXzA9jqvBBJudQvu6qC/XofVu0Y8uLuuS1q7Vs1YJCTxNA7q6UdI1z7jEzGx19n5N0eraDESYBZGSqQPnVf71D99+zWRvW75Yk/fSmR/TtH35Ip57WHMZU4YPpAuVvf7lRGx7bKUn62fd+r//6+Ud16pLZhZ4mkD9n6YffY0bbHEktEzxfqxz6qixzA8jYZEveko4HSUkaHEjpjtueLOTUEICplrxHgqQkDQ4M6Zc3P17AmQHI0xOS/mjU1yMB8gOSHs12MMIkgKxMFShH+/39z8nzon/iEKY2VaAc7fd3b5LnTbR1HRBtzgXziLhPSvoXM/uW0qvUf21mv5H0XkmfznYwlrkRaYMpT23JAbX1DKotOaDX/OkrZYmEEmUJeSlP2/qcju5qU3NNpZprK9RcU6mKMn5HCpqZ6T0fuFTrH9up7VsPTnhM65Fubdm8X2efuyjjccfXe93fvllWZkqUl8kbSmmLEmqn3gVnZnrXX12uJx/aru3PvjjhMW2Hu7R14z6ddf7ijMcdX+/u/iGlPKeUcyozU1nCVFdVTr0BnznnHjGzdUpvYr5T0uskPSXpZc65TdmOR5hE5AylPO1uT2rbkR61JQfGvNa8oGnM10lP2t2e1O725Iljaiq1ck6tljbVqJx/eALzu3ufmzRIjnjw/i3Thsmp6t24dOzdvJKi3mF58NebJg2SI35/9+Zpw+RU9Z5Ia88A9Uawgrj6OvqdSQ2Hxvf4MRZhEpHR1TekrS3d2tnWo4FU7p/EtuSAHtk7oPX7j+r05lqtmlun+hn8X91vmzfum/aY3/xqoz700dcqkTj5ZHTqXVyefWrPtMfc+/On9IH/+wYlEieHPOqNyIrhBThmlpK0wDnXMu75ZkktzrmybMbj1zqEzvOcnjnQpV88e1BbWo7l9Q/NaAMppy0tx/SLZw/qmQNd8orgJJZi8rJXnDHtMce6+/To77eNeY56F6eXXnbmtMcc6+rVY/dvGfMc9QYiabK0WyVp+iWDcfh1DqHqSA7ooT3tak8OBvYenpOePtCpF44mtW5pkxqrKwN7rzi56KWn69rr3qtf3PqEHnvoefX1TlzDzRtf0LpLV0mi3sXswkvO0L//6EO648eP6vEHtqqvd+J/bzY/uUcvv/xsSdQbxcFc+uH3mFFkZh8d/qOT9H4zOzbq5TJJr5S0NdtxCZMIzdaWbj2x76gKdcFvW3JQdz53WGsXzdKquXWFedMSd/aaRTp7zSL19w3qicd26sH7ntVDv92qoaH0Vb1m0hVvOl8S9S4FZ1+wWGdfsFj9fYNa/9Dz+v2vN+nh3zyroaGUpPSFOldcdZEk6g1E1P8e/q9J+rCk1KjXBiTtGX4+K+ZKYGnAzOoldXZ2dqq+vj7s6WAazjk9c7BLGw50hTaH8xbW69wF9TKL9nktxai/b1B33LZeu7Yf1pXXXKwVKxdQ7xLW3zeoO29+TLu2HtSV73q5lp91CvVGtkIp1Eh2WPS1zytRPcPXsb3ePu37m89KUoNzLrwPwyTM7AFJVznnOvwYj84kCi7sf2gkHX//NQsbQp1HKaqaUaG3/dnLjn+98UAn9S5hVTMqdPV7X3H8a+oNRJ9z7jI/xyNMoqC2tnSH/g/NiA0HulRVnmBJLEDUO16oN4pSDK/mliQzO1XSWySdJmnMycbOuY9lMxZhEgXTkRzQE/uOhj2NMZ7Yd1Tz6qo4aT8A1DteqDdQPMzsNZJul7Rb0kpJmyUtUfqUg6eyHY+tgVAQnuf00J72gp2MnynPSQ/vbmdbEZ9R73ih3ihqLqBHtH1B0lecc6sl9Um6WtIiSb+TdEu2gxEmURCbD3UHuj1IPtqSg9p8qDvsaZQU6h0v1BtFLZ5h8kxJNw7/eUhStXPumKTPSvpEtoMRJhG4rr4hbTzYGfY0prTxQKe6+obCnkZJoN7xQr2BotSj9AblknRA0umjXpud7WCcM4nAbW3pnnL5a3Fjtc6cW6emmgr1D3m6ddPY+z2/5LRGLZo1QxVlCQ2lPO3p6NWT+/3dv85z0rYj3Vq7qNG/QWMq33qPKDPTW86ep+qKMv346anvCZ0t6u2ffOu9bkmTljbVjFmK/u3ONh3o6vNtjtQbU4rnvbkfk7RO0nOSfinpK2Z2jqSrhl/LCmESgRpMedrR1jPlMQMpT1tbulVTWaYzJ7jycmtLt57cf1RDnlNVeUKXLmvWOQvqtdHnq0Z3tPbo/IUNKi+jYZ8rP+o94rxT6tUzkFJ1RVa3iM0Y9c6fX/Xe3npMj79wNIAZnkC9gTE+Jmnm8J8/N/znayTt0ImNzTPGpwqB2tOe1OA09+I92NWvPR296hlITfh6Z9+QhkZaHy79C199lf+/Bw2knHZ3JH0fN078qLckNdVU6JSGam0+FNw2M9Q7f37VuxCoNyY1sjWQ34+IMrMypS+22SdJzrmkc+7/c86d65y7yjm3N9sx6UwiUNuOTN21yNTq+XU6d0G9KsoS6htK6b7tJ87RmldXpdevnCtJenRvu56f4D3fc9EivdjZq3u3t04935YerZg9c8pjMDk/6m2SXr64SY/v7ZjwvhjUOzr8+nwvbarV0qYa9Q562tXeo80Hu4+vElJvwF/OuZSZ3a30RTjcAQfRNpjy1JYc8GWszYe6tflQtxpmlGtZc62Sk3Q51ixo0K625IlOZpbakgMaTHmqYCksa37V++z5dWpPDujwsX7Nq6ua8ljqHR6/6r1l+DSWviFPzTUVeuWyZpWZTbj5OfVGEMylH36PGXGbJC1Tep/JvPGJQmD8CpKjdfYNqT05oEuWNp30WmvPgGoqy3TWvPzueBHVLU6izo9611WVa+WcmVq/f/qrg6l3uPz6fLcnB9U35A2POagNB7q0tKnmpOOoNwITz62BPi3p383sTWa2wMzqRz+yHSzjMGlm3zOzddm+QYZj7zEzN8HjP4N4PxRGW08wP7QTZmqYcXJTfW9HUkeO9evseXWqKs/996TWHv9DcBz4Ue+5MytVXVGmt66er2vWLNSrT5+tirKErlmzUPNmju1SUu9wBfX5dpNsME69AV/dJWmN0nfB2a/0cneHpKPKYek7m2Xu90m6xsyudM7dm+0bTWOtpNGXbK6W9BvlsAs7oiPTzoVJMkuHRElKDJ8n5zmposx02qxqvXC0V4Mpp1nVFTp3Qb32d068bciTL3bq9Svn6twF9Tnf2q09gI5qHPhR7z0dvTrYdWLrmDkzK7VuSZPueO6w+oZOPrWBeofHj3pL0pLGar3Y1afBlFNjdYXWLGzQ3o7eCcei3oBvLvNzsFzOmbx9OFDeM9GLZna2pE855/480wGdc0fGjfF3knYqfVsfFKnu/sw2CV7WXKNLljYf//pdFy7Ssf6h9H50TlrWXKu1i2YpYaa+IU97O5ITnk8lSYe7+7W/s1cr58zUc4e7c7qCtCvDeWMsP+qd8pyS3omajSx/JgcnriP1Do8vn29JK+fO1EsXNylhUu9gSrvak9p0kM83ECTnnK/5Ktsw+ReSvijp52Z2tXPu1xMcM1PSOyRlHCZHM7NKSe+U9FU3yXqHmVXpxM7tkpTfSTQIRCrDk+R3tiW1s23iLTsGPaffPH9kwtcm89T+Tr3prBk6/5QGPbS7PavvlTKfN8byo97jHe7un3bDcuodDr/qffc2Pt8IlymAC3D8Hc4XZnaac+6FLI4/xTmX0R0jsj3xZI+kVyp9653bzOyPsvz+TFwpaZakG6Y45pOSOkc99gcwD+QpNcm5T0Hr6B3U7vakljXVqLG6IuvvD2vexY56xwv1BorOE2Z2vZldPNkBZtZgZh8ws81K3w0nI1mfxeyc2y/pUqU3u7zVzN6c7RjT+EtJv3bOHZjimC9Iahj1ONXnOcAHZRbe72ZPv9gpz0kXntqQ9feGOe9iRr3jhXqjZMRn0/IzlW7A3WVmh83sl8Ph8j/M7Edm9pSkFknvlfS3zrn/yHTgnC6JG257Xqp0p/IWM/vjXMYZz8wWS7pc0nenef9+51zXyENStx/vD3+VJcL7MPUMpLTtyDGd0lCt+dPsVThemPMuZtQ7Xqg3SkZMtgZyzrU75z4uaaGkj0h6XtJsSSuGD7lJ0oXOuXWTnMY4qZw3LXfOHTSzSyU9IOmnZvanzrnbch1v2PuUTsW/zHMcREBdVXmo23A8c6BLy5trs+5eBHGrxjig3vFCvYHi5Jzrk3Tb8MMXeW1a7pw7LOlVkrZL+omZvS3XscwsoXSYvNE5x+V2JaC5pjLU9+9Pedp8uEuza7PrXDSFPO9iRb3jhXqjZMSkMxmkbMLkhDc9dc61KB0on5f0Y6Wv5M7F5ZJOk/T9HL8fEdNcm/3J8X577vCxSW+9OJnZtfxjkwvqHS/UGyhOZrbWzG4ys91m1mtmyeE/32RmF+UyZsb9fufc3OHu4USvtZrZqyTdJ+mjuUxkeN9KTmYpIYXqXBzu7teN6/dN+FrKc7rlmamu5TpZU034/0gWI+odL9QbpSJO9+Y2sysl/VTpvPZ1SYeVzl5zJb1O0sNm9nbn3C+yGTerk0ecc94Ur7WZ2asl3av0LXoQcxVlCTXXVAZyj+6gNNdUqqKMW9bngnrHC/UGitI/S/qsc+6LE7z2NTP7hKR/lZRVmPT1U+Wca5d0idLpFtDKObVhTyErK+cW13yjhnrHh3NOZzRmtJ9xZFBvTChe50wu19QX3vxc0unZDur7r2jOuaRz7j6/x0VxWtpUo4qy4jh7obLMtLSxJuxpFDXqXfqcc3L9D8q1v11L3HtUYcfCnlJGqDcgKX2r6iuneP2PJe3KdlD2SECgyssSWt5cqy0t0f8HZ/nsWpWzBJYX6l26nHPSwO/ljv2HNLhRklSekE6vvUtbj+W8kUfBUG9MKohOYgE6k8O3ln5c6VMLz3fObcjg2z4r6ebhrR3vUfqcSSdpvqTXKr2ynPWF1HyyELhVc+sU9X2CEyatnMMt3v1AvUvL6E6k63j/8SA5YtXMnyuhwZBmlxnqjamMXIDj96MA/k3p21tnzDl3q9K3xe6W9DFJN0r6wfCfj0m6NJc9w+lMInD1M8q1ZkGDnj7QGfZUJrVmYYPqZ/Bx8AP1Lg0TdSInUldVrnPnHNaGI9G9qy31Rqkxszco3UW8WtIbsvle59yjkh71cz58ulAQqxfU6YWjSbUlo9fBaK6p0Or5dC38RL2LV6YhUmWLZLX/v1T9Zp2jcu3rOUy9UZyCuJf2ifHqbOz94Pudc/35DG1m8yRdr/S5j8l8xvILy9woiISZ1i1pitzyZ8KkdUublLCITazIUe/iM91y9nFli2T1X5TNvktWc5XMKqg3MLn9kjpHPT6Zz2CWTqY3SLrOObc+79mdPP6ZZpb1BTiESRRMY02l1i6aFfY0xqjd36LGau6IEYQo1nvtolnUe5x8QuRo1BtFK9itgU6V1DDq8YWJpmBmnzMzN83jIkl/Jal+snF8UClpcbbfxDI3CmrV3Dr1D3nacKAr7Klo43W/1ub/vlc1139Yr/+LV4c9nZIUpXqft7Beq+ay3Dkil+Xs8QFyPOoNnKTbOZfJB+Kbkm6e5pg9kv5e0ksl9Y9bPl9vZjc5594z1QBm9tVp3mPONK9PiDCJgjt3Qb0khfoPzsbrfq1N3/+NJOmrH7hOkgiUAYlCvc9bWH98HnEXRIgcjXqj2EThdorOuVZJrdOOa/ZRpQPliIWS7pZ0jdLbBE3nryVtkDTZB3RmBmOchDCJgjMzrVnYoKryhJ7Yd1ReAe8UkDBpaMOO40FSSv/jSqAMTtj1XrtoFh0qBR8iR1BvFJ0i2mfSOffC6K/Njt81YKdzbn8GQ2yXdK1z7kcTvWhm50l6Mtt5ESYRmlVz6zSvrkoP724vyFWgzTUVWre0SbMuOFXafUg//tcTW2kRKIMXVr3jfs5coULkeNQbiKQnJV0oacIwqXQMzvqKNcIkQtVYXak3rpqnzYe6tfFgZyBdjISl95lbPb/u+FWd7/2n9Ab/BMrCCqvecRRWiByNeqMoBLHJeIE68s65Pcou/P0fSVVTjLdROVycTZhE6BIJ07kL67WkqUbbjnRrR2uPBlL5fxIry0zLZ9dq5Zy6kzYsNjMCZUjCqHecRCFEjka9gehwzh0KYlw+gYiM+hnlWruoUecvbNDujqS2tfSoLTmQ9TjNNZVaObdWSxtrprwXL4EyXIWud6mLWogcj3ojsoronMmoIkwicsrLEloxe6ZWzJ6pwZSn9uSgWnsG1J4cUFf/kFKeU8o5lZmpLGGqrypXU02lZtdWqqmmQhVZ/ANDoAxfIetdiqIeIsej3kD4zKxDE0deJ6lP0g5JNzjn/juT8QiTiLSKsoTm1VVpXt2JUzz2HGnXke4erV22yJf3IFBGx0T13tXeriM9PXrJIn/qXSqKLUROZKJ6AwUXz87k5yV9WtKvJf1B6fMu10p6vaT/lLRU0rfMrNw5d/10gxEmUVS+cOdv9cNHnpYkLW6epV997L0yH066J1BG0+d/+4BueDpd7yWzZum+977Pl3oXs1IIkUCURGGfyRBcIunvnXPXjX7SzD4k6XXOuavN7BlJH1X6PuBTYr0ARaOzt083Pbrh+Nd7247qZ09s8m38kUD5Z5+6aszzI4Hyru/f79t7YXqdfX36wYYNx7/ec/Sobt7kX72LjV+3PQQASVdIuneC5+8bfk2SfiVpWSaDESZRNH7w8FPy3Nhf977/+yfTnRqfECij4/tPnVzv659c72u9iwEhEkAA2iW9eYLn3zz8miTVSurOZDCWuVEUOnv79MOHnz7p+b1tR3X/ll16zVmn+/ZeLHmHr7OvT//99FMnPb/n6FHdu2unXnv68hBmVVgsZwMI0D8pfU7kZUqfM+kkXSzpjZI+PHzMayX9LpPBCJMoCj94+Ckd6594G5H/vO9RvfrMZb6eS0egDNf3n3pKxwYmrvfXH31Uly87vWTPnSREAgUWwwtwnHPXm9lzkv6XpKuUvgBnq6RLnXOPDB/zlUzHI0wi8ibrSo7YevCI791JiUAZlsm6kiOeO3KkJLuThEgAheSce1jSw36MRZhE5N3yh02TdiVHfP/BJ3wPkxKBMgw/2fTMpF3JEd95Yn3JhElCJBCumF7NLTMrk3SlpDOV7qU+J+l251wq27EIk4i8bYdaMzrGORfI0ieBsrC2tk5f762tRwKrd6EQIgGExcyWK3219imStim9zH2GpH1m9kfOuZ3ZjMfV3Ii8K85ZoekywxvOXRlosOAq78J544ozNF0l/2hlsPUOEldnAxHkfH5E3zck7ZS0yDl3gXPufEmnSdo9/FpW6Ewi8i4/a7l+/KF36A+79+m/7ntM/UMnOvBXX7RaL19+ml579orA50GHsjBet3y5fvaOd+ixffv1jcceVX/qRL3fvnq1XnHaYl2xIvh6+41OJBBRMbwAR9Klkl7qnBvZBkjOuTYz+zvlcB4lYRJFYc1pC7TmtAX63oPrx4TJKy84SxcuOaVg8yBQFsb5Cxbq/AUL9Z31T4wJk1efdbbWnlK4evuBEAkggvol1U3w/ExJU5+0PgHCJJAlAiUyQYgEikNML8C5U9J3zOwvld5nUpJeIuk6SbdnOxhhEsgBgRKTIUQCKAIflXSjpEclDQ4/VyHpF5L+JtvBCJNAjgiUGI0QCRSpGJ4z6Zw7KumPh6/qPlPpq7mfc87tyGU8wiSQBwIlCJEAioGZfXWaQ141skuGc+5j2YxNmATyRKCMJ0IkUBpidM7k+Rkel/XsCZOADwiU8UGIBEpMTJa5nXOXBTU2YRLwCYGytBEiAWBihEnARwTK0kOIBEpcTDqTQSJMAj4jUJYGQiQAZIYwCQSAQFm8CJFAvMToApzAECaBgBAoiwshEgByQ5gEAkSgjD5CJBBznDOZN8IkEDACZTQRIgFIIkz6gDAJFACBMjoIkQDgL8IkUCAEynARIgFMhAtw8keYBAqIQFl4hEgACBZhEigwAmVhECIBZIRzJvNGmARCQKAMDiESAAqLMAmEhEDpL0IkgFxwzmT+CJNAiAiU+SNEAkC4CJNAyAiUuSFEAvAF50zmjTAJRACBMnOESAC+IkzmjTAJRASBcjpO9fqDXPuPCZEAECGESSBCCJQTcXrlgn366Or1WlHWIg1OchghEkAObPjh95hxQpgEIoZAmeac08vm7dH7Vz6q82a3TH4gIRIAQkWYBCIozoFy9DmR31zHcjaAgHHOZN4Ik0BExS1QcmENABQnwiQQYXEIlJmGyBe66+XVflhL572HEAnAN2xanj/CJBBxpRooswmR33z2At2+Z4Vu+pM3aBlBEoCfWObOG2ESKAKlFCizWc7+3OOrdPOOJRpyZYWbIAAgK4RJoEgUe6DM5ZzIO174joZcf+EmCSCeYtZJ9BthEigixRgoubAGAEobYRIoMsUSKAmRAIoBF+DkjzAJFKEoB0pCJADEC2ESKFJRC5SESABFiau580aYBIpYFAIlIRIA4o0wCRS5sAIlIRJAKeCcyfwRJoESUMhASYgEUFJY5s4bYRIoEUEHSkIkAGAihEmghAQRKAmRAEoZy9z5I0wCJcavQEmIBABkgjAJlKB8AiUhEkCscM5k3giTQInKNlASIgEAuSBMAiUsk0B5xfsuI0QCiC86k3kjTAIlbvJA6el3N/2bLn7ZlzSrcffkAxAiAZQwLsDJH2ESiIGxgfJWXfSqbr3z/xzWmRcmJ/8mQiQAIAOESSBG3vP3C/XGt7Vrzvz9kx9EiAQQJyxz540wCZS48RfWzJk/8XEH9lSqvfMdOud1nyBEAgAyRpgESlSmV2cf2FOpH39tnu6/rVFe6hl97PrfB3IvbwCIInNO5vxtJfo9XtQRJoESk80WPw/dfaH+9S92KTVkI9/t+728AQCljTAJlIhc9ol8xZ+X65qtNwdyL28AKAqcM5k3wiRQ5PLdbNzve3kDQDFha6D8ESaBIuXXHWv8upc3ACCeCJNAkQnitocESgCxxTJ33giTQJEI+t7ZBEoAQC4Ik0DEBR0iRyNQAogbzpnMH2ESiKhChsjRCJQAEF1mtkfS4nFPf8k593chTEcSYRKInLBC5GgESgCxUZznTH5W0vWjvj4W+DtOgTAJREQUQuRoBEoAiKxu59yhsCcxgjAJhCxqIXI0AiWAUhfwOZN1Zjb6pX7nXL8Pb/EJM/uMpH2SbpH0ZefcgA/j5oQwCYQkyiFyNAIlgJIW7DL3/nGv/KOkz+U5+tclPSWpQ9LFkr4gaamk9+c5bs4Ik0CBFUuIHC2TQHnF+y7TI794Qtuf2qVXXP1Snb5mSRhTBYAoOVVS96ivJ+xKmtnnJP3DNGOtdc6td85dO+q5Z8ysQ9LPzOwTzrm2vGabI8IkUCDFGCJHmypQfuX939L9P35IT9+/SZL00y/fru9s/HedesbCUOYKANkIcCufbudcVwbHfVPSzdMcs2eS5x8b/u9ySYRJoBQVe4gcbbJAKel4kJSkwf5B3fGte/SRa99byOkBQFFyzrVKas3x288f/u9Bn6aTNcIkEJBSCpGjTRUoR3vwZ4/qQ195txKJRKGmBgDZcy798HvMAJjZyyS9VNIDkjolrZV0raTbnXMvBPKmGSBMItIGU57akgNq6xlUW3JAV73sEpmZyhIJpTxPO4966tnVpuaaSjXXVqi5plIVZeGGl1INkaOZmd7z+Wu0/u4Nev7JXRMe0/piu7Y8tl1nv3xlxuOOr/c7znpFut6WUMp52tXqqbc/WvUGgALql3SN0udXVknaq/R+k/8W5qQIk4icoZSn3e1JbTvSo7bk2J0O5s1qHPN175C0uz2p3e3J488111Rq5ZxaLW2qUXkBg0YcQuRov/2fRyYNkiMevOXRacPkVPWeP3NsvfsGo1NvAKWhmG6n6Jx7SunOZKQQJhEZXX1D2trSrZ1tPRpI5f5JbEsO6JG9A1q//6hOb67Vqrl1qp8R3P/V4xYiR2x+aOu0x9zzg99OutRdrPUGUGKK8w44kcJPXITO85w2H+rWxoOd8nz8AA6knLa0HNO2I8e0ZkGDVi+oU2Ls5rF5iWuIHPGyt1ykO75195THHOvo0aO3r9e6Ky8+/lyx1hsAMDHWhBCqjuSAfrn1sJ4+4G+wGM1z0tMHOvWrLYfV0ZvdDQJc/+/kHf1ruWP/oZGbCzjn5PoflGt/u1zH+ycPkmWLZPVflM2+S1ZzVUkFSUlae8V5uvb3/6RXvWOdZtRWTXrcpt9vOf7nqNcbQPyYF8wjTuhMIjRbW7r1xL6jgYWK8dqSg7rzucNau2iWVs2tm/Z41/eA3NEPS3LpFQuvS6p6RWw7kRNZvW6VVq9bpf7efj1x1wb97qeP6KHbHtfQYEpS+kKd1//FZZKiX28AQG4Ikyg455yeOdilDQcy2cfVX56THn/hqPqHPJ27oF42yTKoSx2U6/yExpz4kvyBXPLGyQePUYgcr6q6Spe89SW65K0vUX9vv27/1j3atXGP3vrRN2rxWYu08UBnpOsNIMY4ZzJvhEkUXFhBcrSR91+zsOGk15wblDv6vyV3dPwrEw8W4xA5karqKv3Jx958/OuwguRoU9UbAJAfwiQKamtLd+jBYsSGA12qKk+ctATquq+VBp+afgBC5LSKod4A4q2YtgaKKsIkCqYjOaAn9h0NexpjPLHvqObVVamxulKS5CV/KiW/O/U3Wa2s7jOEyGkUQ70BoJjugBNVXM2NgvA8p4f2tBfs4otMeU56eHe7POfknCd1/cP03+T6pRmXEySnUAz1BgD4gzCJgth8qFvtycGwpzGhtuSgNh/qlku1S0pl8B1DUurFoKdV1Iqh3gAgnVjm9vsRJ4RJBK6rb0gbD3aGPY0pbTzQqWNDs6TEKdMfXHGuVH5G4HMqVsVS766+obCnAQAlgXMmEbitLd1TLncubqzWmXPr1FRTof4hT7duOnj8tYRJLzmtUQvqZ2hGeUK9gyltbTmmLS3HfJ2j56RtR7p14Sl3S8kbJK89fYGNlY09MNEsVa47+Xkcl0+9pXS9F82aoYqyhIZSnvZ09OrJ/f7uTzlS77WLGqc/GEBpY2ugvBEmEajBlKcdbT1THjOQ8rS1pVs1lWU6c9yVtgkz9Q6m9Jvnj6i7f0hNNRV67Yo56h1MaU9Hr69z3dHao/MXNqh85gd9HTdO8q23lA6jT+4/qiHPqao8oUuXNeucBfXa6PNV4cfrXcYCDQDkg5+iCNSe9qQGU1P/inawq197OnrVM3Dy+YpDntOGA13q7k8vSbYnB/ViZ5/mzpz89n25Gkg57e5I+j5unORbb0nq7BvS0Egb0qV/wa+v8v/3XuoNQOKcST/QmUSgth2ZukuVLZM0Z2blhBdQJEw6Y85MLW6s1qzqClUmEupPeWpPDmhvR692tvVMu1S6raVHK2bP9HXOceJXvVfPr9O5C+pVUZZQ31BK920/+RxM6g0A0UCYRGAGU57akgO+jvmS0xo1kHLaOW4ptbayTJevmKNZ1RU62NWnzYe61T/oqao8oXl1VXrp4kbNrq3Uo3s7phy/LTmgwZSnCpY+s+ZnvTcf6tbmQ91qmFGuZc21So7rYlJvAL5hn8m8ESYRGL+D5EWnztKcmZW65/kjYzpOCZNes2KO6meU67c7W7V33LmUzx7u1qwZFVrYkNnSeHtyUPPq/F9GL3V+11tKL3m3Jwd0ydIm3fP8EUnUG4C/uANO/iLz67iZnWJmPzKzNjNLmtkGM7sw7Hkhd209/u0zuHbRLC1smKF7nj+i/iFvzGsrZs9UY3WFnjvcfVKwGHG0b1DPHc7sCvDWHv9DURz4We/REmZqmHHi917qDQDREonOpJk1SnpY0gOS3iCpRdLpko6GOC3kKdNOlUkyS4cGKd15knS8+3jxolmaXz9D92xrOSlIStKSpmpJ0vNH/NkuqD2ADlsc+FHvijLTabOq9cLRXg2mnGZVV+jcBfXa39l3/PupNwBfsTVQ3iIRJiV9QtI+59z7Rj23J6S5wCcjV2BPZ1lzjS5Z2nz863dduEjH+od066aDqq0s05nz6pTynK46Z8HxYw4f69d921slSbOqKzSQ8tTdn8nda6bXleG8MZYf9ZaTljXXau2iWUqYqW/I096OpDaM2haIegNAtEQlTL5F0t1mdoukSyW9KOm/nHPXT3SwmVVJGn2S08mb1SF0qQx3md7ZltTOtom3aOkZSOnG9fum/P7KREK9Q/4ECynzeWMsP+o96Dn9ZvjcyMlQbwB+4pzJ/EXlnMllkj4iabukKyRdJ+kbZvbuSY7/pKTOUY/9hZgkspMq0NVsA56nioR//1cu1LxLDfUGgHiKSphMSHrKOfcp59zTzrlvS7pe6YA5kS9Iahj1OLUw00Q2yobPiQva0d5BVZYnVFflzy0OCzXvUkO9ARQlzwXziJGohMmDkp4b99wWSadNdLBzrt851zXykHTyDtYIXVmiMP9I721PX9Hr1+bThZp3qaHeAIqSC+gRI1EJkw9LWjnuuTMk7Q1hLvBJXQC3wJvI9tYeHe0d1Nnz6nTarOoJj5lVXaGz5mV2am0Qt+6LA+oNAPEUlZ+i10p6xMw+Jemnki6W9MHhB4pUc02ldrcHf+/jlHO6b/sRvWbFHF22fLYOdPXpQGef+odO3BHllIYZ2p7hrf6aaioDnnFpot4AipEpgAtw/B0u8iIRJp1zT5jZW5U+F/KzknZL+hvn3E3hzgz5aK6tKNh7HRtI6c4th3XG7FotbqzROQvqVDHqXs2P7unQrvbMwsXsWsJFLqg3AMRTJMKkJDnn7pR0Z9jzgH+aC9zxSXlOW1qOaUtLfptZN9UULhSVEuoNoChxb+68ReWcSZSgirJEwQNGvpprKlVRxsciF9QbAOKJn6II1Mo5tWFPISsr5xbXfKOGegMoNiOblvv9iBPCJAK1tKlGFWXFcSpyZZlpaWNN2NMoatQbQNFha6C8ESYRqPKyhJY3F0f3Z/nsWpWz5JkX6g0A8cNPUgRu1dw6RX1f6IRJK+dwi3c/UG8AxcScC+QRJ4RJBK5+RrnWLGgIexpTWrOwQfUzIrO5QVGj3gAQL4RJFMTqBXVqjugWLM01FVo9ny6Vn6g3gKLhBfSIEcIkCiJhpnVLmiK3/Jkwad3SJiUsYhMrctQbAOKDMImCaayp1NpFs8KexhhrF81SY3Vx7Y1YLKg3gGLAOZP5I0yioFbNrdN5C+vDnoYk6byF9Vo1l+XOIFFvACh9nIGOgjt3QTpcbDjQFdoczltYf3weCBb1BhBpQewLGa/GJGEShWdmWrOwQVXlCT2x76i8An7oEpZe6qRDVTjUG0CkcW/uvBEmEZpVc+s0r65KD+9uV1tyMPD3a66p0LqlTZwzFxLqDQCliTCJUDVWV+qNq+Zp86FubTzYGUjXKmHpfQVXz6/jKt6QUW8AURPEvbTjdm9uwiRCl0iYzl1YryVNNdp2pFs7Wns0kMr/k1hZZlo+u1Yr59SxQXWEUG8AKC38xEVk1M8o19pFjTp/YYN2dyS1raVHbcmBrMdprqnUyrm1WtpYw72XI4x6A4gEzpnMG2ESkVNeltCK2TO1YvZMDaY8tScH1dozoPbkgLr6h5TynFLOqcxMZQlTfVW5mmoqNbu2Uk01FaogUBQV6g0AxY0wiUirKEtoXl2V5tVVhT0VFAD1BlBo5qUffo8ZJ4RJAAAQXyxz5431IQAAAOSMziQAAIgv7oCTNzqTAAAAyBmdSQAAEFvmnMzncxz9Hi/q6EwCAAAgZ3QmAQBAfHE1d94IkwAAIL6cJL/3hYxXlmSZGwAAALmjMwkAAGKLC3DyR2cSAAAAOaMzCQAA4sspgAtw/B0u6uhMAgAAIGd0JgEAQHyxNVDe6EwCAAAgZ3QmAQBAfHmSLIAxY4QwCQAAYoutgfLHMjcAAAByRmcSAADEFxfg5I3OJAAAAHJGZxIAAMQXncm80ZkEAABAzuhMAgCA+KIzmTfCJAAAiC/2mcwby9wAAADIGWESAADE1sim5X4/Ap2z2R+Z2eNm1mtmrWZ2W6BvOA2WuQEAAIqEmV0t6XpJn5J0v9KL9OeEOSfCJAAAiK8iugDHzMolfV3S3zrnvjfqpW2BvGGGWOYGAAAIRp2Z1Y96VOU53gWSTpHkmdnTZnbQzH5tZmf7MNecESYBAEB8eS6YR9p+SZ2jHp/Mc7bLhv/7OUn/LOlNkjok/c7MmvIcO2cscwMAgPgKdpn7VEndo17pn+hwM/ucpH+YZtS1OtEE/Bfn3K3D3/s+pUPrn0j6dm4Tzg9hEgAAIBjdzrmuDI77pqSbpzlmj6S64T8/N/Kkc67fzHZJOi2nGfqAMAkAAGIsgM6kshvPOdcqqXW648zsSaW7myslPTT8XIWkJZL2ZjtLvxAmAQAAioBzrsvMrpP0j2a2T+kA+bfDL98S1rwIkwAAIL6KaGugYX8raUjSDyVVS3pc0qudcx1BvulUCJMAAABFwjk3KOnjw49IIEwCAID48pyyPccxszHjg30mAQAAkDM6kwAAIL6cl374PWaMECYBAEB8Fd8FOJHDMjcAAAByRmcSAADEFxfg5I3OJAAAAHJGZxIAAMQX50zmjc4kAAAAckZnEgAAxJdTAJ1Jf4eLOsIkAACIL5a588YyNwAAAHJGZxIAAMSX50ny+Y41XrzugENnEgAAADmjMwkAAOKLcybzRmcSAAAAOaMzCQAA4ovOZN4IkwAAIL64N3feWOYGAABAzuhMAgCA2HLOk3P+buXj93hRR2cSAAAAOaMzCQAA4ss5/89xjNkFOHQmAQAAkDM6kwAAIL5cAFdz05kEAAAAMkNnEgAAxJfnSebz1dcxu5qbMAkAAOKLZe68scwNAACAnNGZBAAAseU8T87nZW42LQcAAAAyRGcSAADEF+dM5o3OJAAAAHJGZxIAAMSX5ySjM5kPwiQAAIgv5yT5vc9kvMIky9wAAADIGZ1JAAAQW85zcj4vczs6kwAAAEBm6EwCAID4cp78P2eSTcsBAACAjNCZBAAAscU5k/kjTAIAgPhimTtvJRUmu7q6wp4CAADIQkNDQ72kbhdSO29Ig77fTXFIg/4OGHFWCq1YM1siaXfY8wAAADmZ45xrLeQbmtkMpbPD/IDe4pCkpc65voDGj4xS6Uy2D//3VEndYU4EBVEnab+od1xQ73ih3vEyUu+BQr+xc67PzJZKqgzoLQbiECSl0gmTI7qdc6x1lzgzG/kj9Y4B6h0v1DteRtU7FMNhLxaBL0hsDQQAAICcESYBAACQs1IJk/2S/nH4vyh91DteqHe8UO94od4loCSu5gYAAEA4SqUzCQAAgBAQJgEAAJAzwiQAAAByRpgEAABAzoo6TJrZ58zMjXscCnteCI6ZnWJmPzKzNjNLmtkGM7sw7HnBf2a2Z4LPtzOz/wx7bvCfmZWb2T+b2W4z6zWzXWb2WTMr6n+nMDkzqzOzr5nZ3uGaP2Jma8OeF7JXCnfAeVbS5aO+ToU1EQTLzBolPSzpAUlvkNQi6XRJR0OcFoKzVlLZqK9XS/qNpFvCmQ4C9glJH5b0HqV/rl8k6b8ldUr6eojzQnC+q/Tn+l2SDkh6p6R7zews59yLoc4MWSnqrYHM7HOSrnTOnRfyVFAAZvZFSeucc68Iey4oPDP7mqQ3SVrhivkHFyZkZndKOuyc+8tRz90qKemce1d4M0MQzKxa6Xuv/7Fz7pejnt8g6U7n3N+HNTdkrxSWD1aY2YHhpZGbzWxZ2BNCYN4iab2Z3WJmLWb2tJl9IOxJIXhmVql01+L7BMmS9ZCk15jZGZJkZmskXSLpV6HOCkEpV3rlYfx9sXuVrjuKSLGHycclvVvSFZI+IGm+pEfMrDnUWSEoyyR9RNJ2pWt+naRvmNm7Q50VCuFKSbMk3RDqLBCkL0n6iaStZjYo6WlJX3PO/STcaSEIzrluSY9K+oyZLTSzMjN7p6SXSFoQ7uyQraJe5h7PzGol7ZT0b865r4Y9H/jLzAYkrXfOvXzUc9+QtNY597LwZoagmdndkgacc28Oey4Ihpm9Q9KXJf2t0udMnifpa5I+5py7MbyZIShmdrqk70t6pdLXOzwl6XlJFzjnzgpzbshOKVyAc5xzrsfMNklaEfZcEIiDkp4b99wWSVeHMBcUiJktVvoiu6vCngsC9WVJX3TO3Tz89abh2n9SEmGyBDnndkq6dLgRVO+cO2hm/yNpd8hTQ5aKfZl7DDOrknSm0qEDpedhSSvHPXeGpL0hzAWF8z6lr9z/5XQHoqjVSPLGPZdSif07hZM553qGg2Sj0qcw/SLsOSE7Rd2ZNLN/l3SHpBckzZX095LqxW+xpepapc+J/ZSkn0q6WNIHhx8oQcN7DL5P0o3OuaGw54NA3SHp02b2gtLL3OdL+pjSy6AoQWZ2hSSTtE3ScqW709uU3hIKRaSoz5k0s5uVPtditqQjkh6T9Bnn3PilUJQIM3uTpC8ofSrDbklfdc5dH+6sEBQze52kuyWtdM49H/Z8EBwzq5P0T5LeqnRz4IDSF+R83jk3EObcEAwze7vSP89PldQu6VZJn3bOdYY6MWStqMMkAAAAwsW5KAAAAMgZYRIAAAA5I0wCAAAgZ4RJAAAA5IwwCQAAgJwRJgEAAJAzwiQAAAByRpgEAABAzgiTACLHzN5oZm74cf4Er99mZi1hzA0AMBZhEkAUXTD83z5JV0/y+lOFmw4AYDKESQBRdIGkNkk/1bgwaWbNkhZLejKEeQEAxiFMAoiiC5UOi7dJWmVmZ497TaIzCQCRQJgEECnDncfTlA6Ld0s6prHdScIkAEQIYRJA1IycL/mkc65P0q90cpjscM7tLvjMAAAnIUwCiJqRzuPIOZG3STrXzJaPep2uJABEBGESQNRcoLGdx18qfVX328ysSdISESYBIDIIkwCiZsy2P865Y5LuUXqpe3zXEgAQMsIkgMgwswZJy3Ry5/E2SRdJumr4azqTABARhEkAUXKBJNPJncfbJQ1K+ktJXZJ2FHheAIBJECYBRMnIldxjOo/OuQ5JD0iqkLTBOecKPTEAwMSMn8kAAADIFZ1JAAAA5IwwCQAAgJwRJgEAAJAzwiQAAAByRpgEAABAzgiTAAAAyBlhEgAAADkjTAIAACBnhEkAAADkjDAJAACAnBEmAQAAkDPCJAAAAHL2/wABmRdRXEf/9wAAAABJRU5ErkJggg==\n",
          "text/plain": "<Figure size 800x600 with 2 Axes>"
         },
         "metadata": {
          "needs_background": "light"
         },
         "output_type": "display_data"
        }
       ]
      }
     },
     "ac0113167e024c839fb1abe918612081": {
      "model_module": "@jupyter-widgets/controls",
      "model_module_version": "1.5.0",
      "model_name": "FloatSliderModel",
      "state": {
       "description": "logT",
       "layout": "IPY_MODEL_772e9d76de33431691048e95633821ab",
       "max": 9,
       "min": 7,
       "step": 0.1,
       "style": "IPY_MODEL_d91e3b27ed98412291a022dae8df460f",
       "value": 8
      }
     },
     "b95a5b6ed11c4815826da4e9ccb74559": {
      "model_module": "@jupyter-widgets/base",
      "model_module_version": "1.2.0",
      "model_name": "LayoutModel",
      "state": {}
     },
     "d91e3b27ed98412291a022dae8df460f": {
      "model_module": "@jupyter-widgets/controls",
      "model_module_version": "1.5.0",
      "model_name": "SliderStyleModel",
      "state": {
       "description_width": ""
      }
     }
    },
    "version_major": 2,
    "version_minor": 0
   }
  }
 },
 "nbformat": 4,
 "nbformat_minor": 4
}<|MERGE_RESOLUTION|>--- conflicted
+++ resolved
@@ -559,11 +559,7 @@
     {
      "data": {
       "application/vnd.jupyter.widget-view+json": {
-<<<<<<< HEAD
-       "model_id": "1edc66b8ca49408f806376da3be2fa28",
-=======
-       "model_id": "19bbbe6428624ce99c3b13327f3a0bbb",
->>>>>>> 151e887e
+       "model_id": "623789dc1fe748ba89af44ceb75c1a56",
        "version_major": 2,
        "version_minor": 0
       },
@@ -694,7 +690,7 @@
    "name": "python",
    "nbconvert_exporter": "python",
    "pygments_lexer": "ipython3",
-   "version": "3.10.4"
+   "version": "3.10.2"
   },
   "widgets": {
    "application/vnd.jupyter.widget-state+json": {
