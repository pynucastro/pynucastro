from setuptools import setup, find_packages

setup(name='pynucastro',
      description='Python Interfaces to the nuclear reaction rate databases',
      url='https://github.com/pynucastro/nucastro',
      author='pynucastro development group',
      author_email='michael.zingale@stonybrook.edu',
      license='BSD',
      packages=find_packages(),
<<<<<<< HEAD
      package_data={"pynucastro": ["library/*", "library/tabular/*", "templates/*", "templates/starkiller-microphysics/*", "nucdata/*"]},
=======
      package_data={"pynucastro": ["library/*", "library/tabular/*", "templates/*",
                                   "templates/starkiller-microphysics/*",
                                   "templates/starkiller-cxx-microphysics/*", "nucdata/*"]},
>>>>>>> 689cda85
      install_requires=['networkx', 'numpy', 'numba',
                        'sympy', 'scipy', 'matplotlib',
                        'ipywidgets', 'numba'],
      use_scm_version={"version_scheme": "post-release",
                       "write_to": "pynucastro/_version.py"},
      setup_requires=["setuptools_scm"],
      zip_safe=False)<|MERGE_RESOLUTION|>--- conflicted
+++ resolved
@@ -7,13 +7,9 @@
       author_email='michael.zingale@stonybrook.edu',
       license='BSD',
       packages=find_packages(),
-<<<<<<< HEAD
-      package_data={"pynucastro": ["library/*", "library/tabular/*", "templates/*", "templates/starkiller-microphysics/*", "nucdata/*"]},
-=======
       package_data={"pynucastro": ["library/*", "library/tabular/*", "templates/*",
                                    "templates/starkiller-microphysics/*",
                                    "templates/starkiller-cxx-microphysics/*", "nucdata/*"]},
->>>>>>> 689cda85
       install_requires=['networkx', 'numpy', 'numba',
                         'sympy', 'scipy', 'matplotlib',
                         'ipywidgets', 'numba'],
