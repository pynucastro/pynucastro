--- conflicted
+++ resolved
@@ -8,15 +8,10 @@
       author_email='michael.zingale@stonybrook.edu',
       license='BSD',
       packages=find_packages(),
-<<<<<<< HEAD
       package_data={"pynucastro": ["library/*", "library/tabular/*",
                                    "templates/*", "templates/starkiller-microphysics/*",
                                    "nucdata/*", "nucdata/PartitionFunctions/*"]},
       install_requires=['networkx', 'numpy',
-=======
-      package_data={"pynucastro": ["library/*", "library/tabular/*", "templates/*", "templates/fortran-vode/*", "templates/starkiller-microphysics/*", "nucdata/*"]},
-      install_requires=['networkx', 'numpy', 'numba',
->>>>>>> d2c59a35
                         'sympy', 'scipy', 'matplotlib',
                         'ipywidgets'],
       zip_safe=False)