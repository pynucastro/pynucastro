from setuptools import setup, find_packages

setup(name='pynucastro',
      description='Python Interfaces to nuclear reaction rate databases',
      url='https://github.com/pynucastro/nucastro',
      author='pynucastro development group',
      author_email='michael.zingale@stonybrook.edu',
      license='BSD',
      packages=find_packages(),
      package_data={"pynucastro": ["library/*", "library/tabular/*", "templates/*",
                                   "templates/starkiller-microphysics/*",
<<<<<<< HEAD
                                   "templates/starkiller-cxx-microphysics/*", "nucdata/*", "nucdata/AtomicMassEvaluation/*"]},
=======
                                   "templates/starkiller-cxx-microphysics/*", "nucdata/*",
                                   "nucdata/PartitionFunction/*"]},
>>>>>>> ab550c01
      install_requires=['networkx', 'numpy', 'numba',
                        'sympy', 'scipy', 'matplotlib',
                        'ipywidgets', 'numba'],
      use_scm_version={"version_scheme": "post-release",
                       "write_to": "pynucastro/_version.py"},
      setup_requires=["setuptools_scm"],
      zip_safe=False)<|MERGE_RESOLUTION|>--- conflicted
+++ resolved
@@ -9,12 +9,11 @@
       packages=find_packages(),
       package_data={"pynucastro": ["library/*", "library/tabular/*", "templates/*",
                                    "templates/starkiller-microphysics/*",
-<<<<<<< HEAD
-                                   "templates/starkiller-cxx-microphysics/*", "nucdata/*", "nucdata/AtomicMassEvaluation/*"]},
-=======
-                                   "templates/starkiller-cxx-microphysics/*", "nucdata/*",
-                                   "nucdata/PartitionFunction/*"]},
->>>>>>> ab550c01
+
+                                   "templates/starkiller-cxx-microphysics/*", "nucdata/*", 
+                                   
+                                   "nucdata/AtomicMassEvaluation/*", "nucdata/PartitionFunction/*"]},
+
       install_requires=['networkx', 'numpy', 'numba',
                         'sympy', 'scipy', 'matplotlib',
                         'ipywidgets', 'numba'],
